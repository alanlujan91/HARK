[metadata]
name = econ-ark
version = 0.13.0
url = https://github.com/econ-ark/HARK
project_urls =
        Bug Reports = https://github.com/econ-ark/HARK/issues
        Documentation = https://econ-ark.github.io/HARK
author = Econ-ARK team
author_email = econ-ark@jhuecon.org
classifiers =
    Development Status :: 3 - Alpha
    Environment :: Console
    Intended Audience :: Developers
    Intended Audience :: Financial and Insurance Industry
    Intended Audience :: Science/Research
    Topic :: Scientific/Engineering
    Topic :: Scientific/Engineering :: Mathematics
    Topic :: Other/Nonlisted Topic
    Natural Language :: English
    Operating System :: OS Independent
    License :: OSI Approved :: Apache Software License
    License :: OSI Approved
    Programming Language :: Python :: 3
    Programming Language :: Python :: 3.8
    Programming Language :: Python :: 3.9
    Programming Language :: Python :: 3.10
license = Apache Software License
description = Heterogenous Agents Resources & toolKit
long_description = file: README.md
long_description_content_type = text/markdown
keywords = economics modelling modeling heterogeneity

[options]
packages = find:
include_package_data = True
install_requires =
    estimagic
    interpolation>=2.2.3
    joblib>=1.2
    jupyterlab>=3.6
    jupytext>=1.14
    matplotlib>=3.6
    networkx>=3
    numba>=0.56
    numpy>=1.23
    pandas>=1.5
    quantecon
    scipy>=1.10
    seaborn>=0.12
<<<<<<< HEAD
    scikit-learn
=======
    xarray>=2023
>>>>>>> 88eb36ce
python_requires = >=3.8

[options.extras_require]
dev =
    nbsphinx>=0.8
    nbval
    pre-commit
    pytest
    pytest-xdist
    recommonmark>=0.7
    sphinx>=6.1
    sphinx-rtd-theme

[bdist_wheel]
universal=1<|MERGE_RESOLUTION|>--- conflicted
+++ resolved
@@ -47,11 +47,8 @@
     quantecon
     scipy>=1.10
     seaborn>=0.12
-<<<<<<< HEAD
     scikit-learn
-=======
     xarray>=2023
->>>>>>> 88eb36ce
 python_requires = >=3.8
 
 [options.extras_require]
