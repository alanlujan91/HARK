# Release Notes

## Introduction

This document contains the release notes of HARK. HARK aims to produce an open source repository of highly modular, easily interoperable code for solving, simulating, and estimating dynamic economic models with heterogeneous agents.

For more information on HARK, see [our Github organization](https://github.com/econ-ark).

## Changes

### 0.16.0 (in development)

Release Date: TBD

The items listed as "Developmental Features" are an independent system that is not connected to HARK's existing model structure.

The most likely code-breaking change in this release is the reorganization of `HARK.distribution`. If your project code tells you that it can't find the module `HARK.distribution`, just change the import name to `HARK.distributions` (note the plural s).

Additionally, several parameters have been lightly renamed:

aNrmInitMean --> kLogInitMean
aNrmInitStd --> kLogInitStd
pLvlInitMean --> pLogInitMean
pLvlInitStd --> pLogInitStd

#### Major Changes

- Reorganizes the `HARK.distribution` file into `HARK.distributions` submodule with various files for readability and extensibility [#1496](https://github.com/econ-ark/HARK/pull/1496)
- Regularizes `AgentType` initialization methods and moves all constructed model objects to `constructors` [#1529](https://github.com/econ-ark/HARK/pull/1529) and [#1530](https://github.com/econ-ark/HARK/pull/1529)

#### Developmental Features

- Adds a discretize method to DBlocks and RBlocks [#1460](https://github.com/econ-ark/HARK/pull/1460)
- Allows structural equations in model files to be provided in string form [#1427](https://github.com/econ-ark/HARK/pull/1427)
- Introduces `HARK.parser' module for parsing configuration files into models [#1427](https://github.com/econ-ark/HARK/pull/1427)
- Allows construction of shocks with arguments based on mathematical expressions [#1464](https://github.com/econ-ark/HARK/pull/1464)
- YAML configuration file for the normalized consumption and portolio choice [#1465](https://github.com/econ-ark/HARK/pull/1465)

#### Minor Changes

- Fixes bug in `AgentPopulation` that caused discretization of distributions to not work. [#1275](https://github.com/econ-ark/HARK/pull/1275)
- Adds support for distributions, booleans, and callables as parameters in the `Parameters` class. [#1387](https://github.com/econ-ark/HARK/pull/1387)
- Removes a specific way of accounting for ``employment'' in the idiosyncratic-shocks income process. [#1473](https://github.com/econ-ark/HARK/pull/1473)
- Adds income process constructor for the discrete Markov state consumption-saving model. [#1484](https://github.com/econ-ark/HARK/pull/1484)
- Changes the behavior of make_lognormal_RiskyDstn so that the standard deviation represents the standard deviation of log(returns)
- Adds detailed parameter and latex documentation to most models.
- Add PermGroFac constructor that explicitly combines idiosyncratic and aggregate sources of growth. [1489](https://github.com/econ-ark/HARK/pull/1489)
- Suppress warning from calc_stable_points when it would be raised by inapplicable AgentType subclasses. [1493](https://github.com/econ-ark/HARK/pull/1493)
- Fixes notation errors in IndShockConsumerType.make_euler_error_func from prior changes. [1495](https://github.com/econ-ark/HARK/pull/1495)
- Fixes typos in IdentityFunction interpolator class. [1492](https://github.com/econ-ark/HARK/pull/1492)
- Expands functionality of Cobb-Douglas aggregator for CRRA utility. [1363](https://github.com/econ-ark/HARK/pull/1363)
- Improved tracking of the bounds of support for distributions, and (some) solvers now respect those bounds when computing the "worst outcome". [1524](https://github.com/econ-ark/HARK/pull/1524)
- Adds a new function for using Tauchen's method to approximate an AR1 process. [#1521](https://github.com/econ-ark/HARK/pull/1521)
- Adds additional functionality to the CubicHermiteInterp class, imported from scipy.interpolate. [#1020](https://github.com/econ-ark/HARK/pull/1020/)
- Allows users to pass a generic solution object to agent solvers to be used as the initial condition of backward induction. [#1543](https://github.com/econ-ark/HARK/pull/1543)
- Adds support for Python 3.13 and related package updates. [#1549](https://github.com/econ-ark/HARK/pull/1549)
<<<<<<< HEAD
- Move sim_birth methods to constructed distributions, lightly rename parameters. [#1553](https://github.com/econ-ark/HARK/pull/1553)
=======
- Cleans up warnings for the distance metric and prevents simulation history from being returned as output. [#1563](https://github.com/econ-ark/HARK/pull/1563)
>>>>>>> 2a3e5820

### 0.15.1

Release Date: June 15, 2024

This minor release was produced prior to CEF 2024 to enable public usage of HARK with the SSJ toolkit.

#### Major Changes

none

#### Minor Changes

- Adds example of integration of HARK with SSJ toolkit. [#1447](https://github.com/econ-ark/HARK/pull/1447)
- Maintains compatibility between EconForge interpolation and numba [#1457](https://github.com/econ-ark/HARK/pull/1457)
- Renanmes 'SSJ_example' to 'HANKFiscal_example' so that it is more informative. [#1509](https://github.com/econ-ark/HARK/pull/1509)

### 0.15.0

Release Date: June 4, 2024

Note: Due to major changes on this release, you may need to adjust how AgentTypes are instantiated in your projects using HARK. If you are manually constructing "complicated" objects like MrkvArray, they should be assigned to your instances *after* initialization, not passed as part of the parameter dictionary. See also the new constructor methodology for how to pass parameters for such constructed inputs.

This release drops support for Python 3.8 and 3.9, consistent with SPEC 0, and adds support for Python 3.11 and 3.12. We expect that all HARK features still work with the older versions, but they are no longer part of our testing regimen.

#### Major Changes

- Drop official support for Python 3.8 and 3.9, add support for 3.11 and 3.12. [#1415](https://github.com/econ-ark/HARK/pull/1415)
- Replace object-oriented solvers with single function versions. [#1394](https://github.com/econ-ark/HARK/pull/1394)
- Object-oriented solver code has been moved to /HARK/ConsumptionSaving/LegacyOOsolvers.py, for legacy support of downstream projects.
- AgentTypeMonteCarloSimulator now requires model shock, parameter, and dynamics information to be organized into 'blocks'. The DBlock object is introduced. [#1411](https://github.com/econ-ark/HARK/pull/1411)
- RBlock object allows for recursive composition of DBlocks in models, as demonstrated by the AgentTypeMonteCarloSimulator [#1417](https://github.com/econ-ark/HARK/pull/1417/)
- Transtion, reward, state-rule value function, decision value function, and arrival value function added to DBlock [#1417](https://github.com/econ-ark/HARK/pull/1417/)
- All methods that construct inputs for solvers are now functions that are specified in the dictionary attribute `constructors`. [#1410](https://github.com/econ-ark/HARK/pull/1410)
- Such constructed inputs can use alternate parameterizations / formats by changing the `constructor` function and providing its arguments in `parameters`.
- Move `HARK.datasets` to `HARK.Calibration` for better organization of data and calibration tools. [#1430](https://github.com/econ-ark/HARK/pull/1430)

#### Minor Changes

- Add option to pass pre-built grid to `LinearFast`. [1388](https://github.com/econ-ark/HARK/pull/1388)
- Moves calculation of stable points out of ConsIndShock solver, into method called by post_solve [#1349](https://github.com/econ-ark/HARK/pull/1349)
- Adds cubic spline interpolation and value function construction to "warm glow bequest" models.
- Fixes cubic spline interpolation for ConsMedShockModel.
- Moves computation of "stable points" from inside of ConsIndShock solver to a post-solution method. [#1349](https://github.com/econ-ark/HARK/pull/1349)
- Corrects calculation of "human wealth" under risky returns, providing correct limiting linear consumption function. [#1403](https://github.com/econ-ark/HARK/pull/1403)
- Removed 'parameters' from new block definitions; these are now 'calibrations' provided separately.
- Create functions for well-known and repeated calculations in single-function solvers. [1395](https://github.com/econ-ark/HARK/pull/1395)
- Re-work WealthPortfolioSolver to use approximate EGM method [#1404](https://github.com/econ-ark/HARK/pull/1404)
- Default parameter dictionaries for AgentType subclasses have been "flattened": all parameters appear in one place for each model, rather than inheriting from parent models' dictionaries. The only exception is submodels *within* a file when only 1 or 2 parameters are added or changed. [#1425](https://github.com/econ-ark/HARK/pull/1425)
- Fix minor bug in `HARK.distributions.Bernoulli` to allow conversion into `DiscreteDistributionLabeled`. [#1432](https://github.com/econ-ark/HARK/pull/1432)

### 0.14.1

Release date: February 28, 2024

#### Major Changes

none

#### Minor Changes

- Fixes a bug in make_figs arising from the metadata argument being incompatible with jpg. [#1386](https://github.com/econ-ark/HARK/pull/1386)
- Reverts behavior of the repr method of the Model class, so that long strings aren't generated. Full description is available with describe(). [#1390](https://github.com/econ-ark/HARK/pull/1390)

### 0.14.0

Release Date: February 12, 2024

#### Major Changes

- Adds `HARK.core.AgentPopulation` class to represent a population of agents with ex-ante heterogeneous parametrizations as distributions. [#1237](https://github.com/econ-ark/HARK/pull/1237)
- Adds `HARK.core.Parameters` class to represent a collection of time varying and time invariant parameters in a model. [#1240](https://github.com/econ-ark/HARK/pull/1240)
- Adds `HARK.simulation.monte_carlo` module for generic Monte Carlo simulation functions using Python model configurations. [1296](https://github.com/econ-ark/HARK/pull/1296)

#### Minor Changes

- Adds option `sim_common_Rrisky` to control whether risky-asset models draw common or idiosyncratic returns in simulation. [#1250](https://github.com/econ-ark/HARK/pull/1250),[#1253](https://github.com/econ-ark/HARK/pull/1253)
- Addresses [#1255](https://github.com/econ-ark/HARK/issues/1255). Makes age-varying stochastic returns possible and draws from their discretized version. [#1262](https://github.com/econ-ark/HARK/pull/1262)
- Fixes bug in the metric that compares dictionaries with the same keys. [#1260](https://github.com/econ-ark/HARK/pull/1260)

### 0.13.0

Release Date: February 16, 2023

#### Major Changes

- Updates the DCEGM tools to address the flaws identified in [issue #1062](https://github.com/econ-ark/HARK/issues/1062). PR: [1100](https://github.com/econ-ark/HARK/pull/1100).
- Updates `IndexDstn`, introducing the option to use an existing RNG instead of creating a new one, and creating and storing all the conditional distributions at initialization. [1104](https://github.com/econ-ark/HARK/pull/1104)
- `make_shock_history` and `read_shocks == True` now store and use the random draws that determine newborn's initial states [#1101](https://github.com/econ-ark/HARK/pull/1101).
- `FrameModel` and `FrameSet` classes introduced for more modular construction of framed models. `FrameAgentType` dedicated to simulation. [#1117](https://github.com/econ-ark/HARK/pull/1117)
- General control transitions based on decision rules in `FrameAgentType`. [#1117](https://github.com/econ-ark/HARK/pull/1117)
- Adds `distr_of_function` tool to calculate the distribution of a function of a discrete random variable. [#1144](https://github.com/econ-ark/HARK/pull/1144)
- Changes the `DiscreteDistribution` class to allow for arbitrary array-valued random variables. [#1146](https://github.com/econ-ark/HARK/pull/1146)
- Adds `IndShockRiskyAssetConsumerType` as agent which can invest savings all in safe asset, all in risky asset, a fixed share in risky asset, or optimize its portfolio. [#1107](https://github.com/econ-ark/HARK/issues/1107)
- Updates all HARK models to allow for age-varying interest rates. [#1150](https://github.com/econ-ark/HARK/pull/1150)
- Adds `DiscreteDistribution.expected` method which expects vectorized functions and is faster than `HARK.distributions.calc_expectation`. [#1156](https://github.com/econ-ark/HARK/pull/1156)
- Adds `DiscreteDistributionXRA` class which extends `DiscreteDistribution` to allow for underlying data to be stored in a `xarray.DataArray` object. [#1156](https://github.com/econ-ark/HARK/pull/1156)
- Adds keyword argument `labels` to `expected()` when using `DiscreteDistributionXRA` to allow for expressive functions that use labeled xarrays. [#1156](https://github.com/econ-ark/HARK/pull/1156)
- Adds a wrapper for [`interpolation.py`](https://github.com/EconForge/interpolation.py) for fast multilinear interpolation. [#1151](https://github.com/econ-ark/HARK/pull/1151)
- Adds support for the calculation of dreivatives in the `interpolation.py` wrappers. [#1157](https://github.com/econ-ark/HARK/pull/1157)
- Adds class `DecayInterp` to `econforgeinterp.py`. It implements interpolators that "decay" to some limiting function when extrapolating. [#1165](https://github.com/econ-ark/HARK/pull/1165)
- Add methods to non stochastically simulate an economy by computing transition matrices. Functions to compute transition matrices and ergodic distribution have been added [#1155](https://github.com/econ-ark/HARK/pull/1155).
- Fixes a bug that causes `t_age` and `t_cycle` to get out of sync when reading pre-computed mortality. [#1181](https://github.com/econ-ark/HARK/pull/1181)
- Adds Methods to calculate Heterogenous Agent Jacobian matrices. [#1185](https://github.com/econ-ark/HARK/pull/1185)
- Enhances `combine_indep_dstns` to work with labeled distributions (`DiscreteDistributionLabeled`). [#1191](https://github.com/econ-ark/HARK/pull/1191)
- Updates the `numpy` random generator from `RandomState` to `Generator`. [#1193](https://github.com/econ-ark/HARK/pull/1193)
- Turns the income and income+return distributions into `DiscreteDistributionLabeled` objects. [#1189](https://github.com/econ-ark/HARK/pull/1189)
- Creates `UtilityFuncCRRA` which is an object oriented utility function with a coefficient of constant relative risk aversion and includes derivatives and inverses. Also creates `UtilityFuncCobbDouglas`, `UtilityFuncCobbDouglasCRRA`, and `UtilityFuncConstElastSubs`. [#1168](https://github.com/econ-ark/HARK/pull/1168)
- Reorganizes `HARK.distributions`. All distributions now inherit all features from `scipy.stats`. New `ContinuousFrozenDistribution` and `DiscreteFrozenDistribution` to use `scipy.stats` distributions not yet implemented in HARK. New `Distribution.discretize(N, method = "***")` replaces `Distribution.approx(N)`. New `DiscreteDistribution.limit` attribute describes continuous origin and discretization method. [#1197](https://github.com/econ-ark/HARK/pull/1197).
- Creates new class of _labeled_ models under `ConsLabeledModel` that use xarray for more expressive modeling of underlying mathematical and economics variables. [#1177](https://github.com/econ-ark/HARK/pull/1177)

#### Minor Changes

- Updates the lognormal-income-process constructor from `ConsIndShockModel.py` to use `IndexDistribution`. [#1024](https://github.com/econ-ark/HARK/pull/1024), [#1115](https://github.com/econ-ark/HARK/pull/1115)
- Allows for age-varying unemployment probabilities and replacement incomes with the lognormal income process constructor. [#1112](https://github.com/econ-ark/HARK/pull/1112)
- Option to have newborn IndShockConsumerType agents with a transitory income shock in the first period. Default is false, meaning they only have a permanent income shock in period 1 and permanent AND transitory in the following ones. [#1126](https://github.com/econ-ark/HARK/pull/1126)
- Adds `benchmark` utility to profile the performance of `HARK` solvers. [#1131](https://github.com/econ-ark/HARK/pull/1131)
- Fixes scaling bug in Normal equiprobable approximation method. [1139](https://github.com/econ-ark/HARK/pull/1139)
- Removes the extra-dimension that was returned by `calc_expectations` in some instances. [#1149](https://github.com/econ-ark/HARK/pull/1149)
- Adds `HARK.distributions.expected` alias for `DiscreteDistribution.expected`. [#1156](https://github.com/econ-ark/HARK/pull/1156)
- Renames attributes in `DiscreteDistribution`: `X` to `atoms` and `pmf` to `pmv`. [#1164](https://github.com/econ-ark/HARK/pull/1164), [#1051](https://github.com/econ-ark/HARK/pull/1151), [#1159](https://github.com/econ-ark/HARK/pull/1159).
- Remove or replace automated tests that depend on brittle simulation results. [#1148](https://github.com/econ-ark/HARK/pull/1148)
- Updates asset grid constructor from `ConsIndShockModel.py` to allow for linearly-spaced grids when `aXtraNestFac == -1`. [#1172](https://github.com/econ-ark/HARK/pull/1172)
- Renames `DiscreteDistributionXRA` to `DiscreteDistributionLabeled` and updates methods [#1170](https://github.com/econ-ark/HARK/pull/1170)
- Renames `HARK.numba` to `HARK.numba_tools` [#1183](https://github.com/econ-ark/HARK/pull/1183)
- Adds the RNG seed as a property of `DiscreteDistributionLabeled` [#1184](https://github.com/econ-ark/HARK/pull/1184)
- Updates the `approx` method of `HARK.distributions.Uniform` to include the endpoints of the distribution with infinitesimally small (zero) probability mass. [#1180](https://github.com/econ-ark/HARK/pull/1180)
- Refactors tests to incorporate custom precision `HARK_PRECISION = 4`. [#1193](https://github.com/econ-ark/HARK/pull/1193)
- Cast `DiscreteDistribution.pmv` attribute as a `np.ndarray`. [#1199](https://github.com/econ-ark/HARK/pull/1199)
- Update structure of dynamic interest rate. [#1221](https://github.com/econ-ark/HARK/pull/1221)

### 0.12.0

Release Date: December 14, 2021

#### Major Changes

- FrameAgentType for modular definitions of agents [#865](https://github.com/econ-ark/HARK/pull/865) [#1064](https://github.com/econ-ark/HARK/pull/1064)
- Frame relationships with backward and forward references, with plotting example [#1071](https://github.com/econ-ark/HARK/pull/1071)
- PortfolioConsumerFrameType, a port of PortfolioConsumerType to use Frames [#865](https://github.com/econ-ark/HARK/pull/865)
- Input parameters for cyclical models now indexed by t [#1039](https://github.com/econ-ark/HARK/pull/1039)
- A IndexDistribution class for representing time-indexed probability distributions [#1018](https://github.com/econ-ark/HARK/pull/1018/).
- Adds new consumption-savings-portfolio model `RiskyContrib`, which represents an agent who can save in risky and risk-free assets but faces
  frictions to moving funds between them. To circumvent these frictions, he has access to an income-deduction scheme to accumulate risky assets.
  PR: [#832](https://github.com/econ-ark/HARK/pull/832). See [this forthcoming REMARK](https://github.com/Mv77/RiskyContrib) for the model's details.
- 'cycles' agent property moved from constructor argument to parameter [#1031](https://github.com/econ-ark/HARK/pull/1031)
- Uses iterated expectations to speed-up the solution of `RiskyContrib` when income and returns are independent [#1058](https://github.com/econ-ark/HARK/pull/1058).
- `ConsPortfolioSolver` class for solving portfolio choice model replaces `solveConsPortfolio` method [#1047](https://github.com/econ-ark/HARK/pull/1047)
- `ConsPortfolioDiscreteSolver` class for solving portfolio choice model when allowed share is on a discrete grid [#1047](https://github.com/econ-ark/HARK/pull/1047)
- `ConsPortfolioJointDistSolver` class for solving portfolio chioce model when the income and risky return shocks are not independent [#1047](https://github.com/econ-ark/HARK/pull/1047)

#### Minor Changes

- Using Lognormal.from_mean_std in the forward simulation of the RiskyAsset model [#1019](https://github.com/econ-ark/HARK/pull/1019)
- Fix bug in DCEGM's primary kink finder due to numpy no longer accepting NaN in integer arrays [#990](https://github.com/econ-ark/HARK/pull/990).
- Add a general class for consumers who can save using a risky asset [#1012](https://github.com/econ-ark/HARK/pull/1012/).
- Add Boolean attribute 'PerfMITShk' to consumption models. When true, allows perfect foresight MIT shocks to be simulated. [#1013](https://github.com/econ-ark/HARK/pull/1013).
- Track and update start-of-period (pre-income) risky and risk-free assets as states in the `RiskyContrib` model [1046](https://github.com/econ-ark/HARK/pull/1046).
- distribute_params now uses assign_params to create consistent output [#1044](https://github.com/econ-ark/HARK/pull/1044)
- The function that computes end-of-period derivatives of the value function was moved to the inside of `ConsRiskyContrib`'s solver [#1057](https://github.com/econ-ark/HARK/pull/1057)
- Use `np.fill(np.nan)` to clear or initialize the arrays that store simulations. [#1068](https://github.com/econ-ark/HARK/pull/1068)
- Add Boolean attribute 'neutral_measure' to consumption models. When true, simulations are more precise by allowing permanent shocks to be drawn from a neutral measure (see Harmenberg 2021). [#1069](https://github.com/econ-ark/HARK/pull/1069)
- Fix mathematical limits of model example in `example_ConsPortfolioModel.ipynb` [#1047](https://github.com/econ-ark/HARK/pull/1047)
- Update `ConsGenIncProcessModel.py` to use `calc_expectation` method [#1072](https://github.com/econ-ark/HARK/pull/1072)
- Fix bug in `calc_normal_style_pars_from_lognormal_pars` due to math error. [#1076](https://github.com/econ-ark/HARK/pull/1076)
- Fix bug in `distribute_params` so that `AgentCount` parameter is updated. [#1089](https://github.com/econ-ark/HARK/pull/1089)
- Fix bug in 'vFuncBool' option for 'MarkovConsumerType' so that the value function may now be calculated. [#1095](https://github.com/econ-ark/HARK/pull/1095)

### 0.11.0

Release Date: March 4, 2021

#### Major Changes

- Converts non-mathematical code to PEP8 compliant form [#953](https://github.com/econ-ark/HARK/pull/953)
- Adds a constructor for LogNormal distributions from mean and standard deviation [#891](https://github.com/econ-ark/HARK/pull/891/)
- Uses new LogNormal constructor in ConsPortfolioModel [#891](https://github.com/econ-ark/HARK/pull/891/)
- calcExpectations method for taking the expectation of a distribution over a function [#884](<https://github.com/econ-ark/HARK/pull/884/>] (#897)[https://github.com/econ-ark/HARK/pull/897/)
- Implements the multivariate normal as a supported distribution, with a discretization method. See [#948](https://github.com/econ-ark/HARK/pull/948).
- Centralizes the definition of value, marginal value, and marginal marginal value functions that use inverse-space
  interpolation for problems with CRRA utility. See [#888](https://github.com/econ-ark/HARK/pull/888).
- MarkovProcess class used in ConsMarkovModel, ConsRepAgentModel, ConsAggShockModel [#902](https://github.com/econ-ark/HARK/pull/902) [#929](https://github.com/econ-ark/HARK/pull/929)
- replace HARKobject base class with MetricObject and Model classes [#903](https://github.com/econ-ark/HARK/pull/903/)
- Add **repr** and **eq** methods to Model class [#903](https://github.com/econ-ark/HARK/pull/903/)
- Adds SSA life tables and methods to extract survival probabilities from them [#986](https://github.com/econ-ark/HARK/pull/906).
- Adds the U.S. CPI research series and tools to extract inflation adjustments from it [#930](https://github.com/econ-ark/HARK/pull/930).
- Adds a module for extracting initial distributions of permanent income (`pLvl`) and normalized assets (`aNrm`) from the SCF [#932](https://github.com/econ-ark/HARK/pull/932).
- Fix the return fields of `dcegm/calcCrossPoints`[#909](https://github.com/econ-ark/HARK/pull/909).
- Corrects location of constructor documentation to class string for Sphinx rendering [#908](https://github.com/econ-ark/HARK/pull/908)
- Adds a module with tools for parsing and using various income calibrations from the literature. It includes the option of using life-cycle profiles of income shock variances from [Sabelhaus and Song (2010)](https://www.sciencedirect.com/science/article/abs/pii/S0304393210000358). See [#921](https://github.com/econ-ark/HARK/pull/921), [#941](https://github.com/econ-ark/HARK/pull/941), [#980](https://github.com/econ-ark/HARK/pull/980).
- remove "Now" from model variable names [#936](https://github.com/econ-ark/HARK/pull/936)
- remove Model.**call**; use Model init in Market and AgentType init to standardize on parameters dictionary [#947](https://github.com/econ-ark/HARK/pull/947)
- Moves state MrkvNow to shocks['Mrkv'] in AggShockMarkov and KrusellSmith models [#935](https://github.com/econ-ark/HARK/pull/935)
- Replaces `ConsIndShock`'s `init_lifecycle` with an actual life-cycle calibration [#951](https://github.com/econ-ark/HARK/pull/951).

#### Minor Changes

- Move AgentType constructor parameters docs to class docstring so it is rendered by Sphinx.
- Remove uses of deprecated time.clock [#887](https://github.com/econ-ark/HARK/pull/887)
- Change internal representation of parameters to Distributions to ndarray type
- Rename IncomeDstn to IncShkDstn
- AgentType simulate() method now returns history. [#916](https://github.com/econ-ark/HARK/pull/916)
- Rename DiscreteDistribution.drawDiscrete() to draw()
- Update documentation and warnings around IncShkDstn [#955](https://github.com/econ-ark/HARK/pull/955)
- Adds csv files to `MANIFEST.in`. [957](https://github.com/econ-ark/HARK/pull/957)

### 0.10.8

Release Date: Nov. 05 2020

#### Major Changes

- Namespace variables for the Market class [#765](https://github.com/econ-ark/HARK/pull/765)
- We now have a Numba based implementation of PerfForesightConsumerType model available as PerfForesightConsumerTypeFast [#774](https://github.com/econ-ark/HARK/pull/774)
- Namespace for exogenous shocks [#803](https://github.com/econ-ark/HARK/pull/803)
- Namespace for controls [#855](https://github.com/econ-ark/HARK/pull/855)
- State and poststate attributes replaced with state_now and state_prev namespaces [#836](https://github.com/econ-ark/HARK/pull/836)

#### Minor Changes

- Use shock_history namespace for pre-evaluated shock history [#812](https://github.com/econ-ark/HARK/pull/812)
- Fixes seed of PrefShkDstn on initialization and add tests for simulation output
- Reformat code style using black

### 0.10.7

Release Date: 08-08-2020

#### Major Changes

- Add a custom KrusellSmith Model [#762](https://github.com/econ-ark/HARK/pull/762)
- Simulations now uses a dictionary `history` to store state history instead of `_hist` attributes [#674](https://github.com/econ-ark/HARK/pull/674)
- Removed time flipping and time flow state, "forward/backward time" through data access [#570](https://github.com/econ-ark/HARK/pull/570)
- Simulation draw methods are now individual distributions like `Uniform`, `Lognormal`, `Weibull` [#624](https://github.com/econ-ark/HARK/pull/624)

#### Minor Changes

- unpackcFunc is deprecated, use unpack(parameter) to unpack a parameter after solving the model [#784](https://github.com/econ-ark/HARK/pull/784)
- Remove deprecated Solution Class, use HARKObject across the codebase [#772](https://github.com/econ-ark/HARK/pull/772)
- Add option to find crossing points in the envelope step of DCEGM algorithm [#758](https://github.com/econ-ark/HARK/pull/758)
- Fix reset bug in the behaviour of AgentType.resetRNG(), implemented individual resetRNG methods for AgentTypes [#757](https://github.com/econ-ark/HARK/pull/757)
- Seeds are set at initialisation of a distribution object rather than draw method [#691](https://github.com/econ-ark/HARK/pull/691) [#750](https://github.com/econ-ark/HARK/pull/750), [#729](https://github.com/econ-ark/HARK/pull/729)
- Deal with portfolio share of 'bad' assets [#749](https://github.com/econ-ark/HARK/pull/749)
- Fix bug in make_figs utilities function [#755](https://github.com/econ-ark/HARK/pull/755)
- Fix typo bug in Perfect Foresight Model solver [#743](https://github.com/econ-ark/HARK/pull/743)
- Add initial support for logging in ConsIndShockModel [#714](https://github.com/econ-ark/HARK/pull/714)
- Speed up simulation in AggShockMarkovConsumerType [#702](https://github.com/econ-ark/HARK/pull/702)
- Fix logic bug in DiscreteDistribution draw method [#715](https://github.com/econ-ark/HARK/pull/715)
- Implemented distributeParams to distributes heterogeneous values of one parameter to a set of agents [#692](https://github.com/econ-ark/HARK/pull/692)
- NelderMead is now part of estimation [#693](https://github.com/econ-ark/HARK/pull/693)
- Fix typo bug in parallel [#682](https://github.com/econ-ark/HARK/pull/682)
- Fix DiscreteDstn to make it work with multivariate distributions [#646](https://github.com/econ-ark/HARK/pull/646)
- BayerLuetticke removed from HARK, is now a REMARK [#603](https://github.com/econ-ark/HARK/pull/603)
- cstwMPC removed from HARK, is now a REMARK [#666](https://github.com/econ-ark/HARK/pull/666)
- SolvingMicroDSOPs removed from HARK, is now a REMARK [#651](https://github.com/econ-ark/HARK/pull/651)
- constructLogNormalIncomeProcess is now a method of IndShockConsumerType [#661](https://github.com/econ-ark/HARK/pull/661)
- Discretize continuous distributions [#657](https://github.com/econ-ark/HARK/pull/657)
- Data used in cstwMPC is now in HARK.datasets [#622](https://github.com/econ-ark/HARK/pull/622)
- Refactor checkConditions by adding a checkCondition method instead of writing custom checks for each condition [#568](https://github.com/econ-ark/HARK/pull/568)
- Examples update [#768](https://github.com/econ-ark/HARK/pull/768), [#759](https://github.com/econ-ark/HARK/pull/759), [#756](https://github.com/econ-ark/HARK/pull/756), [#727](https://github.com/econ-ark/HARK/pull/727), [#698](https://github.com/econ-ark/HARK/pull/698), [#697](https://github.com/econ-ark/HARK/pull/697), [#561](https://github.com/econ-ark/HARK/pull/561), [#654](https://github.com/econ-ark/HARK/pull/654), [#633](https://github.com/econ-ark/HARK/pull/633), [#775](https://github.com/econ-ark/HARK/pull/775)

### 0.10.6

Release Date: 17-04-2020

#### Major Changes

- Add Bellman equations for cyclical model example [#600](https://github.com/econ-ark/HARK/pull/600)

- read_shocks now reads mortality as well [#613](https://github.com/econ-ark/HARK/pull/613)

- Discrete probability distributions are now classes [#610](https://github.com/econ-ark/HARK/pull/610)

#### Minor Changes

### 0.10.5

Release Date: 24-03-2020

#### Major Changes

- Default parameters dictionaries for ConsumptionSaving models have been moved from ConsumerParameters to nearby the classes that use them. [#527](https://github.com/econ-ark/HARK/pull/527)

- Improvements and cleanup of ConsPortfolioModel, and adding the ability to specify an age-varying list of RiskyAvg and RiskyStd. [#577](https://github.com/econ-ark/HARK/pull/527)

- Rewrite and simplification of ConsPortfolioModel solver. [#594](https://github.com/econ-ark/HARK/pull/594)

#### Minor Changes

### 0.10.4

Release Date: 05-03-2020

#### Major Changes

- Last release to support Python 2.7, future releases of econ-ark will support Python 3.6+ [#478](https://github.com/econ-ark/HARK/pull/478)
- Move non-reusable model code to examples directory, BayerLuetticke, FashionVictim now in examples instead of in HARK code [#442](https://github.com/econ-ark/HARK/pull/442)
- Load default parameters for ConsumptionSaving models [#466](https://github.com/econ-ark/HARK/pull/466)
- Improved implementaion of parallelNelderMead [#300](https://github.com/econ-ark/HARK/pull/300)

#### Minor Changes

- Notebook utility functions for determining platform, GUI, latex (installation) are available in HARK.utilities [#512](https://github.com/econ-ark/HARK/pull/512)
- Few DemARKs moved to examples [#472](https://github.com/econ-ark/HARK/pull/472)
- MaxKinks available in ConsumerParameters again [#486](https://github.com/econ-ark/HARK/pull/486)

### 0.10.3

Release Date: 12-12-2019

#### Major Changes

- Added constrained perfect foresight model solution. ([#299](https://github.com/econ-ark/HARK/pull/299)

#### Minor Changes

- Fixed slicing error in minimizeNelderMead. ([#460](https://github.com/econ-ark/HARK/pull/460))
- Fixed matplotlib GUI error. ([#444](https://github.com/econ-ark/HARK/pull/444))
- Pinned sphinx dependency. ([#436](https://github.com/econ-ark/HARK/pull/436))
- Fixed bug in ConsPortfolioModel in which the same risky rate of return would be drawn over and over. ([#433](https://github.com/econ-ark/HARK/pull/433))
- Fixed sphinx dependency errors. ([#411](https://github.com/econ-ark/HARK/pull/411))
- Refactored simultation.py. ([#408](https://github.com/econ-ark/HARK/pull/408))
- AgentType.simulate() now throws informative errors if
  attributes required for simulation do not exist, or initializeSim() has
  never been called. ([#320](https://github.com/econ-ark/HARK/pull/320))

### 0.10.2

Release Date: 10-03-2019

#### Minor Changes

- Add some bugfixes and unit tests to HARK.core. ([#401](https://github.com/econ-ark/HARK/pull/401))
- Fix error in discrete portfolio choice's AdjustPrb. ([#391](https://github.com/econ-ark/HARK/pull/391))

### 0.10.1.dev5

Release Date: 09-25-2019

#### Minor Changes

- Added portfolio choice between risky and safe assets (ConsPortfolioModel). ([#241](https://github.com/econ-ark/HARK/pull/241))

### 0.10.1.dev4

Release Date: 09-19-2019

#### Minor Changes

- Fixes cubic interpolation in KinkedRSolver. ([#386](https://github.com/econ-ark/HARK/pull/386))
- Documentes the procedure for constructing value function inverses and fixes bug in which survival rate was not included in absolute patience factor. ([#383](https://github.com/econ-ark/HARK/pull/383))
- Fixes problems that sometimes prevented multiprocessing from working. ([#377](https://github.com/econ-ark/HARK/pull/377))

### 0.10.1.dev3

Release Date: 07-23-2019

#### Minor Changes

- Missed pre-solve fix (see [#363](https://github.com/econ-ark/HARK/pull/363) for more context). ([#367](https://github.com/econ-ark/HARK/pull/367))

### 0.10.1.dev2

Release Date: 07-22-2019

#### Minor Changes

- Revert pre-solve commit due to bug. ([#363](https://github.com/econ-ark/HARK/pull/363))

### 0.10.1.dev1

Release Date: 07-20-2019

#### Breaking Changes

- See #302 under minor changes.

#### Major Changes

- Adds BayerLuetticke notebooks and functionality. ([#328](https://github.com/econ-ark/HARK/pull/328))

#### Minor Changes

- Fixes one-asset HANK models for endowment economy (had MP wired in as the shock). ([#355](https://github.com/econ-ark/HARK/pull/355))
- Removes jupytext \*.py files. ([#354](https://github.com/econ-ark/HARK/pull/354))
- Reorganizes documentation and configures it to work with Read the Docs. ([#353](https://github.com/econ-ark/HARK/pull/353))
- Adds notebook illustrating dimensionality reduction in Bayer and Luetticke. ([#345](https://github.com/econ-ark/HARK/pull/345))
- Adds notebook illustrating how the Bayer & Luetticke invoke the discrete cosine transformation(DCT) and fixed copula to reduce dimensions of the problem.([#344](https://github.com/econ-ark/HARK/pull/344))
- Makes BayerLuetticke HANK tools importable as a module. ([#342](https://github.com/econ-ark/HARK/pull/342))
- Restores functionality of SGU_solver. ([#341](https://github.com/econ-ark/HARK/pull/341))
- Fixes datafile packaging issue. ([#332](https://github.com/econ-ark/HARK/pull/332))
- Deletes .py file from Bayer-Luetticke folder. ([#329](https://github.com/econ-ark/HARK/pull/329))
- Add an empty method for preSolve called checkRestrictions that can be overwritten in classes inheriting from AgentType to check for illegal parameter values. ([#324](https://github.com/econ-ark/HARK/pull/324))
- Adds a call to updateIncomeProcess() in preSolve() to avoid solutions being based on wrong income process specifications if some parameters change between two solve() calls. ([#323](https://github.com/econ-ark/HARK/pull/323))
- Makes checkConditions() less verbose when the checks are not actually performed by converting a print statement to an inline comment. ([#321](https://github.com/econ-ark/HARK/pull/321))
- Raises more readable exception when simultate() is called without solving first. ([#315](https://github.com/econ-ark/HARK/pull/315))
- Removes testing folder (part of ongoing test restructuring). ([#304](https://github.com/econ-ark/HARK/pull/304))
- Fixes unintended behavior in default simDeath(). Previously, all agents would die off in the first period, but they were meant to always survive. ([#302](https://github.com/econ-ark/HARK/pull/302)) **Warning**: Potentially breaking change.

### 0.10.1

Release Date: 05-30-2019

No changes from 0.10.0.dev3.

### 0.10.0.dev3

Release Date: 05-18-2019

#### Major Changes

- Fixes multithreading problems by using Parallels(backend='multiprocessing'). ([287](https://github.com/econ-ark/HARK/pull/287))
- Fixes bug caused by misapplication of check_conditions. ([284](https://github.com/econ-ark/HARK/pull/284))
- Adds functions to calculate quadrature nodes and weights for numerically evaluating expectations in the presence of (log-)normally distributed random variables. ([258](https://github.com/econ-ark/HARK/pull/258))

#### Minor Changes

- Adds method decorator which validates that arguments passed in are not empty. ([282](https://github.com/econ-ark/HARK/pull/282)
- Lints a variety of files. These PRs include some additional/related minor changes, like replacing an exec function, removing some lambdas, adding some files to .gitignore, etc. ([274](https://github.com/econ-ark/HARK/pull/274), [276](https://github.com/econ-ark/HARK/pull/276), [277](https://github.com/econ-ark/HARK/pull/277), [278](https://github.com/econ-ark/HARK/pull/278), [281](https://github.com/econ-ark/HARK/pull/281))
- Adds vim swp files to gitignore. ([269](https://github.com/econ-ark/HARK/pull/269))
- Adds version dunder in init. ([265](https://github.com/econ-ark/HARK/pull/265))
- Adds flake8 to requirements.txt and config. ([261](https://github.com/econ-ark/HARK/pull/261))
- Adds some unit tests for IndShockConsumerType. ([256](https://github.com/econ-ark/HARK/pull/256))

### 0.10.0.dev2

Release Date: 04-18-2019

#### Major Changes

None

#### Minor Changes

- Fix verbosity check in ConsIndShockModel. ([250](https://github.com/econ-ark/HARK/pull/250))

#### Other Changes

None

### 0.10.0.dev1

Release Date: 04-12-2019

#### Major Changes

- Adds [tools](https://github.com/econ-ark/HARK/blob/master/HARK/dcegm.py) to solve problems that arise from the interaction of discrete and continuous variables, using the [DCEGM](https://github.com/econ-ark/DemARK/blob/master/notebooks/DCEGM-Upper-Envelope.ipynb) method of [Iskhakov et al.](https://onlinelibrary.wiley.com/doi/abs/10.3982/QE643), who apply the their discrete-continuous solution algorithm to the problem of optimal endogenous retirement; their results are replicated using our new tool [here](https://github.com/econ-ark/EndogenousRetirement/blob/master/Endogenous-Retirement.ipynb). ([226](https://github.com/econ-ark/HARK/pull/226))
- Parameters of ConsAggShockModel.CobbDouglasEconomy.updateAFunc and ConsAggShockModel.CobbDouglasMarkovEconomy.updateAFunc that govern damping and the number of discarded 'burn-in' periods were previously hardcoded, now proper instance-level parameters. ([244](https://github.com/econ-ark/HARK/pull/244))
- Improve accuracy and performance of functions for evaluating the integrated value function and conditional choice probabilities for models with extreme value type I taste shocks. ([242](https://github.com/econ-ark/HARK/pull/242))
- Add calcLogSum, calcChoiceProbs, calcLogSumChoiceProbs to HARK.interpolation. ([209](https://github.com/econ-ark/HARK/pull/209), [217](https://github.com/econ-ark/HARK/pull/217))
- Create tool to produce an example "template" of a REMARK based on SolvingMicroDSOPs. ([176](https://github.com/econ-ark/HARK/pull/176))

#### Minor Changes

- Moved old utilities tests. ([245](https://github.com/econ-ark/HARK/pull/245))
- Deleted old files related to "cstwMPCold". ([239](https://github.com/econ-ark/HARK/pull/239))
- Set numpy floating point error level to ignore. ([238](https://github.com/econ-ark/HARK/pull/238))
- Fixed miscellaneous imports. ([212](https://github.com/econ-ark/HARK/pull/212), [224](https://github.com/econ-ark/HARK/pull/224), [225](https://github.com/econ-ark/HARK/pull/225))
- Improve the tests of buffer stock model impatience conditions in IndShockConsumerType. ([219](https://github.com/econ-ark/HARK/pull/219))
- Add basic support for Travis continuous integration testing. ([208](https://github.com/econ-ark/HARK/pull/208))
- Add SciPy to requirements.txt. ([207](https://github.com/econ-ark/HARK/pull/207))
- Fix indexing bug in bilinear interpolation. ([194](https://github.com/econ-ark/HARK/pull/194))
- Update the build process to handle Python 2 and 3 compatibility. ([172](https://github.com/econ-ark/HARK/pull/172))
- Add MPCnow attribute to ConsGenIncProcessModel. ([170](https://github.com/econ-ark/HARK/pull/170))
- All standalone demo files have been removed. The content that was in these files can now be found in similarly named Jupyter notebooks in the DEMARK repository. Some of these notebooks are also linked from econ-ark.org. ([229](https://github.com/econ-ark/HARK/pull/229), [243](https://github.com/econ-ark/HARK/pull/243))

#### Other Notes

- Not all changes from 0.9.1 may be listed in these release notes. If you are having trouble addressing a breaking change, please reach out to us.<|MERGE_RESOLUTION|>--- conflicted
+++ resolved
@@ -54,11 +54,8 @@
 - Adds additional functionality to the CubicHermiteInterp class, imported from scipy.interpolate. [#1020](https://github.com/econ-ark/HARK/pull/1020/)
 - Allows users to pass a generic solution object to agent solvers to be used as the initial condition of backward induction. [#1543](https://github.com/econ-ark/HARK/pull/1543)
 - Adds support for Python 3.13 and related package updates. [#1549](https://github.com/econ-ark/HARK/pull/1549)
-<<<<<<< HEAD
 - Move sim_birth methods to constructed distributions, lightly rename parameters. [#1553](https://github.com/econ-ark/HARK/pull/1553)
-=======
 - Cleans up warnings for the distance metric and prevents simulation history from being returned as output. [#1563](https://github.com/econ-ark/HARK/pull/1563)
->>>>>>> 2a3e5820
 
 ### 0.15.1
 
