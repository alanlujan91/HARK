# Release Notes

## Introduction

This document contains the release notes of HARK. HARK aims to produce an open source repository of highly modular, easily interoperable code for solving, simulating, and estimating dynamic economic models with heterogeneous agents.

For more information on HARK, see [our Github organization](https://github.com/econ-ark).

## Changes

### 0.13.0

Release Date: TBD

### Major Changes

* Updates the DCEGM tools to address the flaws identified in [issue #1062](https://github.com/econ-ark/HARK/issues/1062). PR: [1100](https://github.com/econ-ark/HARK/pull/1100).
<<<<<<< HEAD
* `make_shock_history` and `read_shocks == True` now store and use the random draws that determine newborn's initial states [#1101](https://github.com/econ-ark/HARK/pull/1101).
=======
* Updates `IndexDstn`, introducing the option to use an existing RNG instead of creating a new one, and creating and storing all the conditional distributions at initialization. [1104](https://github.com/econ-ark/HARK/pull/1104)

>>>>>>> 84ee03e1
### Minor Changes

### 0.12.0

Release Date: December 14, 2021

#### Major Changes

* FrameAgentType for modular definitions of agents [#865](https://github.com/econ-ark/HARK/pull/865) [#1064](https://github.com/econ-ark/HARK/pull/1064)
* Frame relationships with backward and forward references, with plotting example [#1071](https://github.com/econ-ark/HARK/pull/1071)	
* PortfolioConsumerFrameType, a port of PortfolioConsumerType to use Frames [#865](https://github.com/econ-ark/HARK/pull/865)
* Input parameters for cyclical models now indexed by t [#1039](https://github.com/econ-ark/HARK/pull/1039)
* A IndexDistribution class for representing time-indexed probability distributions [#1018](https://github.com/econ-ark/pull/1018/).
* Adds new consumption-savings-portfolio model `RiskyContrib`, which represents an agent who can save in risky and risk-free assets but faces
frictions to moving funds between them. To circumvent these frictions, he has access to an income-deduction scheme to accumulate risky assets.
PR: [#832](https://github.com/econ-ark/HARK/pull/832). See [this forthcoming REMARK](https://github.com/Mv77/RiskyContrib) for the model's details.
* 'cycles' agent property moved from constructor argument to parameter [#1031](https://github.com/econ-ark/HARK/pull/1031)
* Uses iterated expectations to speed-up the solution of `RiskyContrib` when income and returns are independent [#1058](https://github.com/econ-ark/HARK/pull/1058).
* `ConsPortfolioSolver` class for solving portfolio choice model replaces `solveConsPortfolio` method [#1047](https://github.com/econ-ark/HARK/pull/1047)
* `ConsPortfolioDiscreteSolver` class for solving portfolio choice model when allowed share is on a discrete grid [#1047](https://github.com/econ-ark/HARK/pull/1047)
* `ConsPortfolioJointDistSolver` class for solving portfolio chioce model when the income and risky return shocks are not independent [#1047](https://github.com/econ-ark/HARK/pull/1047)

#### Minor Changes

* Using Lognormal.from_mean_std in the forward simulation of the RiskyAsset model [#1019](https://github.com/econ-ark/HARK/pull/1019)
* Fix bug in DCEGM's primary kink finder due to numpy no longer accepting NaN in integer arrays [#990](https://github.com/econ-ark/HARK/pull/990).
* Add a general class for consumers who can save using a risky asset [#1012](https://github.com/econ-ark/HARK/pull/1012/).
* Add Boolean attribute 'PerfMITShk' to consumption models. When true, allows perfect foresight MIT shocks to be simulated. [#1013](https://github.com/econ-ark/HARK/pull/1013).
* Track and update start-of-period (pre-income) risky and risk-free assets as states in the `RiskyContrib` model [1046](https://github.com/econ-ark/HARK/pull/1046).
* distribute_params now uses assign_params to create consistent output [#1044](https://github.com/econ-ark/HARK/pull/1044)
* The function that computes end-of-period derivatives of the value function was moved to the inside of `ConsRiskyContrib`'s solver [#1057](https://github.com/econ-ark/HARK/pull/1057)
* Use `np.fill(np.nan)` to clear or initialize the arrays that store simulations. [#1068](https://github.com/econ-ark/HARK/pull/1068)
* Add Boolean attribute 'neutral_measure' to consumption models. When true, simulations are more precise by allowing permanent shocks to be drawn from a neutral measure (see Harmenberg 2021). [#1069](https://github.com/econ-ark/HARK/pull/1069)
* Fix mathematical limits of model example in `example_ConsPortfolioModel.ipynb` [#1047](https://github.com/econ-ark/HARK/pull/1047)
* Update `ConsGenIncProcessModel.py` to use `calc_expectation` method [#1072](https://github.com/econ-ark/HARK/pull/1072)
* Fix bug in `calc_normal_style_pars_from_lognormal_pars` due to math error. [#1076](https://github.com/econ-ark/HARK/pull/1076)
* Fix bug in `distribute_params` so that `AgentCount` parameter is updated. [#1089](https://github.com/econ-ark/HARK/pull/1089)
* Fix bug in 'vFuncBool' option for 'MarkovConsumerType' so that the value function may now be calculated. [#1095](https://github.com/econ-ark/HARK/pull/1095)

### 0.11.0

Release Date: March 4, 2021

#### Major Changes

* Converts non-mathematical code to PEP8 compliant form [#953](https://github.com/econ-ark/HARK/pull/953)
* Adds a constructor for LogNormal distributions from mean and standard deviation [#891](https://github.com/econ-ark/HARK/pull/891/)
* Uses new LogNormal constructor in ConsPortfolioModel [#891](https://github.com/econ-ark/HARK/pull/891/)
* calcExpectations method for taking the expectation of a distribution over a function [#884](https://github.com/econ-ark/HARK/pull/884/] (#897)[https://github.com/econ-ark/HARK/pull/897/)
* Implements the multivariate normal as a supported distribution, with a discretization method. See [#948](https://github.com/econ-ark/HARK/pull/948).
* Centralizes the definition of value, marginal value, and marginal marginal value functions that use inverse-space
interpolation for problems with CRRA utility. See [#888](https://github.com/econ-ark/HARK/pull/888).
* MarkovProcess class used in ConsMarkovModel, ConsRepAgentModel, ConsAggShockModel [#902](https://github.com/econ-ark/HARK/pull/902) [#929](https://github.com/econ-ark/HARK/pull/929)
* replace HARKobject base class with MetricObject and Model classes [#903](https://github.com/econ-ark/HARK/pull/903/)
* Add __repr__ and __eq__ methods to Model class [#903](https://github.com/econ-ark/HARK/pull/903/)
* Adds SSA life tables and methods to extract survival probabilities from them [#986](https://github.com/econ-ark/HARK/pull/906).
* Adds the U.S. CPI research series and tools to extract inflation adjustments from it [#930](https://github.com/econ-ark/HARK/pull/930).
* Adds a module for extracting initial distributions of permanent income (`pLvl`) and normalized assets (`aNrm`) from the SCF [#932](https://github.com/econ-ark/HARK/pull/932).
* Fix the return fields of `dcegm/calcCrossPoints`[#909](https://github.com/econ-ark/HARK/pull/909).
* Corrects location of constructor documentation to class string for Sphinx rendering [#908](https://github.com/econ-ark/HARK/pull/908)
* Adds a module with tools for parsing and using various income calibrations from the literature. It includes the option of using life-cycle profiles of income shock variances from [Sabelhaus and Song (2010)](https://www.sciencedirect.com/science/article/abs/pii/S0304393210000358). See [#921](https://github.com/econ-ark/HARK/pull/921), [#941](https://github.com/econ-ark/HARK/pull/941), [#980](https://github.com/econ-ark/HARK/pull/980).
* remove "Now" from model variable names [#936](https://github.com/econ-ark/HARK/pull/936)
* remove Model.__call__; use Model init in Market and AgentType init to standardize on parameters dictionary [#947](https://github.com/econ-ark/HARK/issues/947)
* Moves state MrkvNow to shocks['Mrkv'] in AggShockMarkov and KrusellSmith models [#935](https://github.com/econ-ark/HARK/pull/935)
* Replaces `ConsIndShock`'s `init_lifecycle` with an actual life-cycle calibration [#951](https://github.com/econ-ark/HARK/pull/951).

#### Minor Changes

* Move AgentType constructor parameters docs to class docstring so it is rendered by Sphinx.
* Remove uses of deprecated time.clock [#887](https://github.com/econ-ark/HARK/pull/887)
* Change internal representation of parameters to Distributions to ndarray type
* Rename IncomeDstn to IncShkDstn
* AgentType simulate() method now returns history. [#916](https://github.com/econ-ark/HARK/pull/916)
* Rename DiscreteDistribution.drawDiscrete() to draw()
* Update documentation and warnings around IncShkDstn [#955](https://github.com/econ-ark/HARK/pull/955)
* Adds csv files to `MANIFEST.in`. [957](https://github.com/econ-ark/HARK/pull/957)

### 0.10.8

Release Date: Nov. 05 2020

#### Major Changes

* Namespace variables for the Market class [#765](https://github.com/econ-ark/HARK/pull/765)
* We now have a Numba based implementation of PerfForesightConsumerType model available as PerfForesightConsumerTypeFast [#774](https://github.com/econ-ark/HARK/pull/774)
* Namespace for exogenous shocks [#803](https://github.com/econ-ark/HARK/pull/803)
* Namespace for controls [#855](https://github.com/econ-ark/HARK/pull/855)
* State and poststate attributes replaced with state_now and state_prev namespaces [#836](https://github.com/econ-ark/HARK/pull/836)

#### Minor Changes 

* Use shock_history namespace for pre-evaluated shock history [#812](https://github.com/econ-ark/HARK/pull/812)
* Fixes seed of PrefShkDstn on initialization and add tests for simulation output
* Reformat code style using black

### 0.10.7

Release Date: 08-08-2020

#### Major Changes

- Add a custom KrusellSmith Model [#762](https://github.com/econ-ark/HARK/pull/762)
- Simulations now uses a dictionary `history` to store state history instead of `_hist` attributes [#674](https://github.com/econ-ark/HARK/pull/674)
- Removed time flipping and time flow state, "forward/backward time" through data access [#570](https://github.com/econ-ark/HARK/pull/570)
- Simulation draw methods are now individual distributions like `Uniform`, `Lognormal`, `Weibull` [#624](https://github.com/econ-ark/HARK/pull/624)

#### Minor Changes 

- unpackcFunc is deprecated, use unpack(parameter) to unpack a parameter after solving the model [#784](https://github.com/econ-ark/HARK/pull/784)
- Remove deprecated Solution Class, use HARKObject across the codebase [#772](https://github.com/econ-ark/HARK/pull/772)
- Add option to find crossing points in the envelope step of DCEGM algorithm [#758](https://github.com/econ-ark/HARK/pull/758)
- Fix reset bug in the behaviour of AgentType.resetRNG(), implemented individual resetRNG methods for AgentTypes [#757](https://github.com/econ-ark/HARK/pull/757)
- Seeds are set at initialisation of a distribution object rather than draw method [#691](https://github.com/econ-ark/HARK/pull/691) [#750](https://github.com/econ-ark/HARK/pull/750), [#729](https://github.com/econ-ark/HARK/pull/729)
- Deal with portfolio share of 'bad' assets [#749](https://github.com/econ-ark/HARK/pull/749)
- Fix bug in make_figs utilities function [#755](https://github.com/econ-ark/HARK/pull/755)
- Fix typo bug in Perfect Foresight Model solver [#743](https://github.com/econ-ark/HARK/pull/743)
- Add initial support for logging in ConsIndShockModel [#714](https://github.com/econ-ark/HARK/pull/714)
- Speed up simulation in AggShockMarkovConsumerType [#702](https://github.com/econ-ark/HARK/pull/702)
- Fix logic bug in DiscreteDistribution draw method [#715](https://github.com/econ-ark/HARK/pull/715)
- Implemented distributeParams to distributes heterogeneous values of one parameter to a set of agents [#692](https://github.com/econ-ark/HARK/pull/692)
- NelderMead is now part of estimation [#693](https://github.com/econ-ark/HARK/pull/693)
- Fix typo bug in parallel [#682](https://github.com/econ-ark/HARK/pull/682)
- Fix DiscreteDstn to make it work with multivariate distributions [#646](https://github.com/econ-ark/HARK/pull/646)
- BayerLuetticke removed from HARK, is now a REMARK [#603](https://github.com/econ-ark/HARK/pull/603)
- cstwMPC removed from HARK, is now a REMARK [#666](https://github.com/econ-ark/HARK/pull/666)
- SolvingMicroDSOPs removed from HARK, is now a REMARK [#651](https://github.com/econ-ark/HARK/pull/651)
- constructLogNormalIncomeProcess is now a method of IndShockConsumerType [#661](https://github.com/econ-ark/HARK/pull/661)
- Discretize continuous distributions [#657](https://github.com/econ-ark/HARK/pull/657)
- Data used in cstwMPC is now in HARK.datasets [#622](https://github.com/econ-ark/HARK/pull/622)
- Refactor checkConditions by adding a checkCondition method instead of writing custom checks for each condition [#568](https://github.com/econ-ark/HARK/pull/568)
- Examples update [#768](https://github.com/econ-ark/HARK/pull/768), [#759](https://github.com/econ-ark/HARK/pull/759), [#756](https://github.com/econ-ark/HARK/pull/756), [#727](https://github.com/econ-ark/HARK/pull/727), [#698](https://github.com/econ-ark/HARK/pull/698), [#697](https://github.com/econ-ark/HARK/pull/697), [#561](https://github.com/econ-ark/HARK/pull/561), [#654](https://github.com/econ-ark/HARK/pull/654), [#633](https://github.com/econ-ark/HARK/pull/633), [#775](https://github.com/econ-ark/HARK/pull/775)


### 0.10.6

Release Date: 17-04-2020

#### Major Changes

* Add Bellman equations for cyclical model example [#600](https://github.com/econ-ark/HARK/pull/600)

* read_shocks now reads mortality as well [#613](https://github.com/econ-ark/HARK/pull/613)

* Discrete probability distributions are now classes [#610](https://github.com/econ-ark/HARK/pull/610)

#### Minor Changes 



### 0.10.5

Release Date: 24-03-2020

#### Major Changes
 * Default parameters dictionaries for ConsumptionSaving models have been moved from ConsumerParameters to nearby the classes that use them. [#527](https://github.com/econ-ark/HARK/pull/527)

 * Improvements and cleanup of ConsPortfolioModel, and adding the ability to specify an age-varying list of RiskyAvg and RiskyStd. [#577](https://github.com/econ-ark/HARK/pull/527)

 * Rewrite and simplification of ConsPortfolioModel solver. [#594](https://github.com/econ-ark/HARK/pull/594)

#### Minor Changes 

### 0.10.4

Release Date: 05-03-2020

#### Major Changes
 - Last release to support Python 2.7, future releases of econ-ark will support Python 3.6+ [#478](https://github.com/econ-ark/HARK/pull/478)
 - Move non-reusable model code to examples directory, BayerLuetticke, FashionVictim now in examples instead of in HARK code [#442](https://github.com/econ-ark/HARK/pull/442)
 - Load default parameters for ConsumptionSaving models [#466](https://github.com/econ-ark/HARK/pull/466)
 - Improved implementaion of parallelNelderMead [#300](https://github.com/econ-ark/HARK/pull/300)
 
#### Minor Changes 
 - Notebook utility functions for determining platform, GUI, latex (installation) are available in HARK.utilities [#512](https://github.com/econ-ark/HARK/pull/512)
 - Few DemARKs moved to examples [#472](https://github.com/econ-ark/HARK/pull/472)
 - MaxKinks available in ConsumerParameters again [#486](https://github.com/econ-ark/HARK/pull/486)


### 0.10.3

Release Date: 12-12-2019

#### Major Changes

- Added constrained perfect foresight model solution. ([#299](https://github.com/econ-ark/HARK/pull/299)

#### Minor Changes

- Fixed slicing error in minimizeNelderMead. ([#460](https://github.com/econ-ark/HARK/pull/460))
- Fixed matplotlib GUI error. ([#444](https://github.com/econ-ark/HARK/pull/444))
- Pinned sphinx dependency. ([#436](https://github.com/econ-ark/HARK/pull/436))
- Fixed bug in ConsPortfolioModel in which the same risky rate of return would be drawn over and over. ([#433](https://github.com/econ-ark/HARK/pull/433))
- Fixed sphinx dependency errors. ([#411](https://github.com/econ-ark/HARK/pull/411))
- Refactored simultation.py. ([#408](https://github.com/econ-ark/HARK/pull/408))
- AgentType.simulate() now throws informative errors if
attributes required for simulation do not exist, or initializeSim() has
never been called. ([#320](https://github.com/econ-ark/HARK/pull/320))

### 0.10.2

Release Date: 10-03-2019

#### Minor Changes
- Add some bugfixes and unit tests to HARK.core. ([#401](https://github.com/econ-ark/HARK/pull/401))
- Fix error in discrete portfolio choice's AdjustPrb. ([#391](https://github.com/econ-ark/HARK/pull/391))

### 0.10.1.dev5

Release Date: 09-25-2019

#### Minor Changes
- Added portfolio choice between risky and safe assets (ConsPortfolioModel). ([#241](https://github.com/econ-ark/HARK/pull/241))

### 0.10.1.dev4

Release Date: 09-19-2019

#### Minor Changes
- Fixes cubic interpolation in KinkedRSolver. ([#386](https://github.com/econ-ark/HARK/pull/386))
- Documentes the procedure for constructing value function inverses and fixes bug in which survival rate was not included in absolute patience factor. ([#383](https://github.com/econ-ark/HARK/pull/383))
- Fixes problems that sometimes prevented multiprocessing from working. ([#377](https://github.com/econ-ark/HARK/pull/377))

### 0.10.1.dev3

Release Date: 07-23-2019

#### Minor Changes
- Missed pre-solve fix (see [#363](https://github.com/econ-ark/HARK/pull/363) for more context). ([#367](https://github.com/econ-ark/HARK/pull/367))

### 0.10.1.dev2

Release Date: 07-22-2019

#### Minor Changes
- Revert pre-solve commit due to bug.  ([#363](https://github.com/econ-ark/HARK/pull/363))

### 0.10.1.dev1

Release Date: 07-20-2019

#### Breaking Changes
- See #302 under minor changes.

#### Major Changes
- Adds BayerLuetticke notebooks and functionality. ([#328](https://github.com/econ-ark/HARK/pull/328))

#### Minor Changes
- Fixes one-asset HANK models for endowment economy (had MP wired in as the shock). ([#355](https://github.com/econ-ark/HARK/pull/355))
- Removes jupytext *.py files. ([#354](https://github.com/econ-ark/HARK/pull/354))
- Reorganizes documentation and configures it to work with Read the Docs. ([#353](https://github.com/econ-ark/HARK/pull/353))
- Adds notebook illustrating dimensionality reduction in Bayer and Luetticke. ([#345](https://github.com/econ-ark/HARK/pull/345))
- Adds notebook illustrating how the Bayer & Luetticke invoke the discrete cosine transformation(DCT) and fixed copula to reduce dimensions of the problem.([#344](https://github.com/econ-ark/HARK/pull/344))
- Makes BayerLuetticke HANK tools importable as a module. ([#342](https://github.com/econ-ark/HARK/pull/342))
- Restores functionality of SGU_solver. ([#341](https://github.com/econ-ark/HARK/pull/341))
- Fixes datafile packaging issue. ([#332](https://github.com/econ-ark/HARK/pull/332))
- Deletes .py file from Bayer-Luetticke folder. ([#329](https://github.com/econ-ark/HARK/pull/329))
- Add an empty method for preSolve called checkRestrictions that can be overwritten in classes inheriting from AgentType to check for illegal parameter values. ([#324](https://github.com/econ-ark/HARK/pull/324))
- Adds a call to updateIncomeProcess() in preSolve() to avoid solutions being based on wrong income process specifications if some parameters change between two solve() calls. ([#323](https://github.com/econ-ark/HARK/pull/323))
- Makes checkConditions() less verbose when the checks are not actually performed by converting a print statement to an inline comment. ([#321](https://github.com/econ-ark/HARK/pull/321))
- Raises more readable exception when simultate() is called without solving first. ([#315](https://github.com/econ-ark/HARK/pull/315)) 
- Removes testing folder (part of ongoing test restructuring). ([#304](https://github.com/econ-ark/HARK/pull/304))
- Fixes unintended behavior in default simDeath(). Previously, all agents would die off in the first period, but they were meant to always survive. ([#302](https://github.com/econ-ark/HARK/pull/302)) __Warning__: Potentially breaking change.

### 0.10.1

Release Date: 05-30-2019

No changes from 0.10.0.dev3.

### 0.10.0.dev3

Release Date: 05-18-2019

#### Major Changes
- Fixes multithreading problems by using Parallels(backend='multiprocessing'). ([287](https://github.com/econ-ark/HARK/pull/287))
- Fixes bug caused by misapplication of check_conditions. ([284](https://github.com/econ-ark/HARK/pull/284))
- Adds functions to calculate quadrature nodes and weights for numerically evaluating expectations in the presence of (log-)normally distributed random variables. ([258](https://github.com/econ-ark/HARK/pull/258))

#### Minor Changes
- Adds method decorator which validates that arguments passed in are not empty. ([282](https://github.com/econ-ark/HARK/pull/282)
- Lints a variety of files.  These PRs include some additional/related minor changes, like replacing an exec function, removing some lambdas, adding some files to .gitignore, etc. ([274](https://github.com/econ-ark/HARK/pull/274), [276](https://github.com/econ-ark/HARK/pull/276), [277](https://github.com/econ-ark/HARK/pull/277), [278](https://github.com/econ-ark/HARK/pull/278), [281](https://github.com/econ-ark/HARK/pull/281))
- Adds vim swp files to gitignore. ([269](https://github.com/econ-ark/HARK/pull/269))
- Adds version dunder in init. ([265](https://github.com/econ-ark/HARK/pull/265))
- Adds flake8 to requirements.txt and config. ([261](https://github.com/econ-ark/HARK/pull/261))
- Adds some unit tests for IndShockConsumerType. ([256](https://github.com/econ-ark/HARK/pull/256))

### 0.10.0.dev2

Release Date: 04-18-2019

#### Major Changes

None

#### Minor Changes

* Fix verbosity check in ConsIndShockModel. ([250](https://github.com/econ-ark/HARK/pull/250))

#### Other Changes

None

### 0.10.0.dev1

Release Date: 04-12-2019

#### Major Changes

* Adds [tools](https://github.com/econ-ark/HARK/blob/master/HARK/dcegm.py) to solve problems that arise from the interaction of discrete and continuous variables, using the [DCEGM](https://github.com/econ-ark/DemARK/blob/master/notebooks/DCEGM-Upper-Envelope.ipynb) method of [Iskhakov et al.](https://onlinelibrary.wiley.com/doi/abs/10.3982/QE643), who apply the their discrete-continuous solution algorithm to the problem of optimal endogenous retirement; their results are replicated using our new tool [here](https://github.com/econ-ark/REMARK/blob/master/REMARKs/EndogenousRetirement/Endogenous-Retirement.ipynb). ([226](https://github.com/econ-ark/HARK/pull/226))
* Parameters of ConsAggShockModel.CobbDouglasEconomy.updateAFunc and ConsAggShockModel.CobbDouglasMarkovEconomy.updateAFunc that govern damping and the number of discarded 'burn-in' periods were previously hardcoded, now proper instance-level parameters. ([244](https://github.com/econ-ark/HARK/pull/244))
* Improve accuracy and performance of functions for evaluating the integrated value function and conditional choice probabilities for models with extreme value type I taste shocks. ([242](https://github.com/econ-ark/HARK/pull/242))
* Add calcLogSum, calcChoiceProbs, calcLogSumChoiceProbs to HARK.interpolation. ([209](https://github.com/econ-ark/HARK/pull/209), [217](https://github.com/econ-ark/HARK/pull/217))
* Create tool to produce an example "template" of a REMARK based on SolvingMicroDSOPs. ([176](https://github.com/econ-ark/HARK/pull/176))

#### Minor Changes

* Moved old utilities tests. ([245](https://github.com/econ-ark/HARK/pull/245))
* Deleted old files related to "cstwMPCold". ([239](https://github.com/econ-ark/HARK/pull/239))
* Set numpy floating point error level to ignore. ([238](https://github.com/econ-ark/HARK/pull/238))
* Fixed miscellaneous imports. ([212](https://github.com/econ-ark/HARK/pull/212), [224](https://github.com/econ-ark/HARK/pull/224), [225](https://github.com/econ-ark/HARK/pull/225))
* Improve the tests of buffer stock model impatience conditions in IndShockConsumerType. ([219](https://github.com/econ-ark/HARK/pull/219))
* Add basic support for Travis continuous integration testing. ([208](https://github.com/econ-ark/HARK/pull/208))
* Add SciPy to requirements.txt. ([207](https://github.com/econ-ark/HARK/pull/207))
* Fix indexing bug in bilinear interpolation. ([194](https://github.com/econ-ark/HARK/pull/194))
* Update the build process to handle Python 2 and 3 compatibility. ([172](https://github.com/econ-ark/HARK/pull/172))
* Add MPCnow attribute to ConsGenIncProcessModel. ([170](https://github.com/econ-ark/HARK/pull/170))
* All standalone demo files have been removed. The content that was in these files can now be found in similarly named Jupyter notebooks in the DEMARK repository. Some of these notebooks are also linked from econ-ark.org.  ([229](https://github.com/econ-ark/HARK/pull/229), [243](https://github.com/econ-ark/HARK/pull/243))

#### Other Notes

* Not all changes from 0.9.1 may be listed in these release notes.  If you are having trouble addressing a breaking change, please reach out to us.
<|MERGE_RESOLUTION|>--- conflicted
+++ resolved
@@ -15,12 +15,9 @@
 ### Major Changes
 
 * Updates the DCEGM tools to address the flaws identified in [issue #1062](https://github.com/econ-ark/HARK/issues/1062). PR: [1100](https://github.com/econ-ark/HARK/pull/1100).
-<<<<<<< HEAD
+* Updates `IndexDstn`, introducing the option to use an existing RNG instead of creating a new one, and creating and storing all the conditional distributions at initialization. [1104](https://github.com/econ-ark/HARK/pull/1104)
 * `make_shock_history` and `read_shocks == True` now store and use the random draws that determine newborn's initial states [#1101](https://github.com/econ-ark/HARK/pull/1101).
-=======
-* Updates `IndexDstn`, introducing the option to use an existing RNG instead of creating a new one, and creating and storing all the conditional distributions at initialization. [1104](https://github.com/econ-ark/HARK/pull/1104)
-
->>>>>>> 84ee03e1
+
 ### Minor Changes
 
 ### 0.12.0
