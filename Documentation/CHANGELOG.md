# Release Notes

## Introduction

This document contains the release notes of HARK. HARK aims to produce an open source repository of highly modular, easily interoperable code for solving, simulating, and estimating dynamic economic models with heterogeneous agents.

For more information on HARK, see [our Github organization](https://github.com/econ-ark).

## Changes

### 0.15.0

Release Date: TBA

### Major Changes

### Minor Changes

<<<<<<< HEAD
- Adds support for distributions, booleans, and callables as parameters in the `Parameters` class. [1387](https://github.com/econ-ark/HARK/pull/1387)
=======
- Add option to pass pre-built grid to `LinearFast`. [1388](https://github.com/econ-ark/HARK/pull/1388)
- Moves calculation of stable points out of ConsIndShock solver, into method called by post_solve [#1349](https://github.com/econ-ark/HARK/pull/1349)

### 0.14.1

Release date: February 28, 2024

#### Major Changes

none

#### Minor Changes

- Fixes a bug in make_figs arising from the metadata argument being incompatible with jpg. [#1386](https://github.com/econ-ark/HARK/pull/1386)
- Reverts behavior of the repr method of the Model class, so that long strings aren't generated. Full description is available with describe(). [#1390](https://github.com/econ-ark/HARK/pull/1390)
>>>>>>> bbb07a54

### 0.14.0

Release Date: February 12, 2024

#### Major Changes

- Adds `HARK.core.AgentPopulation` class to represent a population of agents with ex-ante heterogeneous parametrizations as distributions. [#1237](https://github.com/econ-ark/HARK/pull/1237)
- Adds `HARK.core.Parameters` class to represent a collection of time varying and time invariant parameters in a model. [#1240](https://github.com/econ-ark/HARK/pull/1240)
- Adds `HARK.simulation.monte_carlo` module for generic Monte Carlo simulation functions using Python model configurations. [1296](https://github.com/econ-ark/HARK/pull/1296)

#### Minor Changes

- Adds option `sim_common_Rrisky` to control whether risky-asset models draw common or idiosyncratic returns in simulation. [#1250](https://github.com/econ-ark/HARK/pull/1250),[#1253](https://github.com/econ-ark/HARK/pull/1253)
- Addresses [#1255](https://github.com/econ-ark/HARK/issues/1255). Makes age-varying stochastic returns possible and draws from their discretized version. [#1262](https://github.com/econ-ark/HARK/pull/1262)
- Fixes bug in the metric that compares dictionaries with the same keys. [#1260](https://github.com/econ-ark/HARK/pull/1260)
- Fixes bug in the calc_jacobian method. [#1342](https://github.com/econ-ark/HARK/pull/1342)
- Fixes bug that prevented risky-asset consumer types from working with time-varying interest rates `Rfree`. [1343](https://github.com/econ-ark/HARK/pull/1343)
- Overhauls and expands condition checking for the ConsIndShock model [#1294](https://github.com/econ-ark/HARK/pull/1294). Condition values and a description of their interpretation is stored in the bilt dictionary of IndShockConsumerType.
- Creates a `models/` directory with Python model configurations for perfect foresight and Fisher 2-period models. [1347](https://github.com/econ-ark/HARK/pull/1347)
- Fixes bug in AgentType simulations where 'who_dies' for period t was being recorded in period t-1 in the history Carlo simulation functions using Python model configurations.[1296](https://github.com/econ-ark/HARK/pull/1296)
- Removes unused `simulation.py` .[1296](https://github.com/econ-ark/HARK/pull/1296)
- Fixes bug that default seed was being used in the initializing of income shock distributions. [1380](https://github.com/econ-ark/HARK/pull/1380)

### 0.13.0

Release Date: February 16, 2023

#### Major Changes

- Updates the DCEGM tools to address the flaws identified in [issue #1062](https://github.com/econ-ark/HARK/issues/1062). PR: [1100](https://github.com/econ-ark/HARK/pull/1100).
- Updates `IndexDstn`, introducing the option to use an existing RNG instead of creating a new one, and creating and storing all the conditional distributions at initialization. [1104](https://github.com/econ-ark/HARK/pull/1104)
- `make_shock_history` and `read_shocks == True` now store and use the random draws that determine newborn's initial states [#1101](https://github.com/econ-ark/HARK/pull/1101).
- `FrameModel` and `FrameSet` classes introduced for more modular construction of framed models. `FrameAgentType` dedicated to simulation. [#1117](https://github.com/econ-ark/HARK/pull/1117)
- General control transitions based on decision rules in `FrameAgentType`. [#1117](https://github.com/econ-ark/HARK/pull/1117)
- Adds `distr_of_function` tool to calculate the distribution of a function of a discrete random variable. [#1144](https://github.com/econ-ark/HARK/pull/1144)
- Changes the `DiscreteDistribution` class to allow for arbitrary array-valued random variables. [#1146](https://github.com/econ-ark/HARK/pull/1146)
- Adds `IndShockRiskyAssetConsumerType` as agent which can invest savings all in safe asset, all in risky asset, a fixed share in risky asset, or optimize its portfolio. [#1107](https://github.com/econ-ark/HARK/issues/1107)
- Updates all HARK models to allow for age-varying interest rates. [#1150](https://github.com/econ-ark/HARK/pull/1150)
- Adds `DiscreteDistribution.expected` method which expects vectorized functions and is faster than `HARK.distribution.calc_expectation`. [#1156](https://github.com/econ-ark/HARK/pull/1156)
- Adds `DiscreteDistributionXRA` class which extends `DiscreteDistribution` to allow for underlying data to be stored in a `xarray.DataArray` object. [#1156](https://github.com/econ-ark/HARK/pull/1156)
- Adds keyword argument `labels` to `expected()` when using `DiscreteDistributionXRA` to allow for expressive functions that use labeled xarrays. [#1156](https://github.com/econ-ark/HARK/pull/1156)
- Adds a wrapper for [`interpolation.py`](https://github.com/EconForge/interpolation.py) for fast multilinear interpolation. [#1151](https://github.com/econ-ark/HARK/pull/1151)
- Adds support for the calculation of dreivatives in the `interpolation.py` wrappers. [#1157](https://github.com/econ-ark/HARK/pull/1157)
- Adds class `DecayInterp` to `econforgeinterp.py`. It implements interpolators that "decay" to some limiting function when extrapolating. [#1165](https://github.com/econ-ark/HARK/pull/1165)
- Add methods to non stochastically simulate an economy by computing transition matrices. Functions to compute transition matrices and ergodic distribution have been added [#1155](https://github.com/econ-ark/HARK/pull/1155).
- Fixes a bug that causes `t_age` and `t_cycle` to get out of sync when reading pre-computed mortality. [#1181](https://github.com/econ-ark/HARK/pull/1181)
- Adds Methods to calculate Heterogenous Agent Jacobian matrices. [#1185](https://github.com/econ-ark/HARK/pull/1185)
- Enhances `combine_indep_dstns` to work with labeled distributions (`DiscreteDistributionLabeled`). [#1191](https://github.com/econ-ark/HARK/pull/1191)
- Updates the `numpy` random generator from `RandomState` to `Generator`. [#1193](https://github.com/econ-ark/HARK/pull/1193)
- Turns the income and income+return distributions into `DiscreteDistributionLabeled` objects. [#1189](https://github.com/econ-ark/HARK/pull/1189)
- Creates `UtilityFuncCRRA` which is an object oriented utility function with a coefficient of constant relative risk aversion and includes derivatives and inverses. Also creates `UtilityFuncCobbDouglas`, `UtilityFuncCobbDouglasCRRA`, and `UtilityFuncConstElastSubs`. [#1168](https://github.com/econ-ark/HARK/pull/1168)
- Reorganizes `HARK.distribution`. All distributions now inherit all features from `scipy.stats`. New `ContinuousFrozenDistribution` and `DiscreteFrozenDistribution` to use `scipy.stats` distributions not yet implemented in HARK. New `Distribution.discretize(N, method = "***")` replaces `Distribution.approx(N)`. New `DiscreteDistribution.limit` attribute describes continuous origin and discretization method. [#1197](https://github.com/econ-ark/HARK/pull/1197).
- Creates new class of _labeled_ models under `ConsLabeledModel` that use xarray for more expressive modeling of underlying mathematical and economics variables. [#1177](https://github.com/econ-ark/HARK/pull/1177)

#### Minor Changes

- Updates the lognormal-income-process constructor from `ConsIndShockModel.py` to use `IndexDistribution`. [#1024](https://github.com/econ-ark/HARK/pull/1024), [#1115](https://github.com/econ-ark/HARK/pull/1115)
- Allows for age-varying unemployment probabilities and replacement incomes with the lognormal income process constructor. [#1112](https://github.com/econ-ark/HARK/pull/1112)
- Option to have newborn IndShockConsumerType agents with a transitory income shock in the first period. Default is false, meaning they only have a permanent income shock in period 1 and permanent AND transitory in the following ones. [#1126](https://github.com/econ-ark/HARK/pull/1126)
- Adds `benchmark` utility to profile the performance of `HARK` solvers. [#1131](https://github.com/econ-ark/HARK/pull/1131)
- Fixes scaling bug in Normal equiprobable approximation method. [1139](https://github.com/econ-ark/HARK/pull/1139)
- Removes the extra-dimension that was returned by `calc_expectations` in some instances. [#1149](https://github.com/econ-ark/HARK/pull/1149)
- Adds `HARK.distribution.expected` alias for `DiscreteDistribution.expected`. [#1156](https://github.com/econ-ark/HARK/pull/1156)
- Renames attributes in `DiscreteDistribution`: `X` to `atoms` and `pmf` to `pmv`. [#1164](https://github.com/econ-ark/HARK/pull/1164), [#1051](https://github.com/econ-ark/HARK/pull/1151), [#1159](https://github.com/econ-ark/HARK/pull/1159).
- Remove or replace automated tests that depend on brittle simulation results. [#1148](https://github.com/econ-ark/HARK/pull/1148)
- Updates asset grid constructor from `ConsIndShockModel.py` to allow for linearly-spaced grids when `aXtraNestFac == -1`. [#1172](https://github.com/econ-ark/HARK/pull/1172)
- Renames `DiscreteDistributionXRA` to `DiscreteDistributionLabeled` and updates methods [#1170](https://github.com/econ-ark/HARK/pull/1170)
- Renames `HARK.numba` to `HARK.numba_tools` [#1183](https://github.com/econ-ark/HARK/pull/1183)
- Adds the RNG seed as a property of `DiscreteDistributionLabeled` [#1184](https://github.com/econ-ark/HARK/pull/1184)
- Updates the `approx` method of `HARK.distributions.Uniform` to include the endpoints of the distribution with infinitesimally small (zero) probability mass. [#1180](https://github.com/econ-ark/HARK/pull/1180)
- Refactors tests to incorporate custom precision `HARK_PRECISION = 4`. [#1193](https://github.com/econ-ark/HARK/pull/1193)
- Cast `DiscreteDistribution.pmv` attribute as a `np.ndarray`. [#1199](https://github.com/econ-ark/HARK/pull/1199)
- Update structure of dynamic interest rate. [#1221](https://github.com/econ-ark/HARK/pull/1221)

### 0.12.0

Release Date: December 14, 2021

#### Major Changes

- FrameAgentType for modular definitions of agents [#865](https://github.com/econ-ark/HARK/pull/865) [#1064](https://github.com/econ-ark/HARK/pull/1064)
- Frame relationships with backward and forward references, with plotting example [#1071](https://github.com/econ-ark/HARK/pull/1071)
- PortfolioConsumerFrameType, a port of PortfolioConsumerType to use Frames [#865](https://github.com/econ-ark/HARK/pull/865)
- Input parameters for cyclical models now indexed by t [#1039](https://github.com/econ-ark/HARK/pull/1039)
- A IndexDistribution class for representing time-indexed probability distributions [#1018](https://github.com/econ-ark/HARK/pull/1018/).
- Adds new consumption-savings-portfolio model `RiskyContrib`, which represents an agent who can save in risky and risk-free assets but faces
  frictions to moving funds between them. To circumvent these frictions, he has access to an income-deduction scheme to accumulate risky assets.
  PR: [#832](https://github.com/econ-ark/HARK/pull/832). See [this forthcoming REMARK](https://github.com/Mv77/RiskyContrib) for the model's details.
- 'cycles' agent property moved from constructor argument to parameter [#1031](https://github.com/econ-ark/HARK/pull/1031)
- Uses iterated expectations to speed-up the solution of `RiskyContrib` when income and returns are independent [#1058](https://github.com/econ-ark/HARK/pull/1058).
- `ConsPortfolioSolver` class for solving portfolio choice model replaces `solveConsPortfolio` method [#1047](https://github.com/econ-ark/HARK/pull/1047)
- `ConsPortfolioDiscreteSolver` class for solving portfolio choice model when allowed share is on a discrete grid [#1047](https://github.com/econ-ark/HARK/pull/1047)
- `ConsPortfolioJointDistSolver` class for solving portfolio chioce model when the income and risky return shocks are not independent [#1047](https://github.com/econ-ark/HARK/pull/1047)

#### Minor Changes

- Using Lognormal.from_mean_std in the forward simulation of the RiskyAsset model [#1019](https://github.com/econ-ark/HARK/pull/1019)
- Fix bug in DCEGM's primary kink finder due to numpy no longer accepting NaN in integer arrays [#990](https://github.com/econ-ark/HARK/pull/990).
- Add a general class for consumers who can save using a risky asset [#1012](https://github.com/econ-ark/HARK/pull/1012/).
- Add Boolean attribute 'PerfMITShk' to consumption models. When true, allows perfect foresight MIT shocks to be simulated. [#1013](https://github.com/econ-ark/HARK/pull/1013).
- Track and update start-of-period (pre-income) risky and risk-free assets as states in the `RiskyContrib` model [1046](https://github.com/econ-ark/HARK/pull/1046).
- distribute_params now uses assign_params to create consistent output [#1044](https://github.com/econ-ark/HARK/pull/1044)
- The function that computes end-of-period derivatives of the value function was moved to the inside of `ConsRiskyContrib`'s solver [#1057](https://github.com/econ-ark/HARK/pull/1057)
- Use `np.fill(np.nan)` to clear or initialize the arrays that store simulations. [#1068](https://github.com/econ-ark/HARK/pull/1068)
- Add Boolean attribute 'neutral_measure' to consumption models. When true, simulations are more precise by allowing permanent shocks to be drawn from a neutral measure (see Harmenberg 2021). [#1069](https://github.com/econ-ark/HARK/pull/1069)
- Fix mathematical limits of model example in `example_ConsPortfolioModel.ipynb` [#1047](https://github.com/econ-ark/HARK/pull/1047)
- Update `ConsGenIncProcessModel.py` to use `calc_expectation` method [#1072](https://github.com/econ-ark/HARK/pull/1072)
- Fix bug in `calc_normal_style_pars_from_lognormal_pars` due to math error. [#1076](https://github.com/econ-ark/HARK/pull/1076)
- Fix bug in `distribute_params` so that `AgentCount` parameter is updated. [#1089](https://github.com/econ-ark/HARK/pull/1089)
- Fix bug in 'vFuncBool' option for 'MarkovConsumerType' so that the value function may now be calculated. [#1095](https://github.com/econ-ark/HARK/pull/1095)

### 0.11.0

Release Date: March 4, 2021

#### Major Changes

- Converts non-mathematical code to PEP8 compliant form [#953](https://github.com/econ-ark/HARK/pull/953)
- Adds a constructor for LogNormal distributions from mean and standard deviation [#891](https://github.com/econ-ark/HARK/pull/891/)
- Uses new LogNormal constructor in ConsPortfolioModel [#891](https://github.com/econ-ark/HARK/pull/891/)
- calcExpectations method for taking the expectation of a distribution over a function [#884](https://github.com/econ-ark/HARK/pull/884/] (#897)[https://github.com/econ-ark/HARK/pull/897/)
- Implements the multivariate normal as a supported distribution, with a discretization method. See [#948](https://github.com/econ-ark/HARK/pull/948).
- Centralizes the definition of value, marginal value, and marginal marginal value functions that use inverse-space
  interpolation for problems with CRRA utility. See [#888](https://github.com/econ-ark/HARK/pull/888).
- MarkovProcess class used in ConsMarkovModel, ConsRepAgentModel, ConsAggShockModel [#902](https://github.com/econ-ark/HARK/pull/902) [#929](https://github.com/econ-ark/HARK/pull/929)
- replace HARKobject base class with MetricObject and Model classes [#903](https://github.com/econ-ark/HARK/pull/903/)
- Add **repr** and **eq** methods to Model class [#903](https://github.com/econ-ark/HARK/pull/903/)
- Adds SSA life tables and methods to extract survival probabilities from them [#986](https://github.com/econ-ark/HARK/pull/906).
- Adds the U.S. CPI research series and tools to extract inflation adjustments from it [#930](https://github.com/econ-ark/HARK/pull/930).
- Adds a module for extracting initial distributions of permanent income (`pLvl`) and normalized assets (`aNrm`) from the SCF [#932](https://github.com/econ-ark/HARK/pull/932).
- Fix the return fields of `dcegm/calcCrossPoints`[#909](https://github.com/econ-ark/HARK/pull/909).
- Corrects location of constructor documentation to class string for Sphinx rendering [#908](https://github.com/econ-ark/HARK/pull/908)
- Adds a module with tools for parsing and using various income calibrations from the literature. It includes the option of using life-cycle profiles of income shock variances from [Sabelhaus and Song (2010)](https://www.sciencedirect.com/science/article/abs/pii/S0304393210000358). See [#921](https://github.com/econ-ark/HARK/pull/921), [#941](https://github.com/econ-ark/HARK/pull/941), [#980](https://github.com/econ-ark/HARK/pull/980).
- remove "Now" from model variable names [#936](https://github.com/econ-ark/HARK/pull/936)
- remove Model.**call**; use Model init in Market and AgentType init to standardize on parameters dictionary [#947](https://github.com/econ-ark/HARK/pull/947)
- Moves state MrkvNow to shocks['Mrkv'] in AggShockMarkov and KrusellSmith models [#935](https://github.com/econ-ark/HARK/pull/935)
- Replaces `ConsIndShock`'s `init_lifecycle` with an actual life-cycle calibration [#951](https://github.com/econ-ark/HARK/pull/951).

#### Minor Changes

- Move AgentType constructor parameters docs to class docstring so it is rendered by Sphinx.
- Remove uses of deprecated time.clock [#887](https://github.com/econ-ark/HARK/pull/887)
- Change internal representation of parameters to Distributions to ndarray type
- Rename IncomeDstn to IncShkDstn
- AgentType simulate() method now returns history. [#916](https://github.com/econ-ark/HARK/pull/916)
- Rename DiscreteDistribution.drawDiscrete() to draw()
- Update documentation and warnings around IncShkDstn [#955](https://github.com/econ-ark/HARK/pull/955)
- Adds csv files to `MANIFEST.in`. [957](https://github.com/econ-ark/HARK/pull/957)

### 0.10.8

Release Date: Nov. 05 2020

#### Major Changes

- Namespace variables for the Market class [#765](https://github.com/econ-ark/HARK/pull/765)
- We now have a Numba based implementation of PerfForesightConsumerType model available as PerfForesightConsumerTypeFast [#774](https://github.com/econ-ark/HARK/pull/774)
- Namespace for exogenous shocks [#803](https://github.com/econ-ark/HARK/pull/803)
- Namespace for controls [#855](https://github.com/econ-ark/HARK/pull/855)
- State and poststate attributes replaced with state_now and state_prev namespaces [#836](https://github.com/econ-ark/HARK/pull/836)

#### Minor Changes

- Use shock_history namespace for pre-evaluated shock history [#812](https://github.com/econ-ark/HARK/pull/812)
- Fixes seed of PrefShkDstn on initialization and add tests for simulation output
- Reformat code style using black

### 0.10.7

Release Date: 08-08-2020

#### Major Changes

- Add a custom KrusellSmith Model [#762](https://github.com/econ-ark/HARK/pull/762)
- Simulations now uses a dictionary `history` to store state history instead of `_hist` attributes [#674](https://github.com/econ-ark/HARK/pull/674)
- Removed time flipping and time flow state, "forward/backward time" through data access [#570](https://github.com/econ-ark/HARK/pull/570)
- Simulation draw methods are now individual distributions like `Uniform`, `Lognormal`, `Weibull` [#624](https://github.com/econ-ark/HARK/pull/624)

#### Minor Changes

- unpackcFunc is deprecated, use unpack(parameter) to unpack a parameter after solving the model [#784](https://github.com/econ-ark/HARK/pull/784)
- Remove deprecated Solution Class, use HARKObject across the codebase [#772](https://github.com/econ-ark/HARK/pull/772)
- Add option to find crossing points in the envelope step of DCEGM algorithm [#758](https://github.com/econ-ark/HARK/pull/758)
- Fix reset bug in the behaviour of AgentType.resetRNG(), implemented individual resetRNG methods for AgentTypes [#757](https://github.com/econ-ark/HARK/pull/757)
- Seeds are set at initialisation of a distribution object rather than draw method [#691](https://github.com/econ-ark/HARK/pull/691) [#750](https://github.com/econ-ark/HARK/pull/750), [#729](https://github.com/econ-ark/HARK/pull/729)
- Deal with portfolio share of 'bad' assets [#749](https://github.com/econ-ark/HARK/pull/749)
- Fix bug in make_figs utilities function [#755](https://github.com/econ-ark/HARK/pull/755)
- Fix typo bug in Perfect Foresight Model solver [#743](https://github.com/econ-ark/HARK/pull/743)
- Add initial support for logging in ConsIndShockModel [#714](https://github.com/econ-ark/HARK/pull/714)
- Speed up simulation in AggShockMarkovConsumerType [#702](https://github.com/econ-ark/HARK/pull/702)
- Fix logic bug in DiscreteDistribution draw method [#715](https://github.com/econ-ark/HARK/pull/715)
- Implemented distributeParams to distributes heterogeneous values of one parameter to a set of agents [#692](https://github.com/econ-ark/HARK/pull/692)
- NelderMead is now part of estimation [#693](https://github.com/econ-ark/HARK/pull/693)
- Fix typo bug in parallel [#682](https://github.com/econ-ark/HARK/pull/682)
- Fix DiscreteDstn to make it work with multivariate distributions [#646](https://github.com/econ-ark/HARK/pull/646)
- BayerLuetticke removed from HARK, is now a REMARK [#603](https://github.com/econ-ark/HARK/pull/603)
- cstwMPC removed from HARK, is now a REMARK [#666](https://github.com/econ-ark/HARK/pull/666)
- SolvingMicroDSOPs removed from HARK, is now a REMARK [#651](https://github.com/econ-ark/HARK/pull/651)
- constructLogNormalIncomeProcess is now a method of IndShockConsumerType [#661](https://github.com/econ-ark/HARK/pull/661)
- Discretize continuous distributions [#657](https://github.com/econ-ark/HARK/pull/657)
- Data used in cstwMPC is now in HARK.datasets [#622](https://github.com/econ-ark/HARK/pull/622)
- Refactor checkConditions by adding a checkCondition method instead of writing custom checks for each condition [#568](https://github.com/econ-ark/HARK/pull/568)
- Examples update [#768](https://github.com/econ-ark/HARK/pull/768), [#759](https://github.com/econ-ark/HARK/pull/759), [#756](https://github.com/econ-ark/HARK/pull/756), [#727](https://github.com/econ-ark/HARK/pull/727), [#698](https://github.com/econ-ark/HARK/pull/698), [#697](https://github.com/econ-ark/HARK/pull/697), [#561](https://github.com/econ-ark/HARK/pull/561), [#654](https://github.com/econ-ark/HARK/pull/654), [#633](https://github.com/econ-ark/HARK/pull/633), [#775](https://github.com/econ-ark/HARK/pull/775)

### 0.10.6

Release Date: 17-04-2020

#### Major Changes

- Add Bellman equations for cyclical model example [#600](https://github.com/econ-ark/HARK/pull/600)

- read_shocks now reads mortality as well [#613](https://github.com/econ-ark/HARK/pull/613)

- Discrete probability distributions are now classes [#610](https://github.com/econ-ark/HARK/pull/610)

#### Minor Changes

### 0.10.5

Release Date: 24-03-2020

#### Major Changes

- Default parameters dictionaries for ConsumptionSaving models have been moved from ConsumerParameters to nearby the classes that use them. [#527](https://github.com/econ-ark/HARK/pull/527)

- Improvements and cleanup of ConsPortfolioModel, and adding the ability to specify an age-varying list of RiskyAvg and RiskyStd. [#577](https://github.com/econ-ark/HARK/pull/527)

- Rewrite and simplification of ConsPortfolioModel solver. [#594](https://github.com/econ-ark/HARK/pull/594)

#### Minor Changes

### 0.10.4

Release Date: 05-03-2020

#### Major Changes

- Last release to support Python 2.7, future releases of econ-ark will support Python 3.6+ [#478](https://github.com/econ-ark/HARK/pull/478)
- Move non-reusable model code to examples directory, BayerLuetticke, FashionVictim now in examples instead of in HARK code [#442](https://github.com/econ-ark/HARK/pull/442)
- Load default parameters for ConsumptionSaving models [#466](https://github.com/econ-ark/HARK/pull/466)
- Improved implementaion of parallelNelderMead [#300](https://github.com/econ-ark/HARK/pull/300)

#### Minor Changes

- Notebook utility functions for determining platform, GUI, latex (installation) are available in HARK.utilities [#512](https://github.com/econ-ark/HARK/pull/512)
- Few DemARKs moved to examples [#472](https://github.com/econ-ark/HARK/pull/472)
- MaxKinks available in ConsumerParameters again [#486](https://github.com/econ-ark/HARK/pull/486)

### 0.10.3

Release Date: 12-12-2019

#### Major Changes

- Added constrained perfect foresight model solution. ([#299](https://github.com/econ-ark/HARK/pull/299)

#### Minor Changes

- Fixed slicing error in minimizeNelderMead. ([#460](https://github.com/econ-ark/HARK/pull/460))
- Fixed matplotlib GUI error. ([#444](https://github.com/econ-ark/HARK/pull/444))
- Pinned sphinx dependency. ([#436](https://github.com/econ-ark/HARK/pull/436))
- Fixed bug in ConsPortfolioModel in which the same risky rate of return would be drawn over and over. ([#433](https://github.com/econ-ark/HARK/pull/433))
- Fixed sphinx dependency errors. ([#411](https://github.com/econ-ark/HARK/pull/411))
- Refactored simultation.py. ([#408](https://github.com/econ-ark/HARK/pull/408))
- AgentType.simulate() now throws informative errors if
  attributes required for simulation do not exist, or initializeSim() has
  never been called. ([#320](https://github.com/econ-ark/HARK/pull/320))

### 0.10.2

Release Date: 10-03-2019

#### Minor Changes

- Add some bugfixes and unit tests to HARK.core. ([#401](https://github.com/econ-ark/HARK/pull/401))
- Fix error in discrete portfolio choice's AdjustPrb. ([#391](https://github.com/econ-ark/HARK/pull/391))

### 0.10.1.dev5

Release Date: 09-25-2019

#### Minor Changes

- Added portfolio choice between risky and safe assets (ConsPortfolioModel). ([#241](https://github.com/econ-ark/HARK/pull/241))

### 0.10.1.dev4

Release Date: 09-19-2019

#### Minor Changes

- Fixes cubic interpolation in KinkedRSolver. ([#386](https://github.com/econ-ark/HARK/pull/386))
- Documentes the procedure for constructing value function inverses and fixes bug in which survival rate was not included in absolute patience factor. ([#383](https://github.com/econ-ark/HARK/pull/383))
- Fixes problems that sometimes prevented multiprocessing from working. ([#377](https://github.com/econ-ark/HARK/pull/377))

### 0.10.1.dev3

Release Date: 07-23-2019

#### Minor Changes

- Missed pre-solve fix (see [#363](https://github.com/econ-ark/HARK/pull/363) for more context). ([#367](https://github.com/econ-ark/HARK/pull/367))

### 0.10.1.dev2

Release Date: 07-22-2019

#### Minor Changes

- Revert pre-solve commit due to bug. ([#363](https://github.com/econ-ark/HARK/pull/363))

### 0.10.1.dev1

Release Date: 07-20-2019

#### Breaking Changes

- See #302 under minor changes.

#### Major Changes

- Adds BayerLuetticke notebooks and functionality. ([#328](https://github.com/econ-ark/HARK/pull/328))

#### Minor Changes

- Fixes one-asset HANK models for endowment economy (had MP wired in as the shock). ([#355](https://github.com/econ-ark/HARK/pull/355))
- Removes jupytext \*.py files. ([#354](https://github.com/econ-ark/HARK/pull/354))
- Reorganizes documentation and configures it to work with Read the Docs. ([#353](https://github.com/econ-ark/HARK/pull/353))
- Adds notebook illustrating dimensionality reduction in Bayer and Luetticke. ([#345](https://github.com/econ-ark/HARK/pull/345))
- Adds notebook illustrating how the Bayer & Luetticke invoke the discrete cosine transformation(DCT) and fixed copula to reduce dimensions of the problem.([#344](https://github.com/econ-ark/HARK/pull/344))
- Makes BayerLuetticke HANK tools importable as a module. ([#342](https://github.com/econ-ark/HARK/pull/342))
- Restores functionality of SGU_solver. ([#341](https://github.com/econ-ark/HARK/pull/341))
- Fixes datafile packaging issue. ([#332](https://github.com/econ-ark/HARK/pull/332))
- Deletes .py file from Bayer-Luetticke folder. ([#329](https://github.com/econ-ark/HARK/pull/329))
- Add an empty method for preSolve called checkRestrictions that can be overwritten in classes inheriting from AgentType to check for illegal parameter values. ([#324](https://github.com/econ-ark/HARK/pull/324))
- Adds a call to updateIncomeProcess() in preSolve() to avoid solutions being based on wrong income process specifications if some parameters change between two solve() calls. ([#323](https://github.com/econ-ark/HARK/pull/323))
- Makes checkConditions() less verbose when the checks are not actually performed by converting a print statement to an inline comment. ([#321](https://github.com/econ-ark/HARK/pull/321))
- Raises more readable exception when simultate() is called without solving first. ([#315](https://github.com/econ-ark/HARK/pull/315))
- Removes testing folder (part of ongoing test restructuring). ([#304](https://github.com/econ-ark/HARK/pull/304))
- Fixes unintended behavior in default simDeath(). Previously, all agents would die off in the first period, but they were meant to always survive. ([#302](https://github.com/econ-ark/HARK/pull/302)) **Warning**: Potentially breaking change.

### 0.10.1

Release Date: 05-30-2019

No changes from 0.10.0.dev3.

### 0.10.0.dev3

Release Date: 05-18-2019

#### Major Changes

- Fixes multithreading problems by using Parallels(backend='multiprocessing'). ([287](https://github.com/econ-ark/HARK/pull/287))
- Fixes bug caused by misapplication of check_conditions. ([284](https://github.com/econ-ark/HARK/pull/284))
- Adds functions to calculate quadrature nodes and weights for numerically evaluating expectations in the presence of (log-)normally distributed random variables. ([258](https://github.com/econ-ark/HARK/pull/258))

#### Minor Changes

- Adds method decorator which validates that arguments passed in are not empty. ([282](https://github.com/econ-ark/HARK/pull/282)
- Lints a variety of files. These PRs include some additional/related minor changes, like replacing an exec function, removing some lambdas, adding some files to .gitignore, etc. ([274](https://github.com/econ-ark/HARK/pull/274), [276](https://github.com/econ-ark/HARK/pull/276), [277](https://github.com/econ-ark/HARK/pull/277), [278](https://github.com/econ-ark/HARK/pull/278), [281](https://github.com/econ-ark/HARK/pull/281))
- Adds vim swp files to gitignore. ([269](https://github.com/econ-ark/HARK/pull/269))
- Adds version dunder in init. ([265](https://github.com/econ-ark/HARK/pull/265))
- Adds flake8 to requirements.txt and config. ([261](https://github.com/econ-ark/HARK/pull/261))
- Adds some unit tests for IndShockConsumerType. ([256](https://github.com/econ-ark/HARK/pull/256))

### 0.10.0.dev2

Release Date: 04-18-2019

#### Major Changes

None

#### Minor Changes

- Fix verbosity check in ConsIndShockModel. ([250](https://github.com/econ-ark/HARK/pull/250))

#### Other Changes

None

### 0.10.0.dev1

Release Date: 04-12-2019

#### Major Changes

- Adds [tools](https://github.com/econ-ark/HARK/blob/master/HARK/dcegm.py) to solve problems that arise from the interaction of discrete and continuous variables, using the [DCEGM](https://github.com/econ-ark/DemARK/blob/master/notebooks/DCEGM-Upper-Envelope.ipynb) method of [Iskhakov et al.](https://onlinelibrary.wiley.com/doi/abs/10.3982/QE643), who apply the their discrete-continuous solution algorithm to the problem of optimal endogenous retirement; their results are replicated using our new tool [here](https://github.com/econ-ark/EndogenousRetirement/blob/master/Endogenous-Retirement.ipynb). ([226](https://github.com/econ-ark/HARK/pull/226))
- Parameters of ConsAggShockModel.CobbDouglasEconomy.updateAFunc and ConsAggShockModel.CobbDouglasMarkovEconomy.updateAFunc that govern damping and the number of discarded 'burn-in' periods were previously hardcoded, now proper instance-level parameters. ([244](https://github.com/econ-ark/HARK/pull/244))
- Improve accuracy and performance of functions for evaluating the integrated value function and conditional choice probabilities for models with extreme value type I taste shocks. ([242](https://github.com/econ-ark/HARK/pull/242))
- Add calcLogSum, calcChoiceProbs, calcLogSumChoiceProbs to HARK.interpolation. ([209](https://github.com/econ-ark/HARK/pull/209), [217](https://github.com/econ-ark/HARK/pull/217))
- Create tool to produce an example "template" of a REMARK based on SolvingMicroDSOPs. ([176](https://github.com/econ-ark/HARK/pull/176))

#### Minor Changes

- Moved old utilities tests. ([245](https://github.com/econ-ark/HARK/pull/245))
- Deleted old files related to "cstwMPCold". ([239](https://github.com/econ-ark/HARK/pull/239))
- Set numpy floating point error level to ignore. ([238](https://github.com/econ-ark/HARK/pull/238))
- Fixed miscellaneous imports. ([212](https://github.com/econ-ark/HARK/pull/212), [224](https://github.com/econ-ark/HARK/pull/224), [225](https://github.com/econ-ark/HARK/pull/225))
- Improve the tests of buffer stock model impatience conditions in IndShockConsumerType. ([219](https://github.com/econ-ark/HARK/pull/219))
- Add basic support for Travis continuous integration testing. ([208](https://github.com/econ-ark/HARK/pull/208))
- Add SciPy to requirements.txt. ([207](https://github.com/econ-ark/HARK/pull/207))
- Fix indexing bug in bilinear interpolation. ([194](https://github.com/econ-ark/HARK/pull/194))
- Update the build process to handle Python 2 and 3 compatibility. ([172](https://github.com/econ-ark/HARK/pull/172))
- Add MPCnow attribute to ConsGenIncProcessModel. ([170](https://github.com/econ-ark/HARK/pull/170))
- All standalone demo files have been removed. The content that was in these files can now be found in similarly named Jupyter notebooks in the DEMARK repository. Some of these notebooks are also linked from econ-ark.org. ([229](https://github.com/econ-ark/HARK/pull/229), [243](https://github.com/econ-ark/HARK/pull/243))

#### Other Notes

- Not all changes from 0.9.1 may be listed in these release notes. If you are having trouble addressing a breaking change, please reach out to us.<|MERGE_RESOLUTION|>--- conflicted
+++ resolved
@@ -16,9 +16,7 @@
 
 ### Minor Changes
 
-<<<<<<< HEAD
 - Adds support for distributions, booleans, and callables as parameters in the `Parameters` class. [1387](https://github.com/econ-ark/HARK/pull/1387)
-=======
 - Add option to pass pre-built grid to `LinearFast`. [1388](https://github.com/econ-ark/HARK/pull/1388)
 - Moves calculation of stable points out of ConsIndShock solver, into method called by post_solve [#1349](https://github.com/econ-ark/HARK/pull/1349)
 
@@ -34,7 +32,6 @@
 
 - Fixes a bug in make_figs arising from the metadata argument being incompatible with jpg. [#1386](https://github.com/econ-ark/HARK/pull/1386)
 - Reverts behavior of the repr method of the Model class, so that long strings aren't generated. Full description is available with describe(). [#1390](https://github.com/econ-ark/HARK/pull/1390)
->>>>>>> bbb07a54
 
 ### 0.14.0
 
