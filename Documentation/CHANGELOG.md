# Release Notes

## Introduction

This document contains the release notes of HARK. HARK aims to produce an open source repository of highly modular, easily interoperable code for solving, simulating, and estimating dynamic economic models with heterogeneous agents.

For more information on HARK, see [our Github organization](https://github.com/econ-ark).

## Changes

### 0.15.0 (in development)

Release Date: TBA

### Major Changes

- Replace object-oriented solvers with single function versions. [#1394](https://github.com/econ-ark/HARK/pull/1394)
- Object-oriented solver code has been moved to /HARK/ConsumptionSaving/LegacyOOsolvers.py, for legacy support of downstream projects.
- AgentTypeMonteCarloSimulator now requires model shock, parameter, and dynamics information to be organized into 'blocks'. The DBlock object is introduced. [#1411](https://github.com/econ-ark/HARK/pull/1411)
- All methods that construct inputs for solvers are now functions that are specified in the dictionary attribute `constructors`. [#1410](https://github.com/econ-ark/HARK/pull/1410)
- Such constructed inputs can use alternate parameterizations / formats by changing the `constructor` function and providing its arguments in `parameters`.

### Minor Changes

- Add option to pass pre-built grid to `LinearFast`. [#1388](https://github.com/econ-ark/HARK/pull/1388)
- Moves calculation of stable points out of ConsIndShock solver, into method called by post_solve [#1349](https://github.com/econ-ark/HARK/pull/1349)
- Adds cubic spline interpolation and value function construction to "warm glow bequest" models.
- Fixes cubic spline interpolation for ConsMedShockModel.
- Moves computation of "stable points" from inside of ConsIndShock solver to a post-solution method. [#1349](https://github.com/econ-ark/HARK/pull/1349)
- Corrects calculation of "human wealth" under risky returns, providing correct limiting linear consumption function. [#1403](https://github.com/econ-ark/HARK/pull/1403)
- Removed 'parameters' from new block definitions; these are now 'calibrations' provided separately.
<<<<<<< HEAD
- Create functions for well-known and repeated calculations in single-function solvers. [#1395](https://github.com/econ-ark/HARK/pull/1395)
=======
- Create functions for well-known and repeated calculations in single-function solvers. [1395](https://github.com/econ-ark/HARK/pull/1395)
- Re-work WealthPortfolioSolver to use approximate EGM method [#1404](https://github.com/econ-ark/HARK/pull/1404)
>>>>>>> 77bcf905

### 0.14.1

Release date: February 28, 2024

#### Major Changes

none

#### Minor Changes

- Fixes a bug in make_figs arising from the metadata argument being incompatible with jpg. [#1386](https://github.com/econ-ark/HARK/pull/1386)
- Reverts behavior of the repr method of the Model class, so that long strings aren't generated. Full description is available with describe(). [#1390](https://github.com/econ-ark/HARK/pull/1390)

### 0.14.0

Release Date: February 12, 2024

#### Major Changes

- Adds `HARK.core.AgentPopulation` class to represent a population of agents with ex-ante heterogeneous parametrizations as distributions. [#1237](https://github.com/econ-ark/HARK/pull/1237)
- Adds `HARK.core.Parameters` class to represent a collection of time varying and time invariant parameters in a model. [#1240](https://github.com/econ-ark/HARK/pull/1240)
- Adds `HARK.simulation.monte_carlo` module for generic Monte Carlo simulation functions using Python model configurations. [1296](https://github.com/econ-ark/HARK/pull/1296)

#### Minor Changes

- Adds option `sim_common_Rrisky` to control whether risky-asset models draw common or idiosyncratic returns in simulation. [#1250](https://github.com/econ-ark/HARK/pull/1250),[#1253](https://github.com/econ-ark/HARK/pull/1253)
- Addresses [#1255](https://github.com/econ-ark/HARK/issues/1255). Makes age-varying stochastic returns possible and draws from their discretized version. [#1262](https://github.com/econ-ark/HARK/pull/1262)
- Fixes bug in the metric that compares dictionaries with the same keys. [#1260](https://github.com/econ-ark/HARK/pull/1260)
- Fixes bug in the calc_jacobian method. [#1342](https://github.com/econ-ark/HARK/pull/1342)
- Fixes bug that prevented risky-asset consumer types from working with time-varying interest rates `Rfree`. [1343](https://github.com/econ-ark/HARK/pull/1343)
- Overhauls and expands condition checking for the ConsIndShock model [#1294](https://github.com/econ-ark/HARK/pull/1294). Condition values and a description of their interpretation is stored in the bilt dictionary of IndShockConsumerType.
- Creates a `models/` directory with Python model configurations for perfect foresight and Fisher 2-period models. [1347](https://github.com/econ-ark/HARK/pull/1347)
- Fixes bug in AgentType simulations where 'who_dies' for period t was being recorded in period t-1 in the history Carlo simulation functions using Python model configurations.[1296](https://github.com/econ-ark/HARK/pull/1296)
- Removes unused `simulation.py` .[1296](https://github.com/econ-ark/HARK/pull/1296)
- Fixes bug that default seed was being used in the initializing of income shock distributions. [1380](https://github.com/econ-ark/HARK/pull/1380)

### 0.13.0

Release Date: February 16, 2023

#### Major Changes

- Updates the DCEGM tools to address the flaws identified in [issue #1062](https://github.com/econ-ark/HARK/issues/1062). PR: [1100](https://github.com/econ-ark/HARK/pull/1100).
- Updates `IndexDstn`, introducing the option to use an existing RNG instead of creating a new one, and creating and storing all the conditional distributions at initialization. [1104](https://github.com/econ-ark/HARK/pull/1104)
- `make_shock_history` and `read_shocks == True` now store and use the random draws that determine newborn's initial states [#1101](https://github.com/econ-ark/HARK/pull/1101).
- `FrameModel` and `FrameSet` classes introduced for more modular construction of framed models. `FrameAgentType` dedicated to simulation. [#1117](https://github.com/econ-ark/HARK/pull/1117)
- General control transitions based on decision rules in `FrameAgentType`. [#1117](https://github.com/econ-ark/HARK/pull/1117)
- Adds `distr_of_function` tool to calculate the distribution of a function of a discrete random variable. [#1144](https://github.com/econ-ark/HARK/pull/1144)
- Changes the `DiscreteDistribution` class to allow for arbitrary array-valued random variables. [#1146](https://github.com/econ-ark/HARK/pull/1146)
- Adds `IndShockRiskyAssetConsumerType` as agent which can invest savings all in safe asset, all in risky asset, a fixed share in risky asset, or optimize its portfolio. [#1107](https://github.com/econ-ark/HARK/issues/1107)
- Updates all HARK models to allow for age-varying interest rates. [#1150](https://github.com/econ-ark/HARK/pull/1150)
- Adds `DiscreteDistribution.expected` method which expects vectorized functions and is faster than `HARK.distribution.calc_expectation`. [#1156](https://github.com/econ-ark/HARK/pull/1156)
- Adds `DiscreteDistributionXRA` class which extends `DiscreteDistribution` to allow for underlying data to be stored in a `xarray.DataArray` object. [#1156](https://github.com/econ-ark/HARK/pull/1156)
- Adds keyword argument `labels` to `expected()` when using `DiscreteDistributionXRA` to allow for expressive functions that use labeled xarrays. [#1156](https://github.com/econ-ark/HARK/pull/1156)
- Adds a wrapper for [`interpolation.py`](https://github.com/EconForge/interpolation.py) for fast multilinear interpolation. [#1151](https://github.com/econ-ark/HARK/pull/1151)
- Adds support for the calculation of dreivatives in the `interpolation.py` wrappers. [#1157](https://github.com/econ-ark/HARK/pull/1157)
- Adds class `DecayInterp` to `econforgeinterp.py`. It implements interpolators that "decay" to some limiting function when extrapolating. [#1165](https://github.com/econ-ark/HARK/pull/1165)
- Add methods to non stochastically simulate an economy by computing transition matrices. Functions to compute transition matrices and ergodic distribution have been added [#1155](https://github.com/econ-ark/HARK/pull/1155).
- Fixes a bug that causes `t_age` and `t_cycle` to get out of sync when reading pre-computed mortality. [#1181](https://github.com/econ-ark/HARK/pull/1181)
- Adds Methods to calculate Heterogenous Agent Jacobian matrices. [#1185](https://github.com/econ-ark/HARK/pull/1185)
- Enhances `combine_indep_dstns` to work with labeled distributions (`DiscreteDistributionLabeled`). [#1191](https://github.com/econ-ark/HARK/pull/1191)
- Updates the `numpy` random generator from `RandomState` to `Generator`. [#1193](https://github.com/econ-ark/HARK/pull/1193)
- Turns the income and income+return distributions into `DiscreteDistributionLabeled` objects. [#1189](https://github.com/econ-ark/HARK/pull/1189)
- Creates `UtilityFuncCRRA` which is an object oriented utility function with a coefficient of constant relative risk aversion and includes derivatives and inverses. Also creates `UtilityFuncCobbDouglas`, `UtilityFuncCobbDouglasCRRA`, and `UtilityFuncConstElastSubs`. [#1168](https://github.com/econ-ark/HARK/pull/1168)
- Reorganizes `HARK.distribution`. All distributions now inherit all features from `scipy.stats`. New `ContinuousFrozenDistribution` and `DiscreteFrozenDistribution` to use `scipy.stats` distributions not yet implemented in HARK. New `Distribution.discretize(N, method = "***")` replaces `Distribution.approx(N)`. New `DiscreteDistribution.limit` attribute describes continuous origin and discretization method. [#1197](https://github.com/econ-ark/HARK/pull/1197).
- Creates new class of _labeled_ models under `ConsLabeledModel` that use xarray for more expressive modeling of underlying mathematical and economics variables. [#1177](https://github.com/econ-ark/HARK/pull/1177)

#### Minor Changes

- Updates the lognormal-income-process constructor from `ConsIndShockModel.py` to use `IndexDistribution`. [#1024](https://github.com/econ-ark/HARK/pull/1024), [#1115](https://github.com/econ-ark/HARK/pull/1115)
- Allows for age-varying unemployment probabilities and replacement incomes with the lognormal income process constructor. [#1112](https://github.com/econ-ark/HARK/pull/1112)
- Option to have newborn IndShockConsumerType agents with a transitory income shock in the first period. Default is false, meaning they only have a permanent income shock in period 1 and permanent AND transitory in the following ones. [#1126](https://github.com/econ-ark/HARK/pull/1126)
- Adds `benchmark` utility to profile the performance of `HARK` solvers. [#1131](https://github.com/econ-ark/HARK/pull/1131)
- Fixes scaling bug in Normal equiprobable approximation method. [1139](https://github.com/econ-ark/HARK/pull/1139)
- Removes the extra-dimension that was returned by `calc_expectations` in some instances. [#1149](https://github.com/econ-ark/HARK/pull/1149)
- Adds `HARK.distribution.expected` alias for `DiscreteDistribution.expected`. [#1156](https://github.com/econ-ark/HARK/pull/1156)
- Renames attributes in `DiscreteDistribution`: `X` to `atoms` and `pmf` to `pmv`. [#1164](https://github.com/econ-ark/HARK/pull/1164), [#1051](https://github.com/econ-ark/HARK/pull/1151), [#1159](https://github.com/econ-ark/HARK/pull/1159).
- Remove or replace automated tests that depend on brittle simulation results. [#1148](https://github.com/econ-ark/HARK/pull/1148)
- Updates asset grid constructor from `ConsIndShockModel.py` to allow for linearly-spaced grids when `aXtraNestFac == -1`. [#1172](https://github.com/econ-ark/HARK/pull/1172)
- Renames `DiscreteDistributionXRA` to `DiscreteDistributionLabeled` and updates methods [#1170](https://github.com/econ-ark/HARK/pull/1170)
- Renames `HARK.numba` to `HARK.numba_tools` [#1183](https://github.com/econ-ark/HARK/pull/1183)
- Adds the RNG seed as a property of `DiscreteDistributionLabeled` [#1184](https://github.com/econ-ark/HARK/pull/1184)
- Updates the `approx` method of `HARK.distributions.Uniform` to include the endpoints of the distribution with infinitesimally small (zero) probability mass. [#1180](https://github.com/econ-ark/HARK/pull/1180)
- Refactors tests to incorporate custom precision `HARK_PRECISION = 4`. [#1193](https://github.com/econ-ark/HARK/pull/1193)
- Cast `DiscreteDistribution.pmv` attribute as a `np.ndarray`. [#1199](https://github.com/econ-ark/HARK/pull/1199)
- Update structure of dynamic interest rate. [#1221](https://github.com/econ-ark/HARK/pull/1221)

### 0.12.0

Release Date: December 14, 2021

#### Major Changes

- FrameAgentType for modular definitions of agents [#865](https://github.com/econ-ark/HARK/pull/865) [#1064](https://github.com/econ-ark/HARK/pull/1064)
- Frame relationships with backward and forward references, with plotting example [#1071](https://github.com/econ-ark/HARK/pull/1071)
- PortfolioConsumerFrameType, a port of PortfolioConsumerType to use Frames [#865](https://github.com/econ-ark/HARK/pull/865)
- Input parameters for cyclical models now indexed by t [#1039](https://github.com/econ-ark/HARK/pull/1039)
- A IndexDistribution class for representing time-indexed probability distributions [#1018](https://github.com/econ-ark/HARK/pull/1018/).
- Adds new consumption-savings-portfolio model `RiskyContrib`, which represents an agent who can save in risky and risk-free assets but faces
  frictions to moving funds between them. To circumvent these frictions, he has access to an income-deduction scheme to accumulate risky assets.
  PR: [#832](https://github.com/econ-ark/HARK/pull/832). See [this forthcoming REMARK](https://github.com/Mv77/RiskyContrib) for the model's details.
- 'cycles' agent property moved from constructor argument to parameter [#1031](https://github.com/econ-ark/HARK/pull/1031)
- Uses iterated expectations to speed-up the solution of `RiskyContrib` when income and returns are independent [#1058](https://github.com/econ-ark/HARK/pull/1058).
- `ConsPortfolioSolver` class for solving portfolio choice model replaces `solveConsPortfolio` method [#1047](https://github.com/econ-ark/HARK/pull/1047)
- `ConsPortfolioDiscreteSolver` class for solving portfolio choice model when allowed share is on a discrete grid [#1047](https://github.com/econ-ark/HARK/pull/1047)
- `ConsPortfolioJointDistSolver` class for solving portfolio chioce model when the income and risky return shocks are not independent [#1047](https://github.com/econ-ark/HARK/pull/1047)

#### Minor Changes

- Using Lognormal.from_mean_std in the forward simulation of the RiskyAsset model [#1019](https://github.com/econ-ark/HARK/pull/1019)
- Fix bug in DCEGM's primary kink finder due to numpy no longer accepting NaN in integer arrays [#990](https://github.com/econ-ark/HARK/pull/990).
- Add a general class for consumers who can save using a risky asset [#1012](https://github.com/econ-ark/HARK/pull/1012/).
- Add Boolean attribute 'PerfMITShk' to consumption models. When true, allows perfect foresight MIT shocks to be simulated. [#1013](https://github.com/econ-ark/HARK/pull/1013).
- Track and update start-of-period (pre-income) risky and risk-free assets as states in the `RiskyContrib` model [1046](https://github.com/econ-ark/HARK/pull/1046).
- distribute_params now uses assign_params to create consistent output [#1044](https://github.com/econ-ark/HARK/pull/1044)
- The function that computes end-of-period derivatives of the value function was moved to the inside of `ConsRiskyContrib`'s solver [#1057](https://github.com/econ-ark/HARK/pull/1057)
- Use `np.fill(np.nan)` to clear or initialize the arrays that store simulations. [#1068](https://github.com/econ-ark/HARK/pull/1068)
- Add Boolean attribute 'neutral_measure' to consumption models. When true, simulations are more precise by allowing permanent shocks to be drawn from a neutral measure (see Harmenberg 2021). [#1069](https://github.com/econ-ark/HARK/pull/1069)
- Fix mathematical limits of model example in `example_ConsPortfolioModel.ipynb` [#1047](https://github.com/econ-ark/HARK/pull/1047)
- Update `ConsGenIncProcessModel.py` to use `calc_expectation` method [#1072](https://github.com/econ-ark/HARK/pull/1072)
- Fix bug in `calc_normal_style_pars_from_lognormal_pars` due to math error. [#1076](https://github.com/econ-ark/HARK/pull/1076)
- Fix bug in `distribute_params` so that `AgentCount` parameter is updated. [#1089](https://github.com/econ-ark/HARK/pull/1089)
- Fix bug in 'vFuncBool' option for 'MarkovConsumerType' so that the value function may now be calculated. [#1095](https://github.com/econ-ark/HARK/pull/1095)

### 0.11.0

Release Date: March 4, 2021

#### Major Changes

- Converts non-mathematical code to PEP8 compliant form [#953](https://github.com/econ-ark/HARK/pull/953)
- Adds a constructor for LogNormal distributions from mean and standard deviation [#891](https://github.com/econ-ark/HARK/pull/891/)
- Uses new LogNormal constructor in ConsPortfolioModel [#891](https://github.com/econ-ark/HARK/pull/891/)
- calcExpectations method for taking the expectation of a distribution over a function [#884](https://github.com/econ-ark/HARK/pull/884/] (#897)[https://github.com/econ-ark/HARK/pull/897/)
- Implements the multivariate normal as a supported distribution, with a discretization method. See [#948](https://github.com/econ-ark/HARK/pull/948).
- Centralizes the definition of value, marginal value, and marginal marginal value functions that use inverse-space
  interpolation for problems with CRRA utility. See [#888](https://github.com/econ-ark/HARK/pull/888).
- MarkovProcess class used in ConsMarkovModel, ConsRepAgentModel, ConsAggShockModel [#902](https://github.com/econ-ark/HARK/pull/902) [#929](https://github.com/econ-ark/HARK/pull/929)
- replace HARKobject base class with MetricObject and Model classes [#903](https://github.com/econ-ark/HARK/pull/903/)
- Add **repr** and **eq** methods to Model class [#903](https://github.com/econ-ark/HARK/pull/903/)
- Adds SSA life tables and methods to extract survival probabilities from them [#986](https://github.com/econ-ark/HARK/pull/906).
- Adds the U.S. CPI research series and tools to extract inflation adjustments from it [#930](https://github.com/econ-ark/HARK/pull/930).
- Adds a module for extracting initial distributions of permanent income (`pLvl`) and normalized assets (`aNrm`) from the SCF [#932](https://github.com/econ-ark/HARK/pull/932).
- Fix the return fields of `dcegm/calcCrossPoints`[#909](https://github.com/econ-ark/HARK/pull/909).
- Corrects location of constructor documentation to class string for Sphinx rendering [#908](https://github.com/econ-ark/HARK/pull/908)
- Adds a module with tools for parsing and using various income calibrations from the literature. It includes the option of using life-cycle profiles of income shock variances from [Sabelhaus and Song (2010)](https://www.sciencedirect.com/science/article/abs/pii/S0304393210000358). See [#921](https://github.com/econ-ark/HARK/pull/921), [#941](https://github.com/econ-ark/HARK/pull/941), [#980](https://github.com/econ-ark/HARK/pull/980).
- remove "Now" from model variable names [#936](https://github.com/econ-ark/HARK/pull/936)
- remove Model.**call**; use Model init in Market and AgentType init to standardize on parameters dictionary [#947](https://github.com/econ-ark/HARK/pull/947)
- Moves state MrkvNow to shocks['Mrkv'] in AggShockMarkov and KrusellSmith models [#935](https://github.com/econ-ark/HARK/pull/935)
- Replaces `ConsIndShock`'s `init_lifecycle` with an actual life-cycle calibration [#951](https://github.com/econ-ark/HARK/pull/951).

#### Minor Changes

- Move AgentType constructor parameters docs to class docstring so it is rendered by Sphinx.
- Remove uses of deprecated time.clock [#887](https://github.com/econ-ark/HARK/pull/887)
- Change internal representation of parameters to Distributions to ndarray type
- Rename IncomeDstn to IncShkDstn
- AgentType simulate() method now returns history. [#916](https://github.com/econ-ark/HARK/pull/916)
- Rename DiscreteDistribution.drawDiscrete() to draw()
- Update documentation and warnings around IncShkDstn [#955](https://github.com/econ-ark/HARK/pull/955)
- Adds csv files to `MANIFEST.in`. [957](https://github.com/econ-ark/HARK/pull/957)

### 0.10.8

Release Date: Nov. 05 2020

#### Major Changes

- Namespace variables for the Market class [#765](https://github.com/econ-ark/HARK/pull/765)
- We now have a Numba based implementation of PerfForesightConsumerType model available as PerfForesightConsumerTypeFast [#774](https://github.com/econ-ark/HARK/pull/774)
- Namespace for exogenous shocks [#803](https://github.com/econ-ark/HARK/pull/803)
- Namespace for controls [#855](https://github.com/econ-ark/HARK/pull/855)
- State and poststate attributes replaced with state_now and state_prev namespaces [#836](https://github.com/econ-ark/HARK/pull/836)

#### Minor Changes

- Use shock_history namespace for pre-evaluated shock history [#812](https://github.com/econ-ark/HARK/pull/812)
- Fixes seed of PrefShkDstn on initialization and add tests for simulation output
- Reformat code style using black

### 0.10.7

Release Date: 08-08-2020

#### Major Changes

- Add a custom KrusellSmith Model [#762](https://github.com/econ-ark/HARK/pull/762)
- Simulations now uses a dictionary `history` to store state history instead of `_hist` attributes [#674](https://github.com/econ-ark/HARK/pull/674)
- Removed time flipping and time flow state, "forward/backward time" through data access [#570](https://github.com/econ-ark/HARK/pull/570)
- Simulation draw methods are now individual distributions like `Uniform`, `Lognormal`, `Weibull` [#624](https://github.com/econ-ark/HARK/pull/624)

#### Minor Changes

- unpackcFunc is deprecated, use unpack(parameter) to unpack a parameter after solving the model [#784](https://github.com/econ-ark/HARK/pull/784)
- Remove deprecated Solution Class, use HARKObject across the codebase [#772](https://github.com/econ-ark/HARK/pull/772)
- Add option to find crossing points in the envelope step of DCEGM algorithm [#758](https://github.com/econ-ark/HARK/pull/758)
- Fix reset bug in the behaviour of AgentType.resetRNG(), implemented individual resetRNG methods for AgentTypes [#757](https://github.com/econ-ark/HARK/pull/757)
- Seeds are set at initialisation of a distribution object rather than draw method [#691](https://github.com/econ-ark/HARK/pull/691) [#750](https://github.com/econ-ark/HARK/pull/750), [#729](https://github.com/econ-ark/HARK/pull/729)
- Deal with portfolio share of 'bad' assets [#749](https://github.com/econ-ark/HARK/pull/749)
- Fix bug in make_figs utilities function [#755](https://github.com/econ-ark/HARK/pull/755)
- Fix typo bug in Perfect Foresight Model solver [#743](https://github.com/econ-ark/HARK/pull/743)
- Add initial support for logging in ConsIndShockModel [#714](https://github.com/econ-ark/HARK/pull/714)
- Speed up simulation in AggShockMarkovConsumerType [#702](https://github.com/econ-ark/HARK/pull/702)
- Fix logic bug in DiscreteDistribution draw method [#715](https://github.com/econ-ark/HARK/pull/715)
- Implemented distributeParams to distributes heterogeneous values of one parameter to a set of agents [#692](https://github.com/econ-ark/HARK/pull/692)
- NelderMead is now part of estimation [#693](https://github.com/econ-ark/HARK/pull/693)
- Fix typo bug in parallel [#682](https://github.com/econ-ark/HARK/pull/682)
- Fix DiscreteDstn to make it work with multivariate distributions [#646](https://github.com/econ-ark/HARK/pull/646)
- BayerLuetticke removed from HARK, is now a REMARK [#603](https://github.com/econ-ark/HARK/pull/603)
- cstwMPC removed from HARK, is now a REMARK [#666](https://github.com/econ-ark/HARK/pull/666)
- SolvingMicroDSOPs removed from HARK, is now a REMARK [#651](https://github.com/econ-ark/HARK/pull/651)
- constructLogNormalIncomeProcess is now a method of IndShockConsumerType [#661](https://github.com/econ-ark/HARK/pull/661)
- Discretize continuous distributions [#657](https://github.com/econ-ark/HARK/pull/657)
- Data used in cstwMPC is now in HARK.datasets [#622](https://github.com/econ-ark/HARK/pull/622)
- Refactor checkConditions by adding a checkCondition method instead of writing custom checks for each condition [#568](https://github.com/econ-ark/HARK/pull/568)
- Examples update [#768](https://github.com/econ-ark/HARK/pull/768), [#759](https://github.com/econ-ark/HARK/pull/759), [#756](https://github.com/econ-ark/HARK/pull/756), [#727](https://github.com/econ-ark/HARK/pull/727), [#698](https://github.com/econ-ark/HARK/pull/698), [#697](https://github.com/econ-ark/HARK/pull/697), [#561](https://github.com/econ-ark/HARK/pull/561), [#654](https://github.com/econ-ark/HARK/pull/654), [#633](https://github.com/econ-ark/HARK/pull/633), [#775](https://github.com/econ-ark/HARK/pull/775)

### 0.10.6

Release Date: 17-04-2020

#### Major Changes

- Add Bellman equations for cyclical model example [#600](https://github.com/econ-ark/HARK/pull/600)

- read_shocks now reads mortality as well [#613](https://github.com/econ-ark/HARK/pull/613)

- Discrete probability distributions are now classes [#610](https://github.com/econ-ark/HARK/pull/610)

#### Minor Changes

### 0.10.5

Release Date: 24-03-2020

#### Major Changes

- Default parameters dictionaries for ConsumptionSaving models have been moved from ConsumerParameters to nearby the classes that use them. [#527](https://github.com/econ-ark/HARK/pull/527)

- Improvements and cleanup of ConsPortfolioModel, and adding the ability to specify an age-varying list of RiskyAvg and RiskyStd. [#577](https://github.com/econ-ark/HARK/pull/527)

- Rewrite and simplification of ConsPortfolioModel solver. [#594](https://github.com/econ-ark/HARK/pull/594)

#### Minor Changes

### 0.10.4

Release Date: 05-03-2020

#### Major Changes

- Last release to support Python 2.7, future releases of econ-ark will support Python 3.6+ [#478](https://github.com/econ-ark/HARK/pull/478)
- Move non-reusable model code to examples directory, BayerLuetticke, FashionVictim now in examples instead of in HARK code [#442](https://github.com/econ-ark/HARK/pull/442)
- Load default parameters for ConsumptionSaving models [#466](https://github.com/econ-ark/HARK/pull/466)
- Improved implementaion of parallelNelderMead [#300](https://github.com/econ-ark/HARK/pull/300)

#### Minor Changes

- Notebook utility functions for determining platform, GUI, latex (installation) are available in HARK.utilities [#512](https://github.com/econ-ark/HARK/pull/512)
- Few DemARKs moved to examples [#472](https://github.com/econ-ark/HARK/pull/472)
- MaxKinks available in ConsumerParameters again [#486](https://github.com/econ-ark/HARK/pull/486)

### 0.10.3

Release Date: 12-12-2019

#### Major Changes

- Added constrained perfect foresight model solution. ([#299](https://github.com/econ-ark/HARK/pull/299)

#### Minor Changes

- Fixed slicing error in minimizeNelderMead. ([#460](https://github.com/econ-ark/HARK/pull/460))
- Fixed matplotlib GUI error. ([#444](https://github.com/econ-ark/HARK/pull/444))
- Pinned sphinx dependency. ([#436](https://github.com/econ-ark/HARK/pull/436))
- Fixed bug in ConsPortfolioModel in which the same risky rate of return would be drawn over and over. ([#433](https://github.com/econ-ark/HARK/pull/433))
- Fixed sphinx dependency errors. ([#411](https://github.com/econ-ark/HARK/pull/411))
- Refactored simultation.py. ([#408](https://github.com/econ-ark/HARK/pull/408))
- AgentType.simulate() now throws informative errors if
  attributes required for simulation do not exist, or initializeSim() has
  never been called. ([#320](https://github.com/econ-ark/HARK/pull/320))

### 0.10.2

Release Date: 10-03-2019

#### Minor Changes

- Add some bugfixes and unit tests to HARK.core. ([#401](https://github.com/econ-ark/HARK/pull/401))
- Fix error in discrete portfolio choice's AdjustPrb. ([#391](https://github.com/econ-ark/HARK/pull/391))

### 0.10.1.dev5

Release Date: 09-25-2019

#### Minor Changes

- Added portfolio choice between risky and safe assets (ConsPortfolioModel). ([#241](https://github.com/econ-ark/HARK/pull/241))

### 0.10.1.dev4

Release Date: 09-19-2019

#### Minor Changes

- Fixes cubic interpolation in KinkedRSolver. ([#386](https://github.com/econ-ark/HARK/pull/386))
- Documentes the procedure for constructing value function inverses and fixes bug in which survival rate was not included in absolute patience factor. ([#383](https://github.com/econ-ark/HARK/pull/383))
- Fixes problems that sometimes prevented multiprocessing from working. ([#377](https://github.com/econ-ark/HARK/pull/377))

### 0.10.1.dev3

Release Date: 07-23-2019

#### Minor Changes

- Missed pre-solve fix (see [#363](https://github.com/econ-ark/HARK/pull/363) for more context). ([#367](https://github.com/econ-ark/HARK/pull/367))

### 0.10.1.dev2

Release Date: 07-22-2019

#### Minor Changes

- Revert pre-solve commit due to bug. ([#363](https://github.com/econ-ark/HARK/pull/363))

### 0.10.1.dev1

Release Date: 07-20-2019

#### Breaking Changes

- See #302 under minor changes.

#### Major Changes

- Adds BayerLuetticke notebooks and functionality. ([#328](https://github.com/econ-ark/HARK/pull/328))

#### Minor Changes

- Fixes one-asset HANK models for endowment economy (had MP wired in as the shock). ([#355](https://github.com/econ-ark/HARK/pull/355))
- Removes jupytext \*.py files. ([#354](https://github.com/econ-ark/HARK/pull/354))
- Reorganizes documentation and configures it to work with Read the Docs. ([#353](https://github.com/econ-ark/HARK/pull/353))
- Adds notebook illustrating dimensionality reduction in Bayer and Luetticke. ([#345](https://github.com/econ-ark/HARK/pull/345))
- Adds notebook illustrating how the Bayer & Luetticke invoke the discrete cosine transformation(DCT) and fixed copula to reduce dimensions of the problem.([#344](https://github.com/econ-ark/HARK/pull/344))
- Makes BayerLuetticke HANK tools importable as a module. ([#342](https://github.com/econ-ark/HARK/pull/342))
- Restores functionality of SGU_solver. ([#341](https://github.com/econ-ark/HARK/pull/341))
- Fixes datafile packaging issue. ([#332](https://github.com/econ-ark/HARK/pull/332))
- Deletes .py file from Bayer-Luetticke folder. ([#329](https://github.com/econ-ark/HARK/pull/329))
- Add an empty method for preSolve called checkRestrictions that can be overwritten in classes inheriting from AgentType to check for illegal parameter values. ([#324](https://github.com/econ-ark/HARK/pull/324))
- Adds a call to updateIncomeProcess() in preSolve() to avoid solutions being based on wrong income process specifications if some parameters change between two solve() calls. ([#323](https://github.com/econ-ark/HARK/pull/323))
- Makes checkConditions() less verbose when the checks are not actually performed by converting a print statement to an inline comment. ([#321](https://github.com/econ-ark/HARK/pull/321))
- Raises more readable exception when simultate() is called without solving first. ([#315](https://github.com/econ-ark/HARK/pull/315))
- Removes testing folder (part of ongoing test restructuring). ([#304](https://github.com/econ-ark/HARK/pull/304))
- Fixes unintended behavior in default simDeath(). Previously, all agents would die off in the first period, but they were meant to always survive. ([#302](https://github.com/econ-ark/HARK/pull/302)) **Warning**: Potentially breaking change.

### 0.10.1

Release Date: 05-30-2019

No changes from 0.10.0.dev3.

### 0.10.0.dev3

Release Date: 05-18-2019

#### Major Changes

- Fixes multithreading problems by using Parallels(backend='multiprocessing'). ([287](https://github.com/econ-ark/HARK/pull/287))
- Fixes bug caused by misapplication of check_conditions. ([284](https://github.com/econ-ark/HARK/pull/284))
- Adds functions to calculate quadrature nodes and weights for numerically evaluating expectations in the presence of (log-)normally distributed random variables. ([258](https://github.com/econ-ark/HARK/pull/258))

#### Minor Changes

- Adds method decorator which validates that arguments passed in are not empty. ([282](https://github.com/econ-ark/HARK/pull/282)
- Lints a variety of files. These PRs include some additional/related minor changes, like replacing an exec function, removing some lambdas, adding some files to .gitignore, etc. ([274](https://github.com/econ-ark/HARK/pull/274), [276](https://github.com/econ-ark/HARK/pull/276), [277](https://github.com/econ-ark/HARK/pull/277), [278](https://github.com/econ-ark/HARK/pull/278), [281](https://github.com/econ-ark/HARK/pull/281))
- Adds vim swp files to gitignore. ([269](https://github.com/econ-ark/HARK/pull/269))
- Adds version dunder in init. ([265](https://github.com/econ-ark/HARK/pull/265))
- Adds flake8 to requirements.txt and config. ([261](https://github.com/econ-ark/HARK/pull/261))
- Adds some unit tests for IndShockConsumerType. ([256](https://github.com/econ-ark/HARK/pull/256))

### 0.10.0.dev2

Release Date: 04-18-2019

#### Major Changes

None

#### Minor Changes

- Fix verbosity check in ConsIndShockModel. ([250](https://github.com/econ-ark/HARK/pull/250))

#### Other Changes

None

### 0.10.0.dev1

Release Date: 04-12-2019

#### Major Changes

- Adds [tools](https://github.com/econ-ark/HARK/blob/master/HARK/dcegm.py) to solve problems that arise from the interaction of discrete and continuous variables, using the [DCEGM](https://github.com/econ-ark/DemARK/blob/master/notebooks/DCEGM-Upper-Envelope.ipynb) method of [Iskhakov et al.](https://onlinelibrary.wiley.com/doi/abs/10.3982/QE643), who apply the their discrete-continuous solution algorithm to the problem of optimal endogenous retirement; their results are replicated using our new tool [here](https://github.com/econ-ark/EndogenousRetirement/blob/master/Endogenous-Retirement.ipynb). ([226](https://github.com/econ-ark/HARK/pull/226))
- Parameters of ConsAggShockModel.CobbDouglasEconomy.updateAFunc and ConsAggShockModel.CobbDouglasMarkovEconomy.updateAFunc that govern damping and the number of discarded 'burn-in' periods were previously hardcoded, now proper instance-level parameters. ([244](https://github.com/econ-ark/HARK/pull/244))
- Improve accuracy and performance of functions for evaluating the integrated value function and conditional choice probabilities for models with extreme value type I taste shocks. ([242](https://github.com/econ-ark/HARK/pull/242))
- Add calcLogSum, calcChoiceProbs, calcLogSumChoiceProbs to HARK.interpolation. ([209](https://github.com/econ-ark/HARK/pull/209), [217](https://github.com/econ-ark/HARK/pull/217))
- Create tool to produce an example "template" of a REMARK based on SolvingMicroDSOPs. ([176](https://github.com/econ-ark/HARK/pull/176))

#### Minor Changes

- Moved old utilities tests. ([245](https://github.com/econ-ark/HARK/pull/245))
- Deleted old files related to "cstwMPCold". ([239](https://github.com/econ-ark/HARK/pull/239))
- Set numpy floating point error level to ignore. ([238](https://github.com/econ-ark/HARK/pull/238))
- Fixed miscellaneous imports. ([212](https://github.com/econ-ark/HARK/pull/212), [224](https://github.com/econ-ark/HARK/pull/224), [225](https://github.com/econ-ark/HARK/pull/225))
- Improve the tests of buffer stock model impatience conditions in IndShockConsumerType. ([219](https://github.com/econ-ark/HARK/pull/219))
- Add basic support for Travis continuous integration testing. ([208](https://github.com/econ-ark/HARK/pull/208))
- Add SciPy to requirements.txt. ([207](https://github.com/econ-ark/HARK/pull/207))
- Fix indexing bug in bilinear interpolation. ([194](https://github.com/econ-ark/HARK/pull/194))
- Update the build process to handle Python 2 and 3 compatibility. ([172](https://github.com/econ-ark/HARK/pull/172))
- Add MPCnow attribute to ConsGenIncProcessModel. ([170](https://github.com/econ-ark/HARK/pull/170))
- All standalone demo files have been removed. The content that was in these files can now be found in similarly named Jupyter notebooks in the DEMARK repository. Some of these notebooks are also linked from econ-ark.org. ([229](https://github.com/econ-ark/HARK/pull/229), [243](https://github.com/econ-ark/HARK/pull/243))

#### Other Notes

- Not all changes from 0.9.1 may be listed in these release notes. If you are having trouble addressing a breaking change, please reach out to us.<|MERGE_RESOLUTION|>--- conflicted
+++ resolved
@@ -29,12 +29,9 @@
 - Moves computation of "stable points" from inside of ConsIndShock solver to a post-solution method. [#1349](https://github.com/econ-ark/HARK/pull/1349)
 - Corrects calculation of "human wealth" under risky returns, providing correct limiting linear consumption function. [#1403](https://github.com/econ-ark/HARK/pull/1403)
 - Removed 'parameters' from new block definitions; these are now 'calibrations' provided separately.
-<<<<<<< HEAD
-- Create functions for well-known and repeated calculations in single-function solvers. [#1395](https://github.com/econ-ark/HARK/pull/1395)
-=======
 - Create functions for well-known and repeated calculations in single-function solvers. [1395](https://github.com/econ-ark/HARK/pull/1395)
 - Re-work WealthPortfolioSolver to use approximate EGM method [#1404](https://github.com/econ-ark/HARK/pull/1404)
->>>>>>> 77bcf905
+
 
 ### 0.14.1
 
