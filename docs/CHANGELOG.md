# Release Notes

## Introduction

This document contains the release notes of HARK. HARK aims to produce an open source repository of highly modular, easily interoperable code for solving, simulating, and estimating dynamic economic models with heterogeneous agents.

For more information on HARK, see [our Github organization](https://github.com/econ-ark).

## Changes

### 0.16.2(dev)

Release Date: TBD

#### Release Notes

There are some breaking changes:

- TimeVaryingDiscreteDistribution has been removed; use IndexDistribution instead, and see #1592.
- FixedPortfolioShareRiskyAssetConsumerType is removed, but now incorporated as RiskyAssetConsumerType with PortfolioBool=False. Default behavior of latter class is unchanged; see #1607.
- The content of HARK.parallel has been moved to HARK.core, and the former is deprecated. Import from HARK.core and see #1614.
- parse_ssa_life_table now returns one fewer survival probability by default, to match output length of parse_income_spec. Pass terminal=True to restore old behavior and see #1629.
<<<<<<< HEAD
- The parameter tau in RiskyContribModel has been rename to WithdrawTax to match HARK notation style; see #1639.
- Simulation method get_Rfree() renamed to get_Rport(), but no functional changes; see #1646.
=======
- The parameter DeprFac has been renamed to DeprRte to reflect its actual usage.
- All distributions now default to using a random seed if none is provided. If your code relied on HARK defaulting to a specific seed, it will not reproduce exactly. See #1641.
- HARK.parallel has been deprecated and its contents moved to HARK.core. See #1614.
- The function apply_flat_income_tax has been removed, but it has not been used at all since 2016.
>>>>>>> dad0dadc

#### Major Changes

- Basic health investment model added in new module ConsHealthModel. [#1567](https://github.com/econ-ark/HARK/pull/1567)
- Extensive margin medical care choice model added to ConsMedModel. [#1595](https://github.com/econ-ark/HARK/pull/1595)
- TRP-style wealth-in-utility model *without* portfolio choice added in new module ConsWealthUtilityModel. [#1634](https://github.com/econ-ark/HARK/pull/1634)
- "Capitalist spirit" style wealth-in-utility model added in new module ConsWealthUtilityModel. [#1634](https://github.com/econ-ark/HARK/pull/1634)

#### Minor Changes

- Turns off use_infimum feature in ConsIndShock solver because it did not work properly when vFunc=True [#1589](https://github.com/econ-ark/HARK/pull/1589)
- Consolidates `TimeVaryingDiscreteDistribution` into `IndexDistribution`. For time-varying discrete behavior, use `IndexDistribution(distributions=[...])`. [#1592](https://github.com/econ-ark/HARK/pull/1592)
- Krusell-Smith model guide added to documentation. [#1594](https://github.com/econ-ark/HARK/pull/1594)
- Added additional options and simplified syntax for non-default constructors when instantiating agents. [#1591](https://github.com/econ-ark/HARK/pull/1591)
- Added options for custom indexer and pre-computation of coefficients to LinearInterp. [#1593](https://github.com/econ-ark/HARK/pull/1593)
- Fixed bug that prevented combine_indep_dstn from working with Bernoulli distributions. [#1581](https://github.com/econ-ark/HARK/pull/1581)
- Introductory / instructional notebooks significantly expanded. [#1597](https://github.com/econ-ark/HARK/pull/1597)
- Lognormal discrete approximation math has been simplified. [#1598](https://github.com/econ-ark/HARK/pull/1598)
- Directory structure for consumption-saving examples regularized. [#1596](https://github.com/econ-ark/HARK/pull/1596)
- Fixed share model has been combined with RiskyAssetConsumerType's PortfolioBool=False option. [#1607](https://github.com/econ-ark/HARK/pull/1607)
- Deprecate HARK.parallel, moving the three functions there to HARK.core. [#1614](https://github.com/econ-ark/HARK/pull/1614)
- Test coverage expanded to cover almost all content #1606 #1610 #1617 #1619 #1623 #1624 #1625 #1626 #1628
- Consumption-saving models now aliased at HARK.models and HARK.ConsumptionSaving; some calibration tools also aliased at HARK.Calibration [#1629](https://github.com/econ-ark/HARK/pull/1629)
- AgentType.solve() can be passed postsolve=False to skip post-processing call to post_solve(). [#1631](https://github.com/econ-ark/HARK/pull/1631)
- The /examples directory can be copied to a directory of user's choice with HARK.install_examples() [#1630](https://github.com/econ-ark/HARK/pull/1630)
- Improved and expanded features for Parameters class in HARK.core [#1627](https://github.com/econ-ark/HARK/pull/1627)
<<<<<<< HEAD
- Fixed the representation of the terminal period solution in ConsPrefShock [#1638](https://github.com/econ-ark/HARK/pull/1638)
- Renamed tau to WithdrawTax in RiskyContribModel [#1639](https://github.com/econ-ark/HARK/pull/1639)
- Valid bounds checking on make_grid_exp_mult [#1640](https://github.com/econ-ark/HARK/pull/1640)
- Ensure utility functions return NaN for negative consumption [#1640](https://github.com/econ-ark/HARK/pull/1640)
- Fixed a bug with resetting the RNG of IndexDistributions, restoring replicability of simulations [#1643](https://github.com/econ-ark/HARK/pull/1643)
- Legacy simulation methods now use get_Rport() instead of get_Rfree() [#1646](https://github.com/econ-ark/HARK/pull/1646)
- Fixed a bug that occured when changing an AgentType's AgentCount attribute after simulating [#1647](https://github.com/econ-ark/HARK/pull/1647)
- Add describe_distance() method to MetricObject, generating text description of how "distance" is calculated for an object [#1648](https://github.com/econ-ark/HARK/pull/1648)
=======
- Default behavior of seeds for distribution classes has been revised. [#1641](https://github.com/econ-ark/HARK/pull/1641)
>>>>>>> dad0dadc

### 0.16.1

Release Date: July 24, 2025

This release includes various small changes and improvements, as well as one significant new feature: (almost) all AgentType subclasses can now construct HA-SSJs (for use with the sequence_jacobian toolkit) in standard infinite horizon problems for arbitrary shock variables and arbitrary model outputs. This capability is powered by a new simulation structure that uses YAML-based model files to define dynamics, which in turn can be used to automatically transform HARK's model solution representations (policy functions over continuous spaces) into the grid-based representation needed for efficient computation of the fake news algorithm. Don't worry, that all happens under the hood.

See documentation notebooks in /examples/SequenceSpaceJacobians/ . The capabilities of our SSJ calculator will be expanded in the near future to include lifecycle models.

#### Major Changes

- Adds a new simulator structure based on YAML model files, replicating legacy simulation results [#1545](https://github.com/econ-ark/HARK/pull/1545)
- Can convert solved HARK models into transition matrix-based discretized grid representations [#1545](https://github.com/econ-ark/HARK/pull/1545)
- Can produce sequence-space Jacobians for infinite horizon problems for all HARK AgentType subclasses for which this is appropriate [#1545](https://github.com/econ-ark/HARK/pull/1545)

#### Minor Changes

- Allows lifecycle models to be solved backward starting from non-terminal period (with custom solution) [#1545](https://github.com/econ-ark/HARK/pull/1545)
- Adds new interpolator class IndexedInterp with alternative notation for functions with mixed discrete-continuous domain [#1545](https://github.com/econ-ark/HARK/pull/1545)
- New notebook with tutorial for (old and new) simulation methods [#1545](https://github.com/econ-ark/HARK/pull/1545)
- Constructor make_grid_exp_mult allows linearly spaced grid with timestonest=-1 [#1545](https://github.com/econ-ark/HARK/pull/1545)
- Adds documentation for new simulator structure and basic SSJ calculator [#1545](https://github.com/econ-ark/HARK/pull/1545)
- Fixed a rare bug that could occur with unusual constructor dependencies resulting in incomplete updates. [#1575](https://github.com/econ-ark/HARK/pull/1575/)
- Added a reference to a trivial constructor that was missing from the WealthPortfolio model. [#1583](https://github.com/econ-ark/HARK/pull/1583)
- Documentation files have been moved from /Documentation/ to /docs/ [#1579](https://github.com/econ-ark/HARK/pull/1579)
- All tests have been consolidated into a single directory, rather than being scattered about. [#1578](https://github.com/econ-ark/HARK/pull/1578)
- Add a special README so that the robots know we're on their side when the singularity arrives. [#1577](https://github.com/econ-ark/HARK/pull/1577)


### 0.16.0

Release Date: June 9, 2025

The items listed as "Developmental Features" are an independent system that is not connected to HARK's existing model structure.

The most likely code-breaking change in this release is the reorganization of `HARK.distribution`. If your project code tells you that it can't find the module `HARK.distribution`, just change the import name to `HARK.distributions` (note the plural s).

Additionally, several parameters have been lightly renamed:

aNrmInitMean --> kLogInitMean
aNrmInitStd --> kLogInitStd
pLvlInitMean --> pLogInitMean
pLvlInitStd --> pLogInitStd

Finally, the legacy option for Rfree to be time-invariant has been removed from most models to allow the code to be simplified. If you used time-invariant Rfree, you will need to change your parameterization from Rfree = Rfree_value to T_cycle*[Rfree_value].

#### Major Changes

- Reorganizes the `HARK.distribution` file into `HARK.distributions` submodule with various files for readability and extensibility [#1496](https://github.com/econ-ark/HARK/pull/1496)
- Regularizes `AgentType` initialization methods and moves all constructed model objects to `constructors` [#1529](https://github.com/econ-ark/HARK/pull/1529) and [#1530](https://github.com/econ-ark/HARK/pull/1529)

#### Developmental Features

- Adds a discretize method to DBlocks and RBlocks [#1460](https://github.com/econ-ark/HARK/pull/1460)
- Allows structural equations in model files to be provided in string form [#1427](https://github.com/econ-ark/HARK/pull/1427)
- Introduces `HARK.parser' module for parsing configuration files into models [#1427](https://github.com/econ-ark/HARK/pull/1427)
- Allows construction of shocks with arguments based on mathematical expressions [#1464](https://github.com/econ-ark/HARK/pull/1464)
- YAML configuration file for the normalized consumption and portolio choice [#1465](https://github.com/econ-ark/HARK/pull/1465)

#### Minor Changes

- Fixes bug in `AgentPopulation` that caused discretization of distributions to not work. [#1275](https://github.com/econ-ark/HARK/pull/1275)
- Adds support for distributions, booleans, and callables as parameters in the `Parameters` class. [#1387](https://github.com/econ-ark/HARK/pull/1387)
- Removes a specific way of accounting for ``employment'' in the idiosyncratic-shocks income process. [#1473](https://github.com/econ-ark/HARK/pull/1473)
- Adds income process constructor for the discrete Markov state consumption-saving model. [#1484](https://github.com/econ-ark/HARK/pull/1484)
- Changes the behavior of make_lognormal_RiskyDstn so that the standard deviation represents the standard deviation of log(returns)
- Adds detailed parameter and LaTeX documentation to most models.
- Add PermGroFac constructor that explicitly combines idiosyncratic and aggregate sources of growth. [1489](https://github.com/econ-ark/HARK/pull/1489)
- Suppress warning from calc_stable_points when it would be raised by inapplicable AgentType subclasses. [1493](https://github.com/econ-ark/HARK/pull/1493)
- Fixes notation errors in IndShockConsumerType.make_euler_error_func from prior changes. [1495](https://github.com/econ-ark/HARK/pull/1495)
- Fixes typos in IdentityFunction interpolator class. [1492](https://github.com/econ-ark/HARK/pull/1492)
- Expands functionality of Cobb-Douglas aggregator for CRRA utility. [1363](https://github.com/econ-ark/HARK/pull/1363)
- Improved tracking of the bounds of support for distributions, and (some) solvers now respect those bounds when computing the "worst outcome". [1524](https://github.com/econ-ark/HARK/pull/1524)
- Adds a new function for using Tauchen's method to approximate an AR1 process. [#1521](https://github.com/econ-ark/HARK/pull/1521)
- Adds additional functionality to the CubicHermiteInterp class, imported from scipy.interpolate. [#1020](https://github.com/econ-ark/HARK/pull/1020/)
- Allows users to pass a generic solution object to agent solvers to be used as the initial condition of backward induction. [#1543](https://github.com/econ-ark/HARK/pull/1543)
- Adds support for Python 3.13 and related package updates. [#1549](https://github.com/econ-ark/HARK/pull/1549)
- Move sim_birth methods to constructed distributions, lightly rename parameters. [#1553](https://github.com/econ-ark/HARK/pull/1553)
- Cleans up warnings for the distance metric and prevents simulation history from being returned as output. [#1563](https://github.com/econ-ark/HARK/pull/1563)
- Assorted small code cleanup tasks proposed by codex. [#1555] [#1556] [#1557] [#1558] [#1559] [#1560] [#1561] [#1562]
- Updated and expanded documentation of sequence space Jacobian examples. [#1564] [#1568] [#1501] [#1490] [#1481] [#1475]
- Improved documentation of cycles and timing of microeconomic models. [#1571](https://github.com/econ-ark/HARK/pull/1571)

### 0.15.1

Release Date: June 15, 2024

This minor release was produced prior to CEF 2024 to enable public usage of HARK with the SSJ toolkit.

#### Major Changes

none

#### Minor Changes

- Adds example of integration of HARK with SSJ toolkit. [#1447](https://github.com/econ-ark/HARK/pull/1447)
- Maintains compatibility between EconForge interpolation and numba [#1457](https://github.com/econ-ark/HARK/pull/1457)
- Renanmes 'SSJ_example' to 'HANKFiscal_example' so that it is more informative. [#1509](https://github.com/econ-ark/HARK/pull/1509)

### 0.15.0

Release Date: June 4, 2024

Note: Due to major changes on this release, you may need to adjust how AgentTypes are instantiated in your projects using HARK. If you are manually constructing "complicated" objects like MrkvArray, they should be assigned to your instances *after* initialization, not passed as part of the parameter dictionary. See also the new constructor methodology for how to pass parameters for such constructed inputs.

This release drops support for Python 3.8 and 3.9, consistent with SPEC 0, and adds support for Python 3.11 and 3.12. We expect that all HARK features still work with the older versions, but they are no longer part of our testing regimen.

#### Major Changes

- Drop official support for Python 3.8 and 3.9, add support for 3.11 and 3.12. [#1415](https://github.com/econ-ark/HARK/pull/1415)
- Replace object-oriented solvers with single function versions. [#1394](https://github.com/econ-ark/HARK/pull/1394)
- Object-oriented solver code has been moved to /HARK/ConsumptionSaving/LegacyOOsolvers.py, for legacy support of downstream projects.
- AgentTypeMonteCarloSimulator now requires model shock, parameter, and dynamics information to be organized into 'blocks'. The DBlock object is introduced. [#1411](https://github.com/econ-ark/HARK/pull/1411)
- RBlock object allows for recursive composition of DBlocks in models, as demonstrated by the AgentTypeMonteCarloSimulator [#1417](https://github.com/econ-ark/HARK/pull/1417/)
- Transtion, reward, state-rule value function, decision value function, and arrival value function added to DBlock [#1417](https://github.com/econ-ark/HARK/pull/1417/)
- All methods that construct inputs for solvers are now functions that are specified in the dictionary attribute `constructors`. [#1410](https://github.com/econ-ark/HARK/pull/1410)
- Such constructed inputs can use alternate parameterizations / formats by changing the `constructor` function and providing its arguments in `parameters`.
- Move `HARK.datasets` to `HARK.Calibration` for better organization of data and calibration tools. [#1430](https://github.com/econ-ark/HARK/pull/1430)

#### Minor Changes

- Add option to pass pre-built grid to `LinearFast`. [1388](https://github.com/econ-ark/HARK/pull/1388)
- Moves calculation of stable points out of ConsIndShock solver, into method called by post_solve [#1349](https://github.com/econ-ark/HARK/pull/1349)
- Adds cubic spline interpolation and value function construction to "warm glow bequest" models.
- Fixes cubic spline interpolation for ConsMedShockModel.
- Moves computation of "stable points" from inside of ConsIndShock solver to a post-solution method. [#1349](https://github.com/econ-ark/HARK/pull/1349)
- Corrects calculation of "human wealth" under risky returns, providing correct limiting linear consumption function. [#1403](https://github.com/econ-ark/HARK/pull/1403)
- Removed 'parameters' from new block definitions; these are now 'calibrations' provided separately.
- Create functions for well-known and repeated calculations in single-function solvers. [1395](https://github.com/econ-ark/HARK/pull/1395)
- Re-work WealthPortfolioSolver to use approximate EGM method [#1404](https://github.com/econ-ark/HARK/pull/1404)
- Default parameter dictionaries for AgentType subclasses have been "flattened": all parameters appear in one place for each model, rather than inheriting from parent models' dictionaries. The only exception is submodels *within* a file when only 1 or 2 parameters are added or changed. [#1425](https://github.com/econ-ark/HARK/pull/1425)
- Fix minor bug in `HARK.distributions.Bernoulli` to allow conversion into `DiscreteDistributionLabeled`. [#1432](https://github.com/econ-ark/HARK/pull/1432)

### 0.14.1

Release date: February 28, 2024

#### Major Changes

none

#### Minor Changes

- Fixes a bug in make_figs arising from the metadata argument being incompatible with jpg. [#1386](https://github.com/econ-ark/HARK/pull/1386)
- Reverts behavior of the repr method of the Model class, so that long strings aren't generated. Full description is available with describe(). [#1390](https://github.com/econ-ark/HARK/pull/1390)

### 0.14.0

Release Date: February 12, 2024

#### Major Changes

- Adds `HARK.core.AgentPopulation` class to represent a population of agents with ex-ante heterogeneous parametrizations as distributions. [#1237](https://github.com/econ-ark/HARK/pull/1237)
- Adds `HARK.core.Parameters` class to represent a collection of time varying and time invariant parameters in a model. [#1240](https://github.com/econ-ark/HARK/pull/1240)
- Adds `HARK.simulation.monte_carlo` module for generic Monte Carlo simulation functions using Python model configurations. [1296](https://github.com/econ-ark/HARK/pull/1296)

#### Minor Changes

- Adds option `sim_common_Rrisky` to control whether risky-asset models draw common or idiosyncratic returns in simulation. [#1250](https://github.com/econ-ark/HARK/pull/1250),[#1253](https://github.com/econ-ark/HARK/pull/1253)
- Addresses [#1255](https://github.com/econ-ark/HARK/issues/1255). Makes age-varying stochastic returns possible and draws from their discretized version. [#1262](https://github.com/econ-ark/HARK/pull/1262)
- Fixes bug in the metric that compares dictionaries with the same keys. [#1260](https://github.com/econ-ark/HARK/pull/1260)

### 0.13.0

Release Date: February 16, 2023

#### Major Changes

- Updates the DCEGM tools to address the flaws identified in [issue #1062](https://github.com/econ-ark/HARK/issues/1062). PR: [1100](https://github.com/econ-ark/HARK/pull/1100).
- Updates `IndexDstn`, introducing the option to use an existing RNG instead of creating a new one, and creating and storing all the conditional distributions at initialization. [1104](https://github.com/econ-ark/HARK/pull/1104)
- `make_shock_history` and `read_shocks == True` now store and use the random draws that determine newborn's initial states [#1101](https://github.com/econ-ark/HARK/pull/1101).
- `FrameModel` and `FrameSet` classes introduced for more modular construction of framed models. `FrameAgentType` dedicated to simulation. [#1117](https://github.com/econ-ark/HARK/pull/1117)
- General control transitions based on decision rules in `FrameAgentType`. [#1117](https://github.com/econ-ark/HARK/pull/1117)
- Adds `distr_of_function` tool to calculate the distribution of a function of a discrete random variable. [#1144](https://github.com/econ-ark/HARK/pull/1144)
- Changes the `DiscreteDistribution` class to allow for arbitrary array-valued random variables. [#1146](https://github.com/econ-ark/HARK/pull/1146)
- Adds `IndShockRiskyAssetConsumerType` as agent which can invest savings all in safe asset, all in risky asset, a fixed share in risky asset, or optimize its portfolio. [#1107](https://github.com/econ-ark/HARK/issues/1107)
- Updates all HARK models to allow for age-varying interest rates. [#1150](https://github.com/econ-ark/HARK/pull/1150)
- Adds `DiscreteDistribution.expected` method which expects vectorized functions and is faster than `HARK.distributions.calc_expectation`. [#1156](https://github.com/econ-ark/HARK/pull/1156)
- Adds `DiscreteDistributionXRA` class which extends `DiscreteDistribution` to allow for underlying data to be stored in a `xarray.DataArray` object. [#1156](https://github.com/econ-ark/HARK/pull/1156)
- Adds keyword argument `labels` to `expected()` when using `DiscreteDistributionXRA` to allow for expressive functions that use labeled xarrays. [#1156](https://github.com/econ-ark/HARK/pull/1156)
- Adds a wrapper for [`interpolation.py`](https://github.com/EconForge/interpolation.py) for fast multilinear interpolation. [#1151](https://github.com/econ-ark/HARK/pull/1151)
- Adds support for the calculation of dreivatives in the `interpolation.py` wrappers. [#1157](https://github.com/econ-ark/HARK/pull/1157)
- Adds class `DecayInterp` to `econforgeinterp.py`. It implements interpolators that "decay" to some limiting function when extrapolating. [#1165](https://github.com/econ-ark/HARK/pull/1165)
- Add methods to non stochastically simulate an economy by computing transition matrices. Functions to compute transition matrices and ergodic distribution have been added [#1155](https://github.com/econ-ark/HARK/pull/1155).
- Fixes a bug that causes `t_age` and `t_cycle` to get out of sync when reading pre-computed mortality. [#1181](https://github.com/econ-ark/HARK/pull/1181)
- Adds Methods to calculate Heterogenous Agent Jacobian matrices. [#1185](https://github.com/econ-ark/HARK/pull/1185)
- Enhances `combine_indep_dstns` to work with labeled distributions (`DiscreteDistributionLabeled`). [#1191](https://github.com/econ-ark/HARK/pull/1191)
- Updates the `numpy` random generator from `RandomState` to `Generator`. [#1193](https://github.com/econ-ark/HARK/pull/1193)
- Turns the income and income+return distributions into `DiscreteDistributionLabeled` objects. [#1189](https://github.com/econ-ark/HARK/pull/1189)
- Creates `UtilityFuncCRRA` which is an object oriented utility function with a coefficient of constant relative risk aversion and includes derivatives and inverses. Also creates `UtilityFuncCobbDouglas`, `UtilityFuncCobbDouglasCRRA`, and `UtilityFuncConstElastSubs`. [#1168](https://github.com/econ-ark/HARK/pull/1168)
- Reorganizes `HARK.distributions`. All distributions now inherit all features from `scipy.stats`. New `ContinuousFrozenDistribution` and `DiscreteFrozenDistribution` to use `scipy.stats` distributions not yet implemented in HARK. New `Distribution.discretize(N, method = "***")` replaces `Distribution.approx(N)`. New `DiscreteDistribution.limit` attribute describes continuous origin and discretization method. [#1197](https://github.com/econ-ark/HARK/pull/1197).
- Creates new class of _labeled_ models under `ConsLabeledModel` that use xarray for more expressive modeling of underlying mathematical and economics variables. [#1177](https://github.com/econ-ark/HARK/pull/1177)

#### Minor Changes

- Updates the lognormal-income-process constructor from `ConsIndShockModel.py` to use `IndexDistribution`. [#1024](https://github.com/econ-ark/HARK/pull/1024), [#1115](https://github.com/econ-ark/HARK/pull/1115)
- Allows for age-varying unemployment probabilities and replacement incomes with the lognormal income process constructor. [#1112](https://github.com/econ-ark/HARK/pull/1112)
- Option to have newborn IndShockConsumerType agents with a transitory income shock in the first period. Default is false, meaning they only have a permanent income shock in period 1 and permanent AND transitory in the following ones. [#1126](https://github.com/econ-ark/HARK/pull/1126)
- Adds `benchmark` utility to profile the performance of `HARK` solvers. [#1131](https://github.com/econ-ark/HARK/pull/1131)
- Fixes scaling bug in Normal equiprobable approximation method. [1139](https://github.com/econ-ark/HARK/pull/1139)
- Removes the extra-dimension that was returned by `calc_expectations` in some instances. [#1149](https://github.com/econ-ark/HARK/pull/1149)
- Adds `HARK.distributions.expected` alias for `DiscreteDistribution.expected`. [#1156](https://github.com/econ-ark/HARK/pull/1156)
- Renames attributes in `DiscreteDistribution`: `X` to `atoms` and `pmf` to `pmv`. [#1164](https://github.com/econ-ark/HARK/pull/1164), [#1051](https://github.com/econ-ark/HARK/pull/1151), [#1159](https://github.com/econ-ark/HARK/pull/1159).
- Remove or replace automated tests that depend on brittle simulation results. [#1148](https://github.com/econ-ark/HARK/pull/1148)
- Updates asset grid constructor from `ConsIndShockModel.py` to allow for linearly-spaced grids when `aXtraNestFac == -1`. [#1172](https://github.com/econ-ark/HARK/pull/1172)
- Renames `DiscreteDistributionXRA` to `DiscreteDistributionLabeled` and updates methods [#1170](https://github.com/econ-ark/HARK/pull/1170)
- Renames `HARK.numba` to `HARK.numba_tools` [#1183](https://github.com/econ-ark/HARK/pull/1183)
- Adds the RNG seed as a property of `DiscreteDistributionLabeled` [#1184](https://github.com/econ-ark/HARK/pull/1184)
- Updates the `approx` method of `HARK.distributions.Uniform` to include the endpoints of the distribution with infinitesimally small (zero) probability mass. [#1180](https://github.com/econ-ark/HARK/pull/1180)
- Refactors tests to incorporate custom precision `HARK_PRECISION = 4`. [#1193](https://github.com/econ-ark/HARK/pull/1193)
- Cast `DiscreteDistribution.pmv` attribute as a `np.ndarray`. [#1199](https://github.com/econ-ark/HARK/pull/1199)
- Update structure of dynamic interest rate. [#1221](https://github.com/econ-ark/HARK/pull/1221)

### 0.12.0

Release Date: December 14, 2021

#### Major Changes

- FrameAgentType for modular definitions of agents [#865](https://github.com/econ-ark/HARK/pull/865) [#1064](https://github.com/econ-ark/HARK/pull/1064)
- Frame relationships with backward and forward references, with plotting example [#1071](https://github.com/econ-ark/HARK/pull/1071)
- PortfolioConsumerFrameType, a port of PortfolioConsumerType to use Frames [#865](https://github.com/econ-ark/HARK/pull/865)
- Input parameters for cyclical models now indexed by t [#1039](https://github.com/econ-ark/HARK/pull/1039)
- A IndexDistribution class for representing time-indexed probability distributions [#1018](https://github.com/econ-ark/HARK/pull/1018/).
- Adds new consumption-savings-portfolio model `RiskyContrib`, which represents an agent who can save in risky and risk-free assets but faces
  frictions to moving funds between them. To circumvent these frictions, he has access to an income-deduction scheme to accumulate risky assets.
  PR: [#832](https://github.com/econ-ark/HARK/pull/832). See [this forthcoming REMARK](https://github.com/Mv77/RiskyContrib) for the model's details.
- 'cycles' agent property moved from constructor argument to parameter [#1031](https://github.com/econ-ark/HARK/pull/1031)
- Uses iterated expectations to speed-up the solution of `RiskyContrib` when income and returns are independent [#1058](https://github.com/econ-ark/HARK/pull/1058).
- `ConsPortfolioSolver` class for solving portfolio choice model replaces `solveConsPortfolio` method [#1047](https://github.com/econ-ark/HARK/pull/1047)
- `ConsPortfolioDiscreteSolver` class for solving portfolio choice model when allowed share is on a discrete grid [#1047](https://github.com/econ-ark/HARK/pull/1047)
- `ConsPortfolioJointDistSolver` class for solving portfolio chioce model when the income and risky return shocks are not independent [#1047](https://github.com/econ-ark/HARK/pull/1047)

#### Minor Changes

- Using Lognormal.from_mean_std in the forward simulation of the RiskyAsset model [#1019](https://github.com/econ-ark/HARK/pull/1019)
- Fix bug in DCEGM's primary kink finder due to numpy no longer accepting NaN in integer arrays [#990](https://github.com/econ-ark/HARK/pull/990).
- Add a general class for consumers who can save using a risky asset [#1012](https://github.com/econ-ark/HARK/pull/1012/).
- Add Boolean attribute 'PerfMITShk' to consumption models. When true, allows perfect foresight MIT shocks to be simulated. [#1013](https://github.com/econ-ark/HARK/pull/1013).
- Track and update start-of-period (pre-income) risky and risk-free assets as states in the `RiskyContrib` model [1046](https://github.com/econ-ark/HARK/pull/1046).
- distribute_params now uses assign_params to create consistent output [#1044](https://github.com/econ-ark/HARK/pull/1044)
- The function that computes end-of-period derivatives of the value function was moved to the inside of `ConsRiskyContrib`'s solver [#1057](https://github.com/econ-ark/HARK/pull/1057)
- Use `np.fill(np.nan)` to clear or initialize the arrays that store simulations. [#1068](https://github.com/econ-ark/HARK/pull/1068)
- Add Boolean attribute 'neutral_measure' to consumption models. When true, simulations are more precise by allowing permanent shocks to be drawn from a neutral measure (see Harmenberg 2021). [#1069](https://github.com/econ-ark/HARK/pull/1069)
- Fix mathematical limits of model example in `example_ConsPortfolioModel.ipynb` [#1047](https://github.com/econ-ark/HARK/pull/1047)
- Update `ConsGenIncProcessModel.py` to use `calc_expectation` method [#1072](https://github.com/econ-ark/HARK/pull/1072)
- Fix bug in `calc_normal_style_pars_from_lognormal_pars` due to math error. [#1076](https://github.com/econ-ark/HARK/pull/1076)
- Fix bug in `distribute_params` so that `AgentCount` parameter is updated. [#1089](https://github.com/econ-ark/HARK/pull/1089)
- Fix bug in 'vFuncBool' option for 'MarkovConsumerType' so that the value function may now be calculated. [#1095](https://github.com/econ-ark/HARK/pull/1095)

### 0.11.0

Release Date: March 4, 2021

#### Major Changes

- Converts non-mathematical code to PEP8 compliant form [#953](https://github.com/econ-ark/HARK/pull/953)
- Adds a constructor for LogNormal distributions from mean and standard deviation [#891](https://github.com/econ-ark/HARK/pull/891/)
- Uses new LogNormal constructor in ConsPortfolioModel [#891](https://github.com/econ-ark/HARK/pull/891/)
- calcExpectations method for taking the expectation of a distribution over a function [#884](<https://github.com/econ-ark/HARK/pull/884/>] (#897)[https://github.com/econ-ark/HARK/pull/897/)
- Implements the multivariate normal as a supported distribution, with a discretization method. See [#948](https://github.com/econ-ark/HARK/pull/948).
- Centralizes the definition of value, marginal value, and marginal marginal value functions that use inverse-space
  interpolation for problems with CRRA utility. See [#888](https://github.com/econ-ark/HARK/pull/888).
- MarkovProcess class used in ConsMarkovModel, ConsRepAgentModel, ConsAggShockModel [#902](https://github.com/econ-ark/HARK/pull/902) [#929](https://github.com/econ-ark/HARK/pull/929)
- replace HARKobject base class with MetricObject and Model classes [#903](https://github.com/econ-ark/HARK/pull/903/)
- Add **repr** and **eq** methods to Model class [#903](https://github.com/econ-ark/HARK/pull/903/)
- Adds SSA life tables and methods to extract survival probabilities from them [#986](https://github.com/econ-ark/HARK/pull/906).
- Adds the U.S. CPI research series and tools to extract inflation adjustments from it [#930](https://github.com/econ-ark/HARK/pull/930).
- Adds a module for extracting initial distributions of permanent income (`pLvl`) and normalized assets (`aNrm`) from the SCF [#932](https://github.com/econ-ark/HARK/pull/932).
- Fix the return fields of `dcegm/calcCrossPoints`[#909](https://github.com/econ-ark/HARK/pull/909).
- Corrects location of constructor documentation to class string for Sphinx rendering [#908](https://github.com/econ-ark/HARK/pull/908)
- Adds a module with tools for parsing and using various income calibrations from the literature. It includes the option of using life-cycle profiles of income shock variances from [Sabelhaus and Song (2010)](https://www.sciencedirect.com/science/article/abs/pii/S0304393210000358). See [#921](https://github.com/econ-ark/HARK/pull/921), [#941](https://github.com/econ-ark/HARK/pull/941), [#980](https://github.com/econ-ark/HARK/pull/980).
- remove "Now" from model variable names [#936](https://github.com/econ-ark/HARK/pull/936)
- remove Model.**call**; use Model init in Market and AgentType init to standardize on parameters dictionary [#947](https://github.com/econ-ark/HARK/pull/947)
- Moves state MrkvNow to shocks['Mrkv'] in AggShockMarkov and KrusellSmith models [#935](https://github.com/econ-ark/HARK/pull/935)
- Replaces `ConsIndShock`'s `init_lifecycle` with an actual life-cycle calibration [#951](https://github.com/econ-ark/HARK/pull/951).

#### Minor Changes

- Move AgentType constructor parameters docs to class docstring so it is rendered by Sphinx.
- Remove uses of deprecated time.clock [#887](https://github.com/econ-ark/HARK/pull/887)
- Change internal representation of parameters to Distributions to ndarray type
- Rename IncomeDstn to IncShkDstn
- AgentType simulate() method now returns history. [#916](https://github.com/econ-ark/HARK/pull/916)
- Rename DiscreteDistribution.drawDiscrete() to draw()
- Update documentation and warnings around IncShkDstn [#955](https://github.com/econ-ark/HARK/pull/955)
- Adds csv files to `MANIFEST.in`. [957](https://github.com/econ-ark/HARK/pull/957)

### 0.10.8

Release Date: Nov. 05 2020

#### Major Changes

- Namespace variables for the Market class [#765](https://github.com/econ-ark/HARK/pull/765)
- We now have a Numba based implementation of PerfForesightConsumerType model available as PerfForesightConsumerTypeFast [#774](https://github.com/econ-ark/HARK/pull/774)
- Namespace for exogenous shocks [#803](https://github.com/econ-ark/HARK/pull/803)
- Namespace for controls [#855](https://github.com/econ-ark/HARK/pull/855)
- State and poststate attributes replaced with state_now and state_prev namespaces [#836](https://github.com/econ-ark/HARK/pull/836)

#### Minor Changes

- Use shock_history namespace for pre-evaluated shock history [#812](https://github.com/econ-ark/HARK/pull/812)
- Fixes seed of PrefShkDstn on initialization and add tests for simulation output
- Reformat code style using black

### 0.10.7

Release Date: 08-08-2020

#### Major Changes

- Add a custom KrusellSmith Model [#762](https://github.com/econ-ark/HARK/pull/762)
- Simulations now uses a dictionary `history` to store state history instead of `_hist` attributes [#674](https://github.com/econ-ark/HARK/pull/674)
- Removed time flipping and time flow state, "forward/backward time" through data access [#570](https://github.com/econ-ark/HARK/pull/570)
- Simulation draw methods are now individual distributions like `Uniform`, `Lognormal`, `Weibull` [#624](https://github.com/econ-ark/HARK/pull/624)

#### Minor Changes

- unpackcFunc is deprecated, use unpack(parameter) to unpack a parameter after solving the model [#784](https://github.com/econ-ark/HARK/pull/784)
- Remove deprecated Solution Class, use HARKObject across the codebase [#772](https://github.com/econ-ark/HARK/pull/772)
- Add option to find crossing points in the envelope step of DCEGM algorithm [#758](https://github.com/econ-ark/HARK/pull/758)
- Fix reset bug in the behaviour of AgentType.resetRNG(), implemented individual resetRNG methods for AgentTypes [#757](https://github.com/econ-ark/HARK/pull/757)
- Seeds are set at initialisation of a distribution object rather than draw method [#691](https://github.com/econ-ark/HARK/pull/691) [#750](https://github.com/econ-ark/HARK/pull/750), [#729](https://github.com/econ-ark/HARK/pull/729)
- Deal with portfolio share of 'bad' assets [#749](https://github.com/econ-ark/HARK/pull/749)
- Fix bug in make_figs utilities function [#755](https://github.com/econ-ark/HARK/pull/755)
- Fix typo bug in Perfect Foresight Model solver [#743](https://github.com/econ-ark/HARK/pull/743)
- Add initial support for logging in ConsIndShockModel [#714](https://github.com/econ-ark/HARK/pull/714)
- Speed up simulation in AggShockMarkovConsumerType [#702](https://github.com/econ-ark/HARK/pull/702)
- Fix logic bug in DiscreteDistribution draw method [#715](https://github.com/econ-ark/HARK/pull/715)
- Implemented distributeParams to distributes heterogeneous values of one parameter to a set of agents [#692](https://github.com/econ-ark/HARK/pull/692)
- NelderMead is now part of estimation [#693](https://github.com/econ-ark/HARK/pull/693)
- Fix typo bug in parallel [#682](https://github.com/econ-ark/HARK/pull/682)
- Fix DiscreteDstn to make it work with multivariate distributions [#646](https://github.com/econ-ark/HARK/pull/646)
- BayerLuetticke removed from HARK, is now a REMARK [#603](https://github.com/econ-ark/HARK/pull/603)
- cstwMPC removed from HARK, is now a REMARK [#666](https://github.com/econ-ark/HARK/pull/666)
- SolvingMicroDSOPs removed from HARK, is now a REMARK [#651](https://github.com/econ-ark/HARK/pull/651)
- constructLogNormalIncomeProcess is now a method of IndShockConsumerType [#661](https://github.com/econ-ark/HARK/pull/661)
- Discretize continuous distributions [#657](https://github.com/econ-ark/HARK/pull/657)
- Data used in cstwMPC is now in HARK.datasets [#622](https://github.com/econ-ark/HARK/pull/622)
- Refactor checkConditions by adding a checkCondition method instead of writing custom checks for each condition [#568](https://github.com/econ-ark/HARK/pull/568)
- Examples update [#768](https://github.com/econ-ark/HARK/pull/768), [#759](https://github.com/econ-ark/HARK/pull/759), [#756](https://github.com/econ-ark/HARK/pull/756), [#727](https://github.com/econ-ark/HARK/pull/727), [#698](https://github.com/econ-ark/HARK/pull/698), [#697](https://github.com/econ-ark/HARK/pull/697), [#561](https://github.com/econ-ark/HARK/pull/561), [#654](https://github.com/econ-ark/HARK/pull/654), [#633](https://github.com/econ-ark/HARK/pull/633), [#775](https://github.com/econ-ark/HARK/pull/775)

### 0.10.6

Release Date: 17-04-2020

#### Major Changes

- Add Bellman equations for cyclical model example [#600](https://github.com/econ-ark/HARK/pull/600)

- read_shocks now reads mortality as well [#613](https://github.com/econ-ark/HARK/pull/613)

- Discrete probability distributions are now classes [#610](https://github.com/econ-ark/HARK/pull/610)

#### Minor Changes

### 0.10.5

Release Date: 24-03-2020

#### Major Changes

- Default parameters dictionaries for ConsumptionSaving models have been moved from ConsumerParameters to nearby the classes that use them. [#527](https://github.com/econ-ark/HARK/pull/527)

- Improvements and cleanup of ConsPortfolioModel, and adding the ability to specify an age-varying list of RiskyAvg and RiskyStd. [#577](https://github.com/econ-ark/HARK/pull/527)

- Rewrite and simplification of ConsPortfolioModel solver. [#594](https://github.com/econ-ark/HARK/pull/594)

#### Minor Changes

### 0.10.4

Release Date: 05-03-2020

#### Major Changes

- Last release to support Python 2.7, future releases of econ-ark will support Python 3.6+ [#478](https://github.com/econ-ark/HARK/pull/478)
- Move non-reusable model code to examples directory, BayerLuetticke, FashionVictim now in examples instead of in HARK code [#442](https://github.com/econ-ark/HARK/pull/442)
- Load default parameters for ConsumptionSaving models [#466](https://github.com/econ-ark/HARK/pull/466)
- Improved implementaion of parallelNelderMead [#300](https://github.com/econ-ark/HARK/pull/300)

#### Minor Changes

- Notebook utility functions for determining platform, GUI, latex (installation) are available in HARK.utilities [#512](https://github.com/econ-ark/HARK/pull/512)
- Few DemARKs moved to examples [#472](https://github.com/econ-ark/HARK/pull/472)
- MaxKinks available in ConsumerParameters again [#486](https://github.com/econ-ark/HARK/pull/486)

### 0.10.3

Release Date: 12-12-2019

#### Major Changes

- Added constrained perfect foresight model solution. ([#299](https://github.com/econ-ark/HARK/pull/299)

#### Minor Changes

- Fixed slicing error in minimizeNelderMead. ([#460](https://github.com/econ-ark/HARK/pull/460))
- Fixed matplotlib GUI error. ([#444](https://github.com/econ-ark/HARK/pull/444))
- Pinned sphinx dependency. ([#436](https://github.com/econ-ark/HARK/pull/436))
- Fixed bug in ConsPortfolioModel in which the same risky rate of return would be drawn over and over. ([#433](https://github.com/econ-ark/HARK/pull/433))
- Fixed sphinx dependency errors. ([#411](https://github.com/econ-ark/HARK/pull/411))
- Refactored simultation.py. ([#408](https://github.com/econ-ark/HARK/pull/408))
- AgentType.simulate() now throws informative errors if
  attributes required for simulation do not exist, or initializeSim() has
  never been called. ([#320](https://github.com/econ-ark/HARK/pull/320))

### 0.10.2

Release Date: 10-03-2019

#### Minor Changes

- Add some bugfixes and unit tests to HARK.core. ([#401](https://github.com/econ-ark/HARK/pull/401))
- Fix error in discrete portfolio choice's AdjustPrb. ([#391](https://github.com/econ-ark/HARK/pull/391))

### 0.10.1.dev5

Release Date: 09-25-2019

#### Minor Changes

- Added portfolio choice between risky and safe assets (ConsPortfolioModel). ([#241](https://github.com/econ-ark/HARK/pull/241))

### 0.10.1.dev4

Release Date: 09-19-2019

#### Minor Changes

- Fixes cubic interpolation in KinkedRSolver. ([#386](https://github.com/econ-ark/HARK/pull/386))
- Documentes the procedure for constructing value function inverses and fixes bug in which survival rate was not included in absolute patience factor. ([#383](https://github.com/econ-ark/HARK/pull/383))
- Fixes problems that sometimes prevented multiprocessing from working. ([#377](https://github.com/econ-ark/HARK/pull/377))

### 0.10.1.dev3

Release Date: 07-23-2019

#### Minor Changes

- Missed pre-solve fix (see [#363](https://github.com/econ-ark/HARK/pull/363) for more context). ([#367](https://github.com/econ-ark/HARK/pull/367))

### 0.10.1.dev2

Release Date: 07-22-2019

#### Minor Changes

- Revert pre-solve commit due to bug. ([#363](https://github.com/econ-ark/HARK/pull/363))

### 0.10.1.dev1

Release Date: 07-20-2019

#### Breaking Changes

- See #302 under minor changes.

#### Major Changes

- Adds BayerLuetticke notebooks and functionality. ([#328](https://github.com/econ-ark/HARK/pull/328))

#### Minor Changes

- Fixes one-asset HANK models for endowment economy (had MP wired in as the shock). ([#355](https://github.com/econ-ark/HARK/pull/355))
- Removes jupytext \*.py files. ([#354](https://github.com/econ-ark/HARK/pull/354))
- Reorganizes documentation and configures it to work with Read the Docs. ([#353](https://github.com/econ-ark/HARK/pull/353))
- Adds notebook illustrating dimensionality reduction in Bayer and Luetticke. ([#345](https://github.com/econ-ark/HARK/pull/345))
- Adds notebook illustrating how the Bayer & Luetticke invoke the discrete cosine transformation(DCT) and fixed copula to reduce dimensions of the problem.([#344](https://github.com/econ-ark/HARK/pull/344))
- Makes BayerLuetticke HANK tools importable as a module. ([#342](https://github.com/econ-ark/HARK/pull/342))
- Restores functionality of SGU_solver. ([#341](https://github.com/econ-ark/HARK/pull/341))
- Fixes datafile packaging issue. ([#332](https://github.com/econ-ark/HARK/pull/332))
- Deletes .py file from Bayer-Luetticke folder. ([#329](https://github.com/econ-ark/HARK/pull/329))
- Add an empty method for preSolve called checkRestrictions that can be overwritten in classes inheriting from AgentType to check for illegal parameter values. ([#324](https://github.com/econ-ark/HARK/pull/324))
- Adds a call to updateIncomeProcess() in preSolve() to avoid solutions being based on wrong income process specifications if some parameters change between two solve() calls. ([#323](https://github.com/econ-ark/HARK/pull/323))
- Makes checkConditions() less verbose when the checks are not actually performed by converting a print statement to an inline comment. ([#321](https://github.com/econ-ark/HARK/pull/321))
- Raises more readable exception when simultate() is called without solving first. ([#315](https://github.com/econ-ark/HARK/pull/315))
- Removes testing folder (part of ongoing test restructuring). ([#304](https://github.com/econ-ark/HARK/pull/304))
- Fixes unintended behavior in default simDeath(). Previously, all agents would die off in the first period, but they were meant to always survive. ([#302](https://github.com/econ-ark/HARK/pull/302)) **Warning**: Potentially breaking change.

### 0.10.1

Release Date: 05-30-2019

No changes from 0.10.0.dev3.

### 0.10.0.dev3

Release Date: 05-18-2019

#### Major Changes

- Fixes multithreading problems by using Parallels(backend='multiprocessing'). ([287](https://github.com/econ-ark/HARK/pull/287))
- Fixes bug caused by misapplication of check_conditions. ([284](https://github.com/econ-ark/HARK/pull/284))
- Adds functions to calculate quadrature nodes and weights for numerically evaluating expectations in the presence of (log-)normally distributed random variables. ([258](https://github.com/econ-ark/HARK/pull/258))

#### Minor Changes

- Adds method decorator which validates that arguments passed in are not empty. ([282](https://github.com/econ-ark/HARK/pull/282)
- Lints a variety of files. These PRs include some additional/related minor changes, like replacing an exec function, removing some lambdas, adding some files to .gitignore, etc. ([274](https://github.com/econ-ark/HARK/pull/274), [276](https://github.com/econ-ark/HARK/pull/276), [277](https://github.com/econ-ark/HARK/pull/277), [278](https://github.com/econ-ark/HARK/pull/278), [281](https://github.com/econ-ark/HARK/pull/281))
- Adds vim swp files to gitignore. ([269](https://github.com/econ-ark/HARK/pull/269))
- Adds version dunder in init. ([265](https://github.com/econ-ark/HARK/pull/265))
- Adds flake8 to requirements.txt and config. ([261](https://github.com/econ-ark/HARK/pull/261))
- Adds some unit tests for IndShockConsumerType. ([256](https://github.com/econ-ark/HARK/pull/256))

### 0.10.0.dev2

Release Date: 04-18-2019

#### Major Changes

None

#### Minor Changes

- Fix verbosity check in ConsIndShockModel. ([250](https://github.com/econ-ark/HARK/pull/250))

#### Other Changes

None

### 0.10.0.dev1

Release Date: 04-12-2019

#### Major Changes

- Adds [tools](https://github.com/econ-ark/HARK/blob/master/HARK/dcegm.py) to solve problems that arise from the interaction of discrete and continuous variables, using the [DCEGM](https://github.com/econ-ark/DemARK/blob/master/notebooks/DCEGM-Upper-Envelope.ipynb) method of [Iskhakov et al.](https://onlinelibrary.wiley.com/doi/abs/10.3982/QE643), who apply the their discrete-continuous solution algorithm to the problem of optimal endogenous retirement; their results are replicated using our new tool [here](https://github.com/econ-ark/EndogenousRetirement/blob/master/Endogenous-Retirement.ipynb). ([226](https://github.com/econ-ark/HARK/pull/226))
- Parameters of ConsAggShockModel.CobbDouglasEconomy.updateAFunc and ConsAggShockModel.CobbDouglasMarkovEconomy.updateAFunc that govern damping and the number of discarded 'burn-in' periods were previously hardcoded, now proper instance-level parameters. ([244](https://github.com/econ-ark/HARK/pull/244))
- Improve accuracy and performance of functions for evaluating the integrated value function and conditional choice probabilities for models with extreme value type I taste shocks. ([242](https://github.com/econ-ark/HARK/pull/242))
- Add calcLogSum, calcChoiceProbs, calcLogSumChoiceProbs to HARK.interpolation. ([209](https://github.com/econ-ark/HARK/pull/209), [217](https://github.com/econ-ark/HARK/pull/217))
- Create tool to produce an example "template" of a REMARK based on SolvingMicroDSOPs. ([176](https://github.com/econ-ark/HARK/pull/176))

#### Minor Changes

- Moved old utilities tests. ([245](https://github.com/econ-ark/HARK/pull/245))
- Deleted old files related to "cstwMPCold". ([239](https://github.com/econ-ark/HARK/pull/239))
- Set numpy floating point error level to ignore. ([238](https://github.com/econ-ark/HARK/pull/238))
- Fixed miscellaneous imports. ([212](https://github.com/econ-ark/HARK/pull/212), [224](https://github.com/econ-ark/HARK/pull/224), [225](https://github.com/econ-ark/HARK/pull/225))
- Improve the tests of buffer stock model impatience conditions in IndShockConsumerType. ([219](https://github.com/econ-ark/HARK/pull/219))
- Add basic support for Travis continuous integration testing. ([208](https://github.com/econ-ark/HARK/pull/208))
- Add SciPy to requirements.txt. ([207](https://github.com/econ-ark/HARK/pull/207))
- Fix indexing bug in bilinear interpolation. ([194](https://github.com/econ-ark/HARK/pull/194))
- Update the build process to handle Python 2 and 3 compatibility. ([172](https://github.com/econ-ark/HARK/pull/172))
- Add MPCnow attribute to ConsGenIncProcessModel. ([170](https://github.com/econ-ark/HARK/pull/170))
- All standalone demo files have been removed. The content that was in these files can now be found in similarly named Jupyter notebooks in the DEMARK repository. Some of these notebooks are also linked from econ-ark.org. ([229](https://github.com/econ-ark/HARK/pull/229), [243](https://github.com/econ-ark/HARK/pull/243))

#### Other Notes

- Not all changes from 0.9.1 may be listed in these release notes. If you are having trouble addressing a breaking change, please reach out to us.<|MERGE_RESOLUTION|>--- conflicted
+++ resolved
@@ -20,15 +20,12 @@
 - FixedPortfolioShareRiskyAssetConsumerType is removed, but now incorporated as RiskyAssetConsumerType with PortfolioBool=False. Default behavior of latter class is unchanged; see #1607.
 - The content of HARK.parallel has been moved to HARK.core, and the former is deprecated. Import from HARK.core and see #1614.
 - parse_ssa_life_table now returns one fewer survival probability by default, to match output length of parse_income_spec. Pass terminal=True to restore old behavior and see #1629.
-<<<<<<< HEAD
-- The parameter tau in RiskyContribModel has been rename to WithdrawTax to match HARK notation style; see #1639.
-- Simulation method get_Rfree() renamed to get_Rport(), but no functional changes; see #1646.
-=======
+- The parameter tau in RiskyContribModel has been renamed to WithdrawTax to match HARK notation style; see #1639.
+- Simulation method get_Rfree() has been renamed to get_Rport(), but no functional changes; see #1646.
 - The parameter DeprFac has been renamed to DeprRte to reflect its actual usage.
 - All distributions now default to using a random seed if none is provided. If your code relied on HARK defaulting to a specific seed, it will not reproduce exactly. See #1641.
 - HARK.parallel has been deprecated and its contents moved to HARK.core. See #1614.
 - The function apply_flat_income_tax has been removed, but it has not been used at all since 2016.
->>>>>>> dad0dadc
 
 #### Major Changes
 
@@ -55,7 +52,6 @@
 - AgentType.solve() can be passed postsolve=False to skip post-processing call to post_solve(). [#1631](https://github.com/econ-ark/HARK/pull/1631)
 - The /examples directory can be copied to a directory of user's choice with HARK.install_examples() [#1630](https://github.com/econ-ark/HARK/pull/1630)
 - Improved and expanded features for Parameters class in HARK.core [#1627](https://github.com/econ-ark/HARK/pull/1627)
-<<<<<<< HEAD
 - Fixed the representation of the terminal period solution in ConsPrefShock [#1638](https://github.com/econ-ark/HARK/pull/1638)
 - Renamed tau to WithdrawTax in RiskyContribModel [#1639](https://github.com/econ-ark/HARK/pull/1639)
 - Valid bounds checking on make_grid_exp_mult [#1640](https://github.com/econ-ark/HARK/pull/1640)
@@ -64,9 +60,7 @@
 - Legacy simulation methods now use get_Rport() instead of get_Rfree() [#1646](https://github.com/econ-ark/HARK/pull/1646)
 - Fixed a bug that occured when changing an AgentType's AgentCount attribute after simulating [#1647](https://github.com/econ-ark/HARK/pull/1647)
 - Add describe_distance() method to MetricObject, generating text description of how "distance" is calculated for an object [#1648](https://github.com/econ-ark/HARK/pull/1648)
-=======
 - Default behavior of seeds for distribution classes has been revised. [#1641](https://github.com/econ-ark/HARK/pull/1641)
->>>>>>> dad0dadc
 
 ### 0.16.1
 
