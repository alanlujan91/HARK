"""
Tools for crafting models.
"""

<<<<<<< HEAD
from HARK.distribution import Distribution


class Aggregate:
    """
    Used to designate a shock as an aggregate shock.
    If so designated, draws from the shock will be scalar rather
    than array valued.
    """
    def __init__(self, dist: Distribution):
        self.dist = dist


=======
>>>>>>> ab14825e

class Control:
    """
    Used to designate a variabel that is a control variable.

    Parameters
    ----------
    args : list of str
        The labels of the variables that are in the information set of this control.
    """

    def __init__(self, args):
        pass<|MERGE_RESOLUTION|>--- conflicted
+++ resolved
@@ -2,7 +2,6 @@
 Tools for crafting models.
 """
 
-<<<<<<< HEAD
 from HARK.distribution import Distribution
 
 
@@ -16,9 +15,6 @@
         self.dist = dist
 
 
-=======
->>>>>>> ab14825e
-
 class Control:
     """
     Used to designate a variabel that is a control variable.
