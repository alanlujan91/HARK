"""
Custom interpolation methods for representing approximations to functions.
It also includes wrapper classes to enforce standard methods across classes.
Each interpolation class must have a distance() method that compares itself to
another instance; this is used in HARK.core's solve() method to check for solution
convergence.  The interpolator classes currently in this module inherit their
distance method from MetricObject.
"""
import warnings
from copy import deepcopy

import numpy as np
from scipy.interpolate import CubicHermiteSpline

from HARK.utilities import CRRAutility, CRRAutilityP, CRRAutilityPP
from .core import MetricObject


def _isscalar(x):
    """
    Check whether x is if a scalar type, or 0-dim.

    Parameters
    ----------
    x : anything
        An input to be checked for scalar-ness.

    Returns
    -------
    is_scalar : boolean
        True if the input is a scalar, False otherwise.
    """
    return np.isscalar(x) or hasattr(x, "shape") and x.shape == ()


def _check_grid_dimensions(dimension, *args):
    if dimension == 1:
        if len(args[0]) != len(args[1]):
            raise ValueError("Grid dimensions of x and f(x) do not match")
    elif dimension == 2:
        if args[0].shape != (args[1].size, args[2].size):
            raise ValueError("Grid dimensions of x, y and f(x, y) do not match")
    elif dimension == 3:
        if args[0].shape != (args[1].size, args[2].size, args[3].size):
            raise ValueError("Grid dimensions of x, y, z and f(x, y, z) do not match")
    elif dimension == 4:
        if args[0].shape != (args[1].size, args[2].size, args[3].size, args[4].size):
            raise ValueError("Grid dimensions of x, y, z and f(x, y, z) do not match")
    else:
        raise ValueError("Dimension should be between 1 and 4 inclusive.")


def _check_flatten(dimension, *args):
    if dimension == 1:
        if isinstance(args[0], np.ndarray) and args[0].shape != args[0].flatten().shape:
            warnings.warn("input not of the size (n, ), attempting to flatten")
            return False
        else:
            return True


class HARKinterpolator1D(MetricObject):
    """
    A wrapper class for 1D interpolation methods in HARK.
    """

    distance_criteria = []

    def __call__(self, x):
        """
        Evaluates the interpolated function at the given input.

        Parameters
        ----------
        x : np.array or float
            Real values to be evaluated in the interpolated function.

        Returns
        -------
        y : np.array or float
            The interpolated function evaluated at x: y = f(x), with the same
            shape as x.
        """
        z = np.asarray(x)
        return (self._evaluate(z.flatten())).reshape(z.shape)

    def derivative(self, x):
        """
        Evaluates the derivative of the interpolated function at the given input.

        Parameters
        ----------
        x : np.array or float
            Real values to be evaluated in the interpolated function.

        Returns
        -------
        dydx : np.array or float
            The interpolated function's first derivative evaluated at x:
            dydx = f'(x), with the same shape as x.
        """
        z = np.asarray(x)
        return (self._der(z.flatten())).reshape(z.shape)

    def eval_with_derivative(self, x):
        """
        Evaluates the interpolated function and its derivative at the given input.

        Parameters
        ----------
        x : np.array or float
            Real values to be evaluated in the interpolated function.

        Returns
        -------
        y : np.array or float
            The interpolated function evaluated at x: y = f(x), with the same
            shape as x.
        dydx : np.array or float
            The interpolated function's first derivative evaluated at x:
            dydx = f'(x), with the same shape as x.
        """
        z = np.asarray(x)
        y, dydx = self._evalAndDer(z.flatten())
        return y.reshape(z.shape), dydx.reshape(z.shape)

    def _evaluate(self, x):
        """
        Interpolated function evaluator, to be defined in subclasses.
        """
        raise NotImplementedError()

    def _der(self, x):
        """
        Interpolated function derivative evaluator, to be defined in subclasses.
        """
        raise NotImplementedError()

    def _evalAndDer(self, x):
        """
        Interpolated function and derivative evaluator, to be defined in subclasses.
        """
        raise NotImplementedError()


class HARKinterpolator2D(MetricObject):
    """
    A wrapper class for 2D interpolation methods in HARK.
    """

    distance_criteria = []

    def __call__(self, x, y):
        """
        Evaluates the interpolated function at the given input.

        Parameters
        ----------
        x : np.array or float
            Real values to be evaluated in the interpolated function.
        y : np.array or float
            Real values to be evaluated in the interpolated function; must be
            the same size as x.

        Returns
        -------
        fxy : np.array or float
            The interpolated function evaluated at x,y: fxy = f(x,y), with the
            same shape as x and y.
        """
        xa = np.asarray(x)
        ya = np.asarray(y)
        return (self._evaluate(xa.flatten(), ya.flatten())).reshape(xa.shape)

    def derivativeX(self, x, y):
        """
        Evaluates the partial derivative of interpolated function with respect
        to x (the first argument) at the given input.

        Parameters
        ----------
        x : np.array or float
            Real values to be evaluated in the interpolated function.
        y : np.array or float
            Real values to be evaluated in the interpolated function; must be
            the same size as x.

        Returns
        -------
        dfdx : np.array or float
            The derivative of the interpolated function with respect to x, eval-
            uated at x,y: dfdx = f_x(x,y), with the same shape as x and y.
        """
        xa = np.asarray(x)
        ya = np.asarray(y)
        return (self._derX(xa.flatten(), ya.flatten())).reshape(xa.shape)

    def derivativeY(self, x, y):
        """
        Evaluates the partial derivative of interpolated function with respect
        to y (the second argument) at the given input.

        Parameters
        ----------
        x : np.array or float
            Real values to be evaluated in the interpolated function.
        y : np.array or float
            Real values to be evaluated in the interpolated function; must be
            the same size as x.

        Returns
        -------
        dfdy : np.array or float
            The derivative of the interpolated function with respect to y, eval-
            uated at x,y: dfdx = f_y(x,y), with the same shape as x and y.
        """
        xa = np.asarray(x)
        ya = np.asarray(y)
        return (self._derY(xa.flatten(), ya.flatten())).reshape(xa.shape)

    def _evaluate(self, x, y):
        """
        Interpolated function evaluator, to be defined in subclasses.
        """
        raise NotImplementedError()

    def _derX(self, x, y):
        """
        Interpolated function x-derivative evaluator, to be defined in subclasses.
        """
        raise NotImplementedError()

    def _derY(self, x, y):
        """
        Interpolated function y-derivative evaluator, to be defined in subclasses.
        """
        raise NotImplementedError()


class HARKinterpolator3D(MetricObject):
    """
    A wrapper class for 3D interpolation methods in HARK.
    """

    distance_criteria = []

    def __call__(self, x, y, z):
        """
        Evaluates the interpolated function at the given input.

        Parameters
        ----------
        x : np.array or float
            Real values to be evaluated in the interpolated function.
        y : np.array or float
            Real values to be evaluated in the interpolated function; must be
            the same size as x.
        z : np.array or float
            Real values to be evaluated in the interpolated function; must be
            the same size as x.

        Returns
        -------
        fxyz : np.array or float
            The interpolated function evaluated at x,y,z: fxyz = f(x,y,z), with
            the same shape as x, y, and z.
        """
        xa = np.asarray(x)
        ya = np.asarray(y)
        za = np.asarray(z)
        return (self._evaluate(xa.flatten(), ya.flatten(), za.flatten())).reshape(
            xa.shape
        )

    def derivativeX(self, x, y, z):
        """
        Evaluates the partial derivative of the interpolated function with respect
        to x (the first argument) at the given input.

        Parameters
        ----------
        x : np.array or float
            Real values to be evaluated in the interpolated function.
        y : np.array or float
            Real values to be evaluated in the interpolated function; must be
            the same size as x.
        z : np.array or float
            Real values to be evaluated in the interpolated function; must be
            the same size as x.

        Returns
        -------
        dfdx : np.array or float
            The derivative with respect to x of the interpolated function evaluated
            at x,y,z: dfdx = f_x(x,y,z), with the same shape as x, y, and z.
        """
        xa = np.asarray(x)
        ya = np.asarray(y)
        za = np.asarray(z)
        return (self._derX(xa.flatten(), ya.flatten(), za.flatten())).reshape(xa.shape)

    def derivativeY(self, x, y, z):
        """
        Evaluates the partial derivative of the interpolated function with respect
        to y (the second argument) at the given input.

        Parameters
        ----------
        x : np.array or float
            Real values to be evaluated in the interpolated function.
        y : np.array or float
            Real values to be evaluated in the interpolated function; must be
            the same size as x.
        z : np.array or float
            Real values to be evaluated in the interpolated function; must be
            the same size as x.

        Returns
        -------
        dfdy : np.array or float
            The derivative with respect to y of the interpolated function evaluated
            at x,y,z: dfdy = f_y(x,y,z), with the same shape as x, y, and z.
        """
        xa = np.asarray(x)
        ya = np.asarray(y)
        za = np.asarray(z)
        return (self._derY(xa.flatten(), ya.flatten(), za.flatten())).reshape(xa.shape)

    def derivativeZ(self, x, y, z):
        """
        Evaluates the partial derivative of the interpolated function with respect
        to z (the third argument) at the given input.

        Parameters
        ----------
        x : np.array or float
            Real values to be evaluated in the interpolated function.
        y : np.array or float
            Real values to be evaluated in the interpolated function; must be
            the same size as x.
        z : np.array or float
            Real values to be evaluated in the interpolated function; must be
            the same size as x.

        Returns
        -------
        dfdz : np.array or float
            The derivative with respect to z of the interpolated function evaluated
            at x,y,z: dfdz = f_z(x,y,z), with the same shape as x, y, and z.
        """
        xa = np.asarray(x)
        ya = np.asarray(y)
        za = np.asarray(z)
        return (self._derZ(xa.flatten(), ya.flatten(), za.flatten())).reshape(xa.shape)

    def _evaluate(self, x, y, z):
        """
        Interpolated function evaluator, to be defined in subclasses.
        """
        raise NotImplementedError()

    def _derX(self, x, y, z):
        """
        Interpolated function x-derivative evaluator, to be defined in subclasses.
        """
        raise NotImplementedError()

    def _derY(self, x, y, z):
        """
        Interpolated function y-derivative evaluator, to be defined in subclasses.
        """
        raise NotImplementedError()

    def _derZ(self, x, y, z):
        """
        Interpolated function y-derivative evaluator, to be defined in subclasses.
        """
        raise NotImplementedError()


class HARKinterpolator4D(MetricObject):
    """
    A wrapper class for 4D interpolation methods in HARK.
    """

    distance_criteria = []

    def __call__(self, w, x, y, z):
        """
        Evaluates the interpolated function at the given input.

        Parameters
        ----------
        w : np.array or float
            Real values to be evaluated in the interpolated function.
        x : np.array or float
            Real values to be evaluated in the interpolated function; must be
            the same size as w.
        y : np.array or float
            Real values to be evaluated in the interpolated function; must be
            the same size as w.
        z : np.array or float
            Real values to be evaluated in the interpolated function; must be
            the same size as w.

        Returns
        -------
        fwxyz : np.array or float
            The interpolated function evaluated at w,x,y,z: fwxyz = f(w,x,y,z),
            with the same shape as w, x, y, and z.
        """
        wa = np.asarray(w)
        xa = np.asarray(x)
        ya = np.asarray(y)
        za = np.asarray(z)
        return (
            self._evaluate(wa.flatten(), xa.flatten(), ya.flatten(), za.flatten())
        ).reshape(wa.shape)

    def derivativeW(self, w, x, y, z):
        """
        Evaluates the partial derivative with respect to w (the first argument)
        of the interpolated function at the given input.

        Parameters
        ----------
        w : np.array or float
            Real values to be evaluated in the interpolated function.
        x : np.array or float
            Real values to be evaluated in the interpolated function; must be
            the same size as w.
        y : np.array or float
            Real values to be evaluated in the interpolated function; must be
            the same size as w.
        z : np.array or float
            Real values to be evaluated in the interpolated function; must be
            the same size as w.

        Returns
        -------
        dfdw : np.array or float
            The derivative with respect to w of the interpolated function eval-
            uated at w,x,y,z: dfdw = f_w(w,x,y,z), with the same shape as inputs.
        """
        wa = np.asarray(w)
        xa = np.asarray(x)
        ya = np.asarray(y)
        za = np.asarray(z)
        return (
            self._derW(wa.flatten(), xa.flatten(), ya.flatten(), za.flatten())
        ).reshape(wa.shape)

    def derivativeX(self, w, x, y, z):
        """
        Evaluates the partial derivative with respect to x (the second argument)
        of the interpolated function at the given input.

        Parameters
        ----------
        w : np.array or float
            Real values to be evaluated in the interpolated function.
        x : np.array or float
            Real values to be evaluated in the interpolated function; must be
            the same size as w.
        y : np.array or float
            Real values to be evaluated in the interpolated function; must be
            the same size as w.
        z : np.array or float
            Real values to be evaluated in the interpolated function; must be
            the same size as w.

        Returns
        -------
        dfdx : np.array or float
            The derivative with respect to x of the interpolated function eval-
            uated at w,x,y,z: dfdx = f_x(w,x,y,z), with the same shape as inputs.
        """
        wa = np.asarray(w)
        xa = np.asarray(x)
        ya = np.asarray(y)
        za = np.asarray(z)
        return (
            self._derX(wa.flatten(), xa.flatten(), ya.flatten(), za.flatten())
        ).reshape(wa.shape)

    def derivativeY(self, w, x, y, z):
        """
        Evaluates the partial derivative with respect to y (the third argument)
        of the interpolated function at the given input.

        Parameters
        ----------
        w : np.array or float
            Real values to be evaluated in the interpolated function.
        x : np.array or float
            Real values to be evaluated in the interpolated function; must be
            the same size as w.
        y : np.array or float
            Real values to be evaluated in the interpolated function; must be
            the same size as w.
        z : np.array or float
            Real values to be evaluated in the interpolated function; must be
            the same size as w.

        Returns
        -------
        dfdy : np.array or float
            The derivative with respect to y of the interpolated function eval-
            uated at w,x,y,z: dfdy = f_y(w,x,y,z), with the same shape as inputs.
        """
        wa = np.asarray(w)
        xa = np.asarray(x)
        ya = np.asarray(y)
        za = np.asarray(z)
        return (
            self._derY(wa.flatten(), xa.flatten(), ya.flatten(), za.flatten())
        ).reshape(wa.shape)

    def derivativeZ(self, w, x, y, z):
        """
        Evaluates the partial derivative with respect to z (the fourth argument)
        of the interpolated function at the given input.

        Parameters
        ----------
        w : np.array or float
            Real values to be evaluated in the interpolated function.
        x : np.array or float
            Real values to be evaluated in the interpolated function; must be
            the same size as w.
        y : np.array or float
            Real values to be evaluated in the interpolated function; must be
            the same size as w.
        z : np.array or float
            Real values to be evaluated in the interpolated function; must be
            the same size as w.

        Returns
        -------
        dfdz : np.array or float
            The derivative with respect to z of the interpolated function eval-
            uated at w,x,y,z: dfdz = f_z(w,x,y,z), with the same shape as inputs.
        """
        wa = np.asarray(w)
        xa = np.asarray(x)
        ya = np.asarray(y)
        za = np.asarray(z)
        return (
            self._derZ(wa.flatten(), xa.flatten(), ya.flatten(), za.flatten())
        ).reshape(wa.shape)

    def _evaluate(self, w, x, y, z):
        """
        Interpolated function evaluator, to be defined in subclasses.
        """
        raise NotImplementedError()

    def _derW(self, w, x, y, z):
        """
        Interpolated function w-derivative evaluator, to be defined in subclasses.
        """
        raise NotImplementedError()

    def _derX(self, w, x, y, z):
        """
        Interpolated function w-derivative evaluator, to be defined in subclasses.
        """
        raise NotImplementedError()

    def _derY(self, w, x, y, z):
        """
        Interpolated function w-derivative evaluator, to be defined in subclasses.
        """
        raise NotImplementedError()

    def _derZ(self, w, x, y, z):
        """
        Interpolated function w-derivative evaluator, to be defined in subclasses.
        """
        raise NotImplementedError()


class IdentityFunction(MetricObject):
    """
    A fairly trivial interpolator that simply returns one of its arguments.  Useful for avoiding
    numeric error in extreme cases.

    Parameters
    ----------
    i_dim : int
        Index of the dimension on which the identity is defined.  f(*x) = x[i]
    n_dims : int
        Total number of input dimensions for this function.
    """

    distance_criteria = ["i_dim"]

    def __init__(self, i_dim=0, n_dims=1):
        self.i_dim = i_dim
        self.n_dims = n_dims

    def __call__(self, *args):
        """
        Evaluate the identity function.
        """
        return args[self.i_dim]

    def derivative(self, *args):
        """
        Returns the derivative of the function with respect to the first dimension.
        """
        if self.i_dim == 0:
            return np.ones_like(*args[0])
        else:
            return np.zeros_like(*args[0])

    def derivativeX(self, *args):
        """
        Returns the derivative of the function with respect to the X dimension.
        This is the first input whenever n_dims < 4 and the second input otherwise.
        """
        if self.n_dims >= 4:
            j = 1
        else:
            j = 0
        if self.i_dim == j:
            return np.ones_like(*args[0])
        else:
            return np.zeros_like(*args[0])

    def derivativeY(self, *args):
        """
        Returns the derivative of the function with respect to the Y dimension.
        This is the second input whenever n_dims < 4 and the third input otherwise.
        """
        if self.n_dims >= 4:
            j = 2
        else:
            j = 1
        if self.i_dim == j:
            return np.ones_like(*args[0])
        else:
            return np.zeros_like(*args[0])

    def derivativeZ(self, *args):
        """
        Returns the derivative of the function with respect to the Z dimension.
        This is the third input whenever n_dims < 4 and the fourth input otherwise.
        """
        if self.n_dims >= 4:
            j = 3
        else:
            j = 2
        if self.i_dim == j:
            return np.ones_like(*args[0])
        else:
            return np.zeros_like(*args[0])

    def derivativeW(self, *args):
        """
        Returns the derivative of the function with respect to the W dimension.
        This should only exist when n_dims >= 4.
        """
        if self.n_dims >= 4:
            j = 0
        else:
            assert (
                False
            ), "Derivative with respect to W can't be called when n_dims < 4!"
        if self.i_dim == j:
            return np.ones_like(*args[0])
        else:
            return np.zeros_like(*args[0])


class ConstantFunction(MetricObject):
    """
    A class for representing trivial functions that return the same real output for any input.  This
    is convenient for models where an object might be a (non-trivial) function, but in some variations
    that object is just a constant number.  Rather than needing to make a (Bi/Tri/Quad)-
    LinearInterpolation with trivial state grids and the same f_value in every entry, ConstantFunction
    allows the user to quickly make a constant/trivial function.  This comes up, e.g., in models
    with endogenous pricing of insurance contracts; a contract's premium might depend on some state
    variables of the individual, but in some variations the premium of a contract is just a number.

    Parameters
    ----------
    value : float
        The constant value that the function returns.
    """

    convergence_criteria = ["value"]

    def __init__(self, value):
        self.value = float(value)

    def __call__(self, *args):
        """
        Evaluate the constant function.  The first input must exist and should be an array.
        Returns an array of identical shape to args[0] (if it exists).
        """
        if (
            len(args) > 0
        ):  # If there is at least one argument, return appropriately sized array
            if _isscalar(args[0]):
                return self.value
            else:
                shape = args[0].shape
                return self.value * np.ones(shape)
        else:  # Otherwise, return a single instance of the constant value
            return self.value

    def _der(self, *args):
        """
        Evaluate the derivative of the function.  The first input must exist and should be an array.
        Returns an array of identical shape to args[0] (if it exists).  This is an array of zeros.
        """
        if len(args) > 0:
            if _isscalar(args[0]):
                return 0.0
            else:
                shape = args[0].shape
                return np.zeros(shape)
        else:
            return 0.0

    # All other derivatives are also zero everywhere, so these methods just point to derivative
    derivative = _der
    derivativeX = derivative
    derivativeY = derivative
    derivativeZ = derivative
    derivativeW = derivative
    derivativeXX = derivative


class LinearInterp(HARKinterpolator1D):
    """
    A "from scratch" 1D linear interpolation class.  Allows for linear or decay
    extrapolation (approaching a limiting linear function from below).

    NOTE: When no input is given for the limiting linear function, linear
    extrapolation is used above the highest gridpoint.

    Parameters
    ----------
    x_list : np.array
        List of x values composing the grid.
    y_list : np.array
        List of y values, representing f(x) at the points in x_list.
    intercept_limit : float
        Intercept of limiting linear function.
    slope_limit : float
        Slope of limiting linear function.
    lower_extrap : boolean
        Indicator for whether lower extrapolation is allowed.  False means
        f(x) = NaN for x < min(x_list); True means linear extrapolation.
    """

    distance_criteria = ["x_list", "y_list"]

    def __init__(
        self, x_list, y_list, intercept_limit=None, slope_limit=None, lower_extrap=False
    ):
        # Make the basic linear spline interpolation
        self.x_list = (
            np.array(x_list)
            if _check_flatten(1, x_list)
            else np.array(x_list).flatten()
        )
        self.y_list = (
            np.array(y_list)
            if _check_flatten(1, y_list)
            else np.array(y_list).flatten()
        )
        _check_grid_dimensions(1, self.y_list, self.x_list)
        self.lower_extrap = lower_extrap
        self.x_n = self.x_list.size

        # Make a decay extrapolation
        if intercept_limit is not None and slope_limit is not None:
            slope_at_top = (y_list[-1] - y_list[-2]) / (x_list[-1] - x_list[-2])
            level_diff = intercept_limit + slope_limit * x_list[-1] - y_list[-1]
            slope_diff = slope_limit - slope_at_top
            # If the model that can handle uncertainty has been calibrated with
            # with uncertainty set to zero, the 'extrapolation' will blow up
            # Guard against that and nearby problems by testing slope equality
            if not np.isclose(slope_limit, slope_at_top, atol=1e-15):
                self.decay_extrap_A = level_diff
                self.decay_extrap_B = -slope_diff / level_diff
                self.intercept_limit = intercept_limit
                self.slope_limit = slope_limit
                self.decay_extrap = True
            else:
                self.decay_extrap = False
        else:
            self.decay_extrap = False

    def _evalOrDer(self, x, _eval, _Der):
        """
        Returns the level and/or first derivative of the function at each value in
        x.  Only called internally by HARKinterpolator1D.eval_and_der (etc).

        Parameters
        ----------
        x_list : scalar or np.array
            Set of points where we want to evlauate the interpolated function and/or its derivative..
        _eval : boolean
            Indicator for whether to evalute the level of the interpolated function.
        _Der : boolean
            Indicator for whether to evaluate the derivative of the interpolated function.

        Returns
        -------
        A list including the level and/or derivative of the interpolated function where requested.
        """

        i = np.maximum(np.searchsorted(self.x_list[:-1], x), 1)
        alpha = (x - self.x_list[i - 1]) / (self.x_list[i] - self.x_list[i - 1])

        if _eval:
            y = (1.0 - alpha) * self.y_list[i - 1] + alpha * self.y_list[i]
        if _Der:
            dydx = (self.y_list[i] - self.y_list[i - 1]) / (
                self.x_list[i] - self.x_list[i - 1]
            )

        if not self.lower_extrap:
            below_lower_bound = x < self.x_list[0]

            if _eval:
                y[below_lower_bound] = np.nan
            if _Der:
                dydx[below_lower_bound] = np.nan

        if self.decay_extrap:
            above_upper_bound = x > self.x_list[-1]
            x_temp = x[above_upper_bound] - self.x_list[-1]

            if _eval:
                y[above_upper_bound] = (
                    self.intercept_limit
                    + self.slope_limit * x[above_upper_bound]
                    - self.decay_extrap_A * np.exp(-self.decay_extrap_B * x_temp)
                )

            if _Der:
                dydx[above_upper_bound] = (
                    self.slope_limit
                    + self.decay_extrap_B
                    * self.decay_extrap_A
                    * np.exp(-self.decay_extrap_B * x_temp)
                )

        output = []
        if _eval:
            output += [
                y,
            ]
        if _Der:
            output += [
                dydx,
            ]

        return output

    def _evaluate(self, x, return_indices=False):
        """
        Returns the level of the interpolated function at each value in x.  Only
        called internally by HARKinterpolator1D.__call__ (etc).
        """
        return self._evalOrDer(x, True, False)[0]

    def _der(self, x):
        """
        Returns the first derivative of the interpolated function at each value
        in x. Only called internally by HARKinterpolator1D.derivative (etc).
        """
        return self._evalOrDer(x, False, True)[0]

    def _evalAndDer(self, x):
        """
        Returns the level and first derivative of the function at each value in
        x.  Only called internally by HARKinterpolator1D.eval_and_der (etc).
        """
        y, dydx = self._evalOrDer(x, True, True)

        return y, dydx


class CubicInterp(HARKinterpolator1D):
    """
    An interpolating function using piecewise cubic splines.  Matches level and
    slope of 1D function at gridpoints, smoothly interpolating in between.
    Extrapolation above highest gridpoint approaches a limiting linear function
    if desired (linear extrapolation also enabled.)

    NOTE: When no input is given for the limiting linear function, linear
        extrapolation is used above the highest gridpoint.

    Parameters
    ----------
    x_list : np.array
        List of x values composing the grid.
    y_list : np.array
        List of y values, representing f(x) at the points in x_list.
    dydx_list : np.array
        List of dydx values, representing f'(x) at the points in x_list
    intercept_limit : float
        Intercept of limiting linear function.
    slope_limit : float
        Slope of limiting linear function.
    lower_extrap : boolean
        Indicator for whether lower extrapolation is allowed.  False means
        f(x) = NaN for x < min(x_list); True means linear extrapolation.
    """

    distance_criteria = ["x_list", "y_list", "dydx_list"]

    def __init__(
        self,
        x_list,
        y_list,
        dydx_list,
        intercept_limit=None,
        slope_limit=None,
        lower_extrap=False,
    ):
        self.x_list = (
            np.asarray(x_list)
            if _check_flatten(1, x_list)
            else np.array(x_list).flatten()
        )
        self.y_list = (
            np.asarray(y_list)
            if _check_flatten(1, y_list)
            else np.array(y_list).flatten()
        )
        self.dydx_list = (
            np.asarray(dydx_list)
            if _check_flatten(1, dydx_list)
            else np.array(dydx_list).flatten()
        )
        _check_grid_dimensions(1, self.y_list, self.x_list)
        _check_grid_dimensions(1, self.dydx_list, self.x_list)

        self.n = len(x_list)

        # Define lower extrapolation as linear function (or just NaN)
        if lower_extrap:
            self.coeffs = [[y_list[0], dydx_list[0], 0, 0]]
        else:
            self.coeffs = [[np.nan, np.nan, np.nan, np.nan]]

        # Calculate interpolation coefficients on segments mapped to [0,1]
        for i in range(self.n - 1):
            x0 = x_list[i]
            y0 = y_list[i]
            x1 = x_list[i + 1]
            y1 = y_list[i + 1]
            Span = x1 - x0
            dydx0 = dydx_list[i] * Span
            dydx1 = dydx_list[i + 1] * Span

            temp = [
                y0,
                dydx0,
                3 * (y1 - y0) - 2 * dydx0 - dydx1,
                2 * (y0 - y1) + dydx0 + dydx1,
            ]
            self.coeffs.append(temp)

        # Calculate extrapolation coefficients as a decay toward limiting function y = mx+b
        if slope_limit is None and intercept_limit is None:
            slope_limit = dydx_list[-1]
            intercept_limit = y_list[-1] - slope_limit * x_list[-1]
        gap = slope_limit * x1 + intercept_limit - y1
        slope = slope_limit - dydx_list[self.n - 1]
        if (gap != 0) and (slope <= 0):
            temp = [intercept_limit, slope_limit, gap, slope / gap]
        elif slope > 0:
            temp = [
                intercept_limit,
                slope_limit,
                0,
                0,
            ]  # fixing a problem when slope is positive
        else:
            temp = [intercept_limit, slope_limit, gap, 0]
        self.coeffs.append(temp)
        self.coeffs = np.array(self.coeffs)

    def _evaluate(self, x):
        """
        Returns the level of the interpolated function at each value in x.  Only
        called internally by HARKinterpolator1D.__call__ (etc).
        """
        if _isscalar(x):
            pos = np.searchsorted(self.x_list, x)
            if pos == 0:
                y = self.coeffs[0, 0] + self.coeffs[0, 1] * (x - self.x_list[0])
            elif pos < self.n:
                alpha = (x - self.x_list[pos - 1]) / (
                    self.x_list[pos] - self.x_list[pos - 1]
                )
                y = self.coeffs[pos, 0] + alpha * (
                    self.coeffs[pos, 1]
                    + alpha * (self.coeffs[pos, 2] + alpha * self.coeffs[pos, 3])
                )
            else:
                alpha = x - self.x_list[self.n - 1]
                y = (
                    self.coeffs[pos, 0]
                    + x * self.coeffs[pos, 1]
                    - self.coeffs[pos, 2] * np.exp(alpha * self.coeffs[pos, 3])
                )
        else:
            m = len(x)
            pos = np.searchsorted(self.x_list, x)
            y = np.zeros(m)
            if y.size > 0:
                out_bot = pos == 0
                out_top = pos == self.n
                in_bnds = np.logical_not(np.logical_or(out_bot, out_top))

                # Do the "in bounds" evaluation points
                i = pos[in_bnds]
                coeffs_in = self.coeffs[i, :]
                alpha = (x[in_bnds] - self.x_list[i - 1]) / (
                    self.x_list[i] - self.x_list[i - 1]
                )
                y[in_bnds] = coeffs_in[:, 0] + alpha * (
                    coeffs_in[:, 1]
                    + alpha * (coeffs_in[:, 2] + alpha * coeffs_in[:, 3])
                )

                # Do the "out of bounds" evaluation points
                y[out_bot] = self.coeffs[0, 0] + self.coeffs[0, 1] * (
                    x[out_bot] - self.x_list[0]
                )
                alpha = x[out_top] - self.x_list[self.n - 1]
                y[out_top] = (
                    self.coeffs[self.n, 0]
                    + x[out_top] * self.coeffs[self.n, 1]
                    - self.coeffs[self.n, 2] * np.exp(alpha * self.coeffs[self.n, 3])
                )

<<<<<<< HEAD
                y[x == self.x_list[0]] = self.y_list[0]

=======
                y[x == self.x_list.min()] = self.y_list.min()
                
>>>>>>> d59269d4
        return y

    def _der(self, x):
        """
        Returns the first derivative of the interpolated function at each value
        in x. Only called internally by HARKinterpolator1D.derivative (etc).
        """
        if _isscalar(x):
            pos = np.searchsorted(self.x_list, x)
            if pos == 0:
                dydx = self.coeffs[0, 1]
            elif pos < self.n:
                alpha = (x - self.x_list[pos - 1]) / (
                    self.x_list[pos] - self.x_list[pos - 1]
                )
                dydx = (
                    self.coeffs[pos, 1]
                    + alpha
                    * (2 * self.coeffs[pos, 2] + alpha * 3 * self.coeffs[pos, 3])
                ) / (self.x_list[pos] - self.x_list[pos - 1])
            else:
                alpha = x - self.x_list[self.n - 1]
                dydx = self.coeffs[pos, 1] - self.coeffs[pos, 2] * self.coeffs[
                    pos, 3
                ] * np.exp(alpha * self.coeffs[pos, 3])
        else:
            m = len(x)
            pos = np.searchsorted(self.x_list, x)
            dydx = np.zeros(m)
            if dydx.size > 0:
                out_bot = pos == 0
                out_top = pos == self.n
                in_bnds = np.logical_not(np.logical_or(out_bot, out_top))

                # Do the "in bounds" evaluation points
                i = pos[in_bnds]
                coeffs_in = self.coeffs[i, :]
                alpha = (x[in_bnds] - self.x_list[i - 1]) / (
                    self.x_list[i] - self.x_list[i - 1]
                )
                dydx[in_bnds] = (
                    coeffs_in[:, 1]
                    + alpha * (2 * coeffs_in[:, 2] + alpha * 3 * coeffs_in[:, 3])
                ) / (self.x_list[i] - self.x_list[i - 1])

                # Do the "out of bounds" evaluation points
                dydx[out_bot] = self.coeffs[0, 1]
                alpha = x[out_top] - self.x_list[self.n - 1]
                dydx[out_top] = self.coeffs[self.n, 1] - self.coeffs[
                    self.n, 2
                ] * self.coeffs[self.n, 3] * np.exp(alpha * self.coeffs[self.n, 3])
        return dydx

    def _evalAndDer(self, x):
        """
        Returns the level and first derivative of the function at each value in
        x.  Only called internally by HARKinterpolator1D.eval_and_der (etc).
        """
        if _isscalar(x):
            pos = np.searchsorted(self.x_list, x)
            if pos == 0:
                y = self.coeffs[0, 0] + self.coeffs[0, 1] * (x - self.x_list[0])
                dydx = self.coeffs[0, 1]
            elif pos < self.n:
                alpha = (x - self.x_list[pos - 1]) / (
                    self.x_list[pos] - self.x_list[pos - 1]
                )
                y = self.coeffs[pos, 0] + alpha * (
                    self.coeffs[pos, 1]
                    + alpha * (self.coeffs[pos, 2] + alpha * self.coeffs[pos, 3])
                )
                dydx = (
                    self.coeffs[pos, 1]
                    + alpha
                    * (2 * self.coeffs[pos, 2] + alpha * 3 * self.coeffs[pos, 3])
                ) / (self.x_list[pos] - self.x_list[pos - 1])
            else:
                alpha = x - self.x_list[self.n - 1]
                y = (
                    self.coeffs[pos, 0]
                    + x * self.coeffs[pos, 1]
                    - self.coeffs[pos, 2] * np.exp(alpha * self.coeffs[pos, 3])
                )
                dydx = self.coeffs[pos, 1] - self.coeffs[pos, 2] * self.coeffs[
                    pos, 3
                ] * np.exp(alpha * self.coeffs[pos, 3])
        else:
            m = len(x)
            pos = np.searchsorted(self.x_list, x)
            y = np.zeros(m)
            dydx = np.zeros(m)
            if y.size > 0:
                out_bot = pos == 0
                out_top = pos == self.n
                in_bnds = np.logical_not(np.logical_or(out_bot, out_top))

                # Do the "in bounds" evaluation points
                i = pos[in_bnds]
                coeffs_in = self.coeffs[i, :]
                alpha = (x[in_bnds] - self.x_list[i - 1]) / (
                    self.x_list[i] - self.x_list[i - 1]
                )
                y[in_bnds] = coeffs_in[:, 0] + alpha * (
                    coeffs_in[:, 1]
                    + alpha * (coeffs_in[:, 2] + alpha * coeffs_in[:, 3])
                )
                dydx[in_bnds] = (
                    coeffs_in[:, 1]
                    + alpha * (2 * coeffs_in[:, 2] + alpha * 3 * coeffs_in[:, 3])
                ) / (self.x_list[i] - self.x_list[i - 1])

                # Do the "out of bounds" evaluation points
                y[out_bot] = self.coeffs[0, 0] + self.coeffs[0, 1] * (
                    x[out_bot] - self.x_list[0]
                )
                dydx[out_bot] = self.coeffs[0, 1]
                alpha = x[out_top] - self.x_list[self.n - 1]
                y[out_top] = (
                    self.coeffs[self.n, 0]
                    + x[out_top] * self.coeffs[self.n, 1]
                    - self.coeffs[self.n, 2] * np.exp(alpha * self.coeffs[self.n, 3])
                )
                dydx[out_top] = self.coeffs[self.n, 1] - self.coeffs[
                    self.n, 2
                ] * self.coeffs[self.n, 3] * np.exp(alpha * self.coeffs[self.n, 3])
        return y, dydx


class CubicHermiteInterp(HARKinterpolator1D):
    """
    An interpolating function using piecewise cubic splines.  Matches level and
    slope of 1D function at gridpoints, smoothly interpolating in between.
    Extrapolation above highest gridpoint approaches a limiting linear function
    if desired (linear extrapolation also enabled.)

    NOTE: When no input is given for the limiting linear function, linear
        extrapolation is used above the highest gridpoint.

    Parameters
    ----------
    x_list : np.array
        List of x values composing the grid.
    y_list : np.array
        List of y values, representing f(x) at the points in x_list.
    dydx_list : np.array
        List of dydx values, representing f'(x) at the points in x_list
    intercept_limit : float
        Intercept of limiting linear function.
    slope_limit : float
        Slope of limiting linear function.
    lower_extrap : boolean
        Indicator for whether lower extrapolation is allowed.  False means
        f(x) = NaN for x < min(x_list); True means linear extrapolation.
    """

    distance_criteria = ["x_list", "y_list", "dydx_list"]

    def __init__(
        self,
        x_list,
        y_list,
        dydx_list,
        intercept_limit=None,
        slope_limit=None,
        lower_extrap=False,
    ):
        self.x_list = (
            np.asarray(x_list)
            if _check_flatten(1, x_list)
            else np.array(x_list).flatten()
        )
        self.y_list = (
            np.asarray(y_list)
            if _check_flatten(1, y_list)
            else np.array(y_list).flatten()
        )
        self.dydx_list = (
            np.asarray(dydx_list)
            if _check_flatten(1, dydx_list)
            else np.array(dydx_list).flatten()
        )
        _check_grid_dimensions(1, self.y_list, self.x_list)
        _check_grid_dimensions(1, self.dydx_list, self.x_list)

        self.n = len(x_list)

        self._chs = CubicHermiteSpline(self.x_list, self.y_list, self.dydx_list, extrapolate=None)
        self.coeffs = np.flip(self._chs.c.T, 1)

        # Define lower extrapolation as linear function (or just NaN)
        if lower_extrap:
            temp = np.array([y_list[0], dydx_list[0], 0, 0])
        else:
            temp = np.array([np.nan, np.nan, np.nan, np.nan])

        self.coeffs = np.vstack((temp, self.coeffs))

        x1 = x_list[self.n - 1]
        y1 = y_list[self.n - 1]

        # Calculate extrapolation coefficients as a decay toward limiting function y = mx+b
        if slope_limit is None and intercept_limit is None:
            slope_limit = dydx_list[-1]
            intercept_limit = y_list[-1] - slope_limit * x_list[-1]
        gap = slope_limit * x1 + intercept_limit - y1
        slope = slope_limit - dydx_list[self.n - 1]
        if (gap != 0) and (slope <= 0):
            temp = np.array([intercept_limit, slope_limit, gap, slope / gap])
        elif slope > 0:
            # fixing a problem when slope is positive
            temp = np.array([intercept_limit, slope_limit, 0, 0])
        else:
            temp = np.array([intercept_limit, slope_limit, gap, 0])
        self.coeffs = np.vstack((self.coeffs, temp))

    def out_of_bounds(self, x):
        out_bot = x < self.x_list[0]
        out_top = x > self.x_list[-1]
        return out_bot, out_top

    def _evaluate(self, x):
        """
        Returns the level of the interpolated function at each value in x.  Only
        called internally by HARKinterpolator1D.__call__ (etc).
        """
        out_bot, out_top = self.out_of_bounds(x)

        return self._eval_helper(x, out_bot, out_top)

    def _eval_helper(self, x, out_bot, out_top):
        y = self._chs(x)

        # Do the "out of bounds" evaluation points
        if any(out_bot):
            y[out_bot] = self.coeffs[0, 0] + self.coeffs[0, 1] * (
                x[out_bot] - self.x_list[0]
            )

        if any(out_top):
            alpha = x[out_top] - self.x_list[self.n - 1]
            y[out_top] = (
                self.coeffs[self.n, 0]
                + x[out_top] * self.coeffs[self.n, 1]
                - self.coeffs[self.n, 2] * np.exp(alpha * self.coeffs[self.n, 3])
            )

        return y

    def _der(self, x):
        """
        Returns the first derivative of the interpolated function at each value
        in x. Only called internally by HARKinterpolator1D.derivative (etc).
        """
        out_bot, out_top = self.out_of_bounds(x)

        return self._der_helper(x, out_bot, out_top)

    def _der_helper(self, x, out_bot, out_top):
        dydx = self._chs(x, nu=1)

        # Do the "out of bounds" evaluation points
        if any(out_bot):
            dydx[out_bot] = self.coeffs[0, 1]
        if any(out_top):
            alpha = x[out_top] - self.x_list[self.n - 1]
            dydx[out_top] = self.coeffs[self.n, 1] - self.coeffs[
                self.n, 2
            ] * self.coeffs[self.n, 3] * np.exp(alpha * self.coeffs[self.n, 3])

        return dydx

    def _evalAndDer(self, x):
        """
        Returns the level and first derivative of the function at each value in
        x.  Only called internally by HARKinterpolator1D.eval_and_der (etc).
        """
        out_bot, out_top = self.out_of_bounds(x)
        y = self._eval_helper(x, out_bot, out_top)
        dydx = self._der_helper(x, out_bot, out_top)
        return y, dydx


class BilinearInterp(HARKinterpolator2D):
    """
    Bilinear full (or tensor) grid interpolation of a function f(x,y).

    Parameters
    ----------
    f_values : numpy.array
        An array of size (x_n,y_n) such that f_values[i,j] = f(x_list[i],y_list[j])
    x_list : numpy.array
        An array of x values, with length designated x_n.
    y_list : numpy.array
        An array of y values, with length designated y_n.
    xSearchFunc : function
        An optional function that returns the reference location for x values:
        indices = xSearchFunc(x_list,x).  Default is np.searchsorted
    ySearchFunc : function
        An optional function that returns the reference location for y values:
        indices = ySearchFunc(y_list,y).  Default is np.searchsorted
    """

    distance_criteria = ["x_list", "y_list", "f_values"]

    def __init__(self, f_values, x_list, y_list, xSearchFunc=None, ySearchFunc=None):
        self.f_values = f_values
        self.x_list = (
            np.array(x_list)
            if _check_flatten(1, x_list)
            else np.array(x_list).flatten()
        )
        self.y_list = (
            np.array(y_list)
            if _check_flatten(1, y_list)
            else np.array(y_list).flatten()
        )
        _check_grid_dimensions(2, self.f_values, self.x_list, self.y_list)
        self.x_n = x_list.size
        self.y_n = y_list.size
        if xSearchFunc is None:
            xSearchFunc = np.searchsorted
        if ySearchFunc is None:
            ySearchFunc = np.searchsorted
        self.xSearchFunc = xSearchFunc
        self.ySearchFunc = ySearchFunc

    def _evaluate(self, x, y):
        """
        Returns the level of the interpolated function at each value in x,y.
        Only called internally by HARKinterpolator2D.__call__ (etc).
        """
        if _isscalar(x):
            x_pos = max(min(self.xSearchFunc(self.x_list, x), self.x_n - 1), 1)
            y_pos = max(min(self.ySearchFunc(self.y_list, y), self.y_n - 1), 1)
        else:
            x_pos = self.xSearchFunc(self.x_list, x)
            x_pos[x_pos < 1] = 1
            x_pos[x_pos > self.x_n - 1] = self.x_n - 1
            y_pos = self.ySearchFunc(self.y_list, y)
            y_pos[y_pos < 1] = 1
            y_pos[y_pos > self.y_n - 1] = self.y_n - 1
        alpha = (x - self.x_list[x_pos - 1]) / (
            self.x_list[x_pos] - self.x_list[x_pos - 1]
        )
        beta = (y - self.y_list[y_pos - 1]) / (
            self.y_list[y_pos] - self.y_list[y_pos - 1]
        )
        f = (
            (1 - alpha) * (1 - beta) * self.f_values[x_pos - 1, y_pos - 1]
            + (1 - alpha) * beta * self.f_values[x_pos - 1, y_pos]
            + alpha * (1 - beta) * self.f_values[x_pos, y_pos - 1]
            + alpha * beta * self.f_values[x_pos, y_pos]
        )
        return f

    def _derX(self, x, y):
        """
        Returns the derivative with respect to x of the interpolated function
        at each value in x,y. Only called internally by HARKinterpolator2D.derivativeX.
        """
        if _isscalar(x):
            x_pos = max(min(self.xSearchFunc(self.x_list, x), self.x_n - 1), 1)
            y_pos = max(min(self.ySearchFunc(self.y_list, y), self.y_n - 1), 1)
        else:
            x_pos = self.xSearchFunc(self.x_list, x)
            x_pos[x_pos < 1] = 1
            x_pos[x_pos > self.x_n - 1] = self.x_n - 1
            y_pos = self.ySearchFunc(self.y_list, y)
            y_pos[y_pos < 1] = 1
            y_pos[y_pos > self.y_n - 1] = self.y_n - 1
        beta = (y - self.y_list[y_pos - 1]) / (
            self.y_list[y_pos] - self.y_list[y_pos - 1]
        )
        dfdx = (
            (
                (1 - beta) * self.f_values[x_pos, y_pos - 1]
                + beta * self.f_values[x_pos, y_pos]
            )
            - (
                (1 - beta) * self.f_values[x_pos - 1, y_pos - 1]
                + beta * self.f_values[x_pos - 1, y_pos]
            )
        ) / (self.x_list[x_pos] - self.x_list[x_pos - 1])
        return dfdx

    def _derY(self, x, y):
        """
        Returns the derivative with respect to y of the interpolated function
        at each value in x,y. Only called internally by HARKinterpolator2D.derivativeY.
        """
        if _isscalar(x):
            x_pos = max(min(self.xSearchFunc(self.x_list, x), self.x_n - 1), 1)
            y_pos = max(min(self.ySearchFunc(self.y_list, y), self.y_n - 1), 1)
        else:
            x_pos = self.xSearchFunc(self.x_list, x)
            x_pos[x_pos < 1] = 1
            x_pos[x_pos > self.x_n - 1] = self.x_n - 1
            y_pos = self.ySearchFunc(self.y_list, y)
            y_pos[y_pos < 1] = 1
            y_pos[y_pos > self.y_n - 1] = self.y_n - 1
        alpha = (x - self.x_list[x_pos - 1]) / (
            self.x_list[x_pos] - self.x_list[x_pos - 1]
        )
        dfdy = (
            (
                (1 - alpha) * self.f_values[x_pos - 1, y_pos]
                + alpha * self.f_values[x_pos, y_pos]
            )
            - (
                (1 - alpha) * self.f_values[x_pos - 1, y_pos - 1]
                + alpha * self.f_values[x_pos, y_pos - 1]
            )
        ) / (self.y_list[y_pos] - self.y_list[y_pos - 1])
        return dfdy


class TrilinearInterp(HARKinterpolator3D):
    """
    Trilinear full (or tensor) grid interpolation of a function f(x,y,z).

    Parameters
    ----------
    f_values : numpy.array
        An array of size (x_n,y_n,z_n) such that f_values[i,j,k] =
        f(x_list[i],y_list[j],z_list[k])
    x_list : numpy.array
        An array of x values, with length designated x_n.
    y_list : numpy.array
        An array of y values, with length designated y_n.
    z_list : numpy.array
        An array of z values, with length designated z_n.
    xSearchFunc : function
        An optional function that returns the reference location for x values:
        indices = xSearchFunc(x_list,x).  Default is np.searchsorted
    ySearchFunc : function
        An optional function that returns the reference location for y values:
        indices = ySearchFunc(y_list,y).  Default is np.searchsorted
    zSearchFunc : function
        An optional function that returns the reference location for z values:
        indices = zSearchFunc(z_list,z).  Default is np.searchsorted
    """

    distance_criteria = ["f_values", "x_list", "y_list", "z_list"]

    def __init__(
        self,
        f_values,
        x_list,
        y_list,
        z_list,
        xSearchFunc=None,
        ySearchFunc=None,
        zSearchFunc=None,
    ):
        self.f_values = f_values
        self.x_list = (
            np.array(x_list)
            if _check_flatten(1, x_list)
            else np.array(x_list).flatten()
        )
        self.y_list = (
            np.array(y_list)
            if _check_flatten(1, y_list)
            else np.array(y_list).flatten()
        )
        self.z_list = (
            np.array(z_list)
            if _check_flatten(1, z_list)
            else np.array(z_list).flatten()
        )
        _check_grid_dimensions(3, self.f_values, self.x_list, self.y_list, self.z_list)
        self.x_n = x_list.size
        self.y_n = y_list.size
        self.z_n = z_list.size
        if xSearchFunc is None:
            xSearchFunc = np.searchsorted
        if ySearchFunc is None:
            ySearchFunc = np.searchsorted
        if zSearchFunc is None:
            zSearchFunc = np.searchsorted
        self.xSearchFunc = xSearchFunc
        self.ySearchFunc = ySearchFunc
        self.zSearchFunc = zSearchFunc

    def _evaluate(self, x, y, z):
        """
        Returns the level of the interpolated function at each value in x,y,z.
        Only called internally by HARKinterpolator3D.__call__ (etc).
        """
        if _isscalar(x):
            x_pos = max(min(self.xSearchFunc(self.x_list, x), self.x_n - 1), 1)
            y_pos = max(min(self.ySearchFunc(self.y_list, y), self.y_n - 1), 1)
            z_pos = max(min(self.zSearchFunc(self.z_list, z), self.z_n - 1), 1)
        else:
            x_pos = self.xSearchFunc(self.x_list, x)
            x_pos[x_pos < 1] = 1
            x_pos[x_pos > self.x_n - 1] = self.x_n - 1
            y_pos = self.ySearchFunc(self.y_list, y)
            y_pos[y_pos < 1] = 1
            y_pos[y_pos > self.y_n - 1] = self.y_n - 1
            z_pos = self.zSearchFunc(self.z_list, z)
            z_pos[z_pos < 1] = 1
            z_pos[z_pos > self.z_n - 1] = self.z_n - 1
        alpha = (x - self.x_list[x_pos - 1]) / (
            self.x_list[x_pos] - self.x_list[x_pos - 1]
        )
        beta = (y - self.y_list[y_pos - 1]) / (
            self.y_list[y_pos] - self.y_list[y_pos - 1]
        )
        gamma = (z - self.z_list[z_pos - 1]) / (
            self.z_list[z_pos] - self.z_list[z_pos - 1]
        )
        f = (
            (1 - alpha)
            * (1 - beta)
            * (1 - gamma)
            * self.f_values[x_pos - 1, y_pos - 1, z_pos - 1]
            + (1 - alpha)
            * (1 - beta)
            * gamma
            * self.f_values[x_pos - 1, y_pos - 1, z_pos]
            + (1 - alpha)
            * beta
            * (1 - gamma)
            * self.f_values[x_pos - 1, y_pos, z_pos - 1]
            + (1 - alpha) * beta * gamma * self.f_values[x_pos - 1, y_pos, z_pos]
            + alpha
            * (1 - beta)
            * (1 - gamma)
            * self.f_values[x_pos, y_pos - 1, z_pos - 1]
            + alpha * (1 - beta) * gamma * self.f_values[x_pos, y_pos - 1, z_pos]
            + alpha * beta * (1 - gamma) * self.f_values[x_pos, y_pos, z_pos - 1]
            + alpha * beta * gamma * self.f_values[x_pos, y_pos, z_pos]
        )
        return f

    def _derX(self, x, y, z):
        """
        Returns the derivative with respect to x of the interpolated function
        at each value in x,y,z. Only called internally by HARKinterpolator3D.derivativeX.
        """
        if _isscalar(x):
            x_pos = max(min(self.xSearchFunc(self.x_list, x), self.x_n - 1), 1)
            y_pos = max(min(self.ySearchFunc(self.y_list, y), self.y_n - 1), 1)
            z_pos = max(min(self.zSearchFunc(self.z_list, z), self.z_n - 1), 1)
        else:
            x_pos = self.xSearchFunc(self.x_list, x)
            x_pos[x_pos < 1] = 1
            x_pos[x_pos > self.x_n - 1] = self.x_n - 1
            y_pos = self.ySearchFunc(self.y_list, y)
            y_pos[y_pos < 1] = 1
            y_pos[y_pos > self.y_n - 1] = self.y_n - 1
            z_pos = self.zSearchFunc(self.z_list, z)
            z_pos[z_pos < 1] = 1
            z_pos[z_pos > self.z_n - 1] = self.z_n - 1
        beta = (y - self.y_list[y_pos - 1]) / (
            self.y_list[y_pos] - self.y_list[y_pos - 1]
        )
        gamma = (z - self.z_list[z_pos - 1]) / (
            self.z_list[z_pos] - self.z_list[z_pos - 1]
        )
        dfdx = (
            (
                (1 - beta) * (1 - gamma) * self.f_values[x_pos, y_pos - 1, z_pos - 1]
                + (1 - beta) * gamma * self.f_values[x_pos, y_pos - 1, z_pos]
                + beta * (1 - gamma) * self.f_values[x_pos, y_pos, z_pos - 1]
                + beta * gamma * self.f_values[x_pos, y_pos, z_pos]
            )
            - (
                (1 - beta)
                * (1 - gamma)
                * self.f_values[x_pos - 1, y_pos - 1, z_pos - 1]
                + (1 - beta) * gamma * self.f_values[x_pos - 1, y_pos - 1, z_pos]
                + beta * (1 - gamma) * self.f_values[x_pos - 1, y_pos, z_pos - 1]
                + beta * gamma * self.f_values[x_pos - 1, y_pos, z_pos]
            )
        ) / (self.x_list[x_pos] - self.x_list[x_pos - 1])
        return dfdx

    def _derY(self, x, y, z):
        """
        Returns the derivative with respect to y of the interpolated function
        at each value in x,y,z. Only called internally by HARKinterpolator3D.derivativeY.
        """
        if _isscalar(x):
            x_pos = max(min(self.xSearchFunc(self.x_list, x), self.x_n - 1), 1)
            y_pos = max(min(self.ySearchFunc(self.y_list, y), self.y_n - 1), 1)
            z_pos = max(min(self.zSearchFunc(self.z_list, z), self.z_n - 1), 1)
        else:
            x_pos = self.xSearchFunc(self.x_list, x)
            x_pos[x_pos < 1] = 1
            x_pos[x_pos > self.x_n - 1] = self.x_n - 1
            y_pos = self.ySearchFunc(self.y_list, y)
            y_pos[y_pos < 1] = 1
            y_pos[y_pos > self.y_n - 1] = self.y_n - 1
            z_pos = self.zSearchFunc(self.z_list, z)
            z_pos[z_pos < 1] = 1
            z_pos[z_pos > self.z_n - 1] = self.z_n - 1
        alpha = (x - self.x_list[x_pos - 1]) / (
            self.x_list[x_pos] - self.x_list[x_pos - 1]
        )
        gamma = (z - self.z_list[z_pos - 1]) / (
            self.z_list[z_pos] - self.z_list[z_pos - 1]
        )
        dfdy = (
            (
                (1 - alpha) * (1 - gamma) * self.f_values[x_pos - 1, y_pos, z_pos - 1]
                + (1 - alpha) * gamma * self.f_values[x_pos - 1, y_pos, z_pos]
                + alpha * (1 - gamma) * self.f_values[x_pos, y_pos, z_pos - 1]
                + alpha * gamma * self.f_values[x_pos, y_pos, z_pos]
            )
            - (
                (1 - alpha)
                * (1 - gamma)
                * self.f_values[x_pos - 1, y_pos - 1, z_pos - 1]
                + (1 - alpha) * gamma * self.f_values[x_pos - 1, y_pos - 1, z_pos]
                + alpha * (1 - gamma) * self.f_values[x_pos, y_pos - 1, z_pos - 1]
                + alpha * gamma * self.f_values[x_pos, y_pos - 1, z_pos]
            )
        ) / (self.y_list[y_pos] - self.y_list[y_pos - 1])
        return dfdy

    def _derZ(self, x, y, z):
        """
        Returns the derivative with respect to z of the interpolated function
        at each value in x,y,z. Only called internally by HARKinterpolator3D.derivativeZ.
        """
        if _isscalar(x):
            x_pos = max(min(self.xSearchFunc(self.x_list, x), self.x_n - 1), 1)
            y_pos = max(min(self.ySearchFunc(self.y_list, y), self.y_n - 1), 1)
            z_pos = max(min(self.zSearchFunc(self.z_list, z), self.z_n - 1), 1)
        else:
            x_pos = self.xSearchFunc(self.x_list, x)
            x_pos[x_pos < 1] = 1
            x_pos[x_pos > self.x_n - 1] = self.x_n - 1
            y_pos = self.ySearchFunc(self.y_list, y)
            y_pos[y_pos < 1] = 1
            y_pos[y_pos > self.y_n - 1] = self.y_n - 1
            z_pos = self.zSearchFunc(self.z_list, z)
            z_pos[z_pos < 1] = 1
            z_pos[z_pos > self.z_n - 1] = self.z_n - 1
        alpha = (x - self.x_list[x_pos - 1]) / (
            self.x_list[x_pos] - self.x_list[x_pos - 1]
        )
        beta = (y - self.y_list[y_pos - 1]) / (
            self.y_list[y_pos] - self.y_list[y_pos - 1]
        )
        dfdz = (
            (
                (1 - alpha) * (1 - beta) * self.f_values[x_pos - 1, y_pos - 1, z_pos]
                + (1 - alpha) * beta * self.f_values[x_pos - 1, y_pos, z_pos]
                + alpha * (1 - beta) * self.f_values[x_pos, y_pos - 1, z_pos]
                + alpha * beta * self.f_values[x_pos, y_pos, z_pos]
            )
            - (
                (1 - alpha)
                * (1 - beta)
                * self.f_values[x_pos - 1, y_pos - 1, z_pos - 1]
                + (1 - alpha) * beta * self.f_values[x_pos - 1, y_pos, z_pos - 1]
                + alpha * (1 - beta) * self.f_values[x_pos, y_pos - 1, z_pos - 1]
                + alpha * beta * self.f_values[x_pos, y_pos, z_pos - 1]
            )
        ) / (self.z_list[z_pos] - self.z_list[z_pos - 1])
        return dfdz


class QuadlinearInterp(HARKinterpolator4D):
    """
    Quadlinear full (or tensor) grid interpolation of a function f(w,x,y,z).

    Parameters
    ----------
    f_values : numpy.array
        An array of size (w_n,x_n,y_n,z_n) such that f_values[i,j,k,l] =
        f(w_list[i],x_list[j],y_list[k],z_list[l])
    w_list : numpy.array
        An array of x values, with length designated w_n.
    x_list : numpy.array
        An array of x values, with length designated x_n.
    y_list : numpy.array
        An array of y values, with length designated y_n.
    z_list : numpy.array
        An array of z values, with length designated z_n.
    wSearchFunc : function
        An optional function that returns the reference location for w values:
        indices = wSearchFunc(w_list,w).  Default is np.searchsorted
    xSearchFunc : function
        An optional function that returns the reference location for x values:
        indices = xSearchFunc(x_list,x).  Default is np.searchsorted
    ySearchFunc : function
        An optional function that returns the reference location for y values:
        indices = ySearchFunc(y_list,y).  Default is np.searchsorted
    zSearchFunc : function
        An optional function that returns the reference location for z values:
        indices = zSearchFunc(z_list,z).  Default is np.searchsorted
    """

    distance_criteria = ["f_values", "w_list", "x_list", "y_list", "z_list"]

    def __init__(
        self,
        f_values,
        w_list,
        x_list,
        y_list,
        z_list,
        wSearchFunc=None,
        xSearchFunc=None,
        ySearchFunc=None,
        zSearchFunc=None,
    ):
        self.f_values = f_values
        self.w_list = (
            np.array(w_list)
            if _check_flatten(1, w_list)
            else np.array(w_list).flatten()
        )
        self.x_list = (
            np.array(x_list)
            if _check_flatten(1, x_list)
            else np.array(x_list).flatten()
        )
        self.y_list = (
            np.array(y_list)
            if _check_flatten(1, y_list)
            else np.array(y_list).flatten()
        )
        self.z_list = (
            np.array(z_list)
            if _check_flatten(1, z_list)
            else np.array(z_list).flatten()
        )
        _check_grid_dimensions(
            4, self.f_values, self.w_list, self.x_list, self.y_list, self.z_list
        )
        self.w_n = w_list.size
        self.x_n = x_list.size
        self.y_n = y_list.size
        self.z_n = z_list.size
        if wSearchFunc is None:
            wSearchFunc = np.searchsorted
        if xSearchFunc is None:
            xSearchFunc = np.searchsorted
        if ySearchFunc is None:
            ySearchFunc = np.searchsorted
        if zSearchFunc is None:
            zSearchFunc = np.searchsorted
        self.wSearchFunc = wSearchFunc
        self.xSearchFunc = xSearchFunc
        self.ySearchFunc = ySearchFunc
        self.zSearchFunc = zSearchFunc

    def _evaluate(self, w, x, y, z):
        """
        Returns the level of the interpolated function at each value in x,y,z.
        Only called internally by HARKinterpolator4D.__call__ (etc).
        """
        if _isscalar(w):
            w_pos = max(min(self.wSearchFunc(self.w_list, w), self.w_n - 1), 1)
            x_pos = max(min(self.xSearchFunc(self.x_list, x), self.x_n - 1), 1)
            y_pos = max(min(self.ySearchFunc(self.y_list, y), self.y_n - 1), 1)
            z_pos = max(min(self.zSearchFunc(self.z_list, z), self.z_n - 1), 1)
        else:
            w_pos = self.wSearchFunc(self.w_list, w)
            w_pos[w_pos < 1] = 1
            w_pos[w_pos > self.w_n - 1] = self.w_n - 1
            x_pos = self.xSearchFunc(self.x_list, x)
            x_pos[x_pos < 1] = 1
            x_pos[x_pos > self.x_n - 1] = self.x_n - 1
            y_pos = self.ySearchFunc(self.y_list, y)
            y_pos[y_pos < 1] = 1
            y_pos[y_pos > self.y_n - 1] = self.y_n - 1
            z_pos = self.zSearchFunc(self.z_list, z)
            z_pos[z_pos < 1] = 1
            z_pos[z_pos > self.z_n - 1] = self.z_n - 1
        i = w_pos  # for convenience
        j = x_pos
        k = y_pos
        l = z_pos
        alpha = (w - self.w_list[i - 1]) / (self.w_list[i] - self.w_list[i - 1])
        beta = (x - self.x_list[j - 1]) / (self.x_list[j] - self.x_list[j - 1])
        gamma = (y - self.y_list[k - 1]) / (self.y_list[k] - self.y_list[k - 1])
        delta = (z - self.z_list[l - 1]) / (self.z_list[l] - self.z_list[l - 1])
        f = (1 - alpha) * (
            (1 - beta)
            * (
                (1 - gamma) * (1 - delta) * self.f_values[i - 1, j - 1, k - 1, l - 1]
                + (1 - gamma) * delta * self.f_values[i - 1, j - 1, k - 1, l]
                + gamma * (1 - delta) * self.f_values[i - 1, j - 1, k, l - 1]
                + gamma * delta * self.f_values[i - 1, j - 1, k, l]
            )
            + beta
            * (
                (1 - gamma) * (1 - delta) * self.f_values[i - 1, j, k - 1, l - 1]
                + (1 - gamma) * delta * self.f_values[i - 1, j, k - 1, l]
                + gamma * (1 - delta) * self.f_values[i - 1, j, k, l - 1]
                + gamma * delta * self.f_values[i - 1, j, k, l]
            )
        ) + alpha * (
            (1 - beta)
            * (
                (1 - gamma) * (1 - delta) * self.f_values[i, j - 1, k - 1, l - 1]
                + (1 - gamma) * delta * self.f_values[i, j - 1, k - 1, l]
                + gamma * (1 - delta) * self.f_values[i, j - 1, k, l - 1]
                + gamma * delta * self.f_values[i, j - 1, k, l]
            )
            + beta
            * (
                (1 - gamma) * (1 - delta) * self.f_values[i, j, k - 1, l - 1]
                + (1 - gamma) * delta * self.f_values[i, j, k - 1, l]
                + gamma * (1 - delta) * self.f_values[i, j, k, l - 1]
                + gamma * delta * self.f_values[i, j, k, l]
            )
        )
        return f

    def _derW(self, w, x, y, z):
        """
        Returns the derivative with respect to w of the interpolated function
        at each value in w,x,y,z. Only called internally by HARKinterpolator4D.derivativeW.
        """
        if _isscalar(w):
            w_pos = max(min(self.wSearchFunc(self.w_list, w), self.w_n - 1), 1)
            x_pos = max(min(self.xSearchFunc(self.x_list, x), self.x_n - 1), 1)
            y_pos = max(min(self.ySearchFunc(self.y_list, y), self.y_n - 1), 1)
            z_pos = max(min(self.zSearchFunc(self.z_list, z), self.z_n - 1), 1)
        else:
            w_pos = self.wSearchFunc(self.w_list, w)
            w_pos[w_pos < 1] = 1
            w_pos[w_pos > self.w_n - 1] = self.w_n - 1
            x_pos = self.xSearchFunc(self.x_list, x)
            x_pos[x_pos < 1] = 1
            x_pos[x_pos > self.x_n - 1] = self.x_n - 1
            y_pos = self.ySearchFunc(self.y_list, y)
            y_pos[y_pos < 1] = 1
            y_pos[y_pos > self.y_n - 1] = self.y_n - 1
            z_pos = self.zSearchFunc(self.z_list, z)
            z_pos[z_pos < 1] = 1
            z_pos[z_pos > self.z_n - 1] = self.z_n - 1
        i = w_pos  # for convenience
        j = x_pos
        k = y_pos
        l = z_pos
        beta = (x - self.x_list[j - 1]) / (self.x_list[j] - self.x_list[j - 1])
        gamma = (y - self.y_list[k - 1]) / (self.y_list[k] - self.y_list[k - 1])
        delta = (z - self.z_list[l - 1]) / (self.z_list[l] - self.z_list[l - 1])
        dfdw = (
            (
                (1 - beta)
                * (1 - gamma)
                * (1 - delta)
                * self.f_values[i, j - 1, k - 1, l - 1]
                + (1 - beta) * (1 - gamma) * delta * self.f_values[i, j - 1, k - 1, l]
                + (1 - beta) * gamma * (1 - delta) * self.f_values[i, j - 1, k, l - 1]
                + (1 - beta) * gamma * delta * self.f_values[i, j - 1, k, l]
                + beta * (1 - gamma) * (1 - delta) * self.f_values[i, j, k - 1, l - 1]
                + beta * (1 - gamma) * delta * self.f_values[i, j, k - 1, l]
                + beta * gamma * (1 - delta) * self.f_values[i, j, k, l - 1]
                + beta * gamma * delta * self.f_values[i, j, k, l]
            )
            - (
                (1 - beta)
                * (1 - gamma)
                * (1 - delta)
                * self.f_values[i - 1, j - 1, k - 1, l - 1]
                + (1 - beta)
                * (1 - gamma)
                * delta
                * self.f_values[i - 1, j - 1, k - 1, l]
                + (1 - beta)
                * gamma
                * (1 - delta)
                * self.f_values[i - 1, j - 1, k, l - 1]
                + (1 - beta) * gamma * delta * self.f_values[i - 1, j - 1, k, l]
                + beta
                * (1 - gamma)
                * (1 - delta)
                * self.f_values[i - 1, j, k - 1, l - 1]
                + beta * (1 - gamma) * delta * self.f_values[i - 1, j, k - 1, l]
                + beta * gamma * (1 - delta) * self.f_values[i - 1, j, k, l - 1]
                + beta * gamma * delta * self.f_values[i - 1, j, k, l]
            )
        ) / (self.w_list[i] - self.w_list[i - 1])
        return dfdw

    def _derX(self, w, x, y, z):
        """
        Returns the derivative with respect to x of the interpolated function
        at each value in w,x,y,z. Only called internally by HARKinterpolator4D.derivativeX.
        """
        if _isscalar(w):
            w_pos = max(min(self.wSearchFunc(self.w_list, w), self.w_n - 1), 1)
            x_pos = max(min(self.xSearchFunc(self.x_list, x), self.x_n - 1), 1)
            y_pos = max(min(self.ySearchFunc(self.y_list, y), self.y_n - 1), 1)
            z_pos = max(min(self.zSearchFunc(self.z_list, z), self.z_n - 1), 1)
        else:
            w_pos = self.wSearchFunc(self.w_list, w)
            w_pos[w_pos < 1] = 1
            w_pos[w_pos > self.w_n - 1] = self.w_n - 1
            x_pos = self.xSearchFunc(self.x_list, x)
            x_pos[x_pos < 1] = 1
            x_pos[x_pos > self.x_n - 1] = self.x_n - 1
            y_pos = self.ySearchFunc(self.y_list, y)
            y_pos[y_pos < 1] = 1
            y_pos[y_pos > self.y_n - 1] = self.y_n - 1
            z_pos = self.zSearchFunc(self.z_list, z)
            z_pos[z_pos < 1] = 1
            z_pos[z_pos > self.z_n - 1] = self.z_n - 1
        i = w_pos  # for convenience
        j = x_pos
        k = y_pos
        l = z_pos
        alpha = (w - self.w_list[i - 1]) / (self.w_list[i] - self.w_list[i - 1])
        gamma = (y - self.y_list[k - 1]) / (self.y_list[k] - self.y_list[k - 1])
        delta = (z - self.z_list[l - 1]) / (self.z_list[l] - self.z_list[l - 1])
        dfdx = (
            (
                (1 - alpha)
                * (1 - gamma)
                * (1 - delta)
                * self.f_values[i - 1, j, k - 1, l - 1]
                + (1 - alpha) * (1 - gamma) * delta * self.f_values[i - 1, j, k - 1, l]
                + (1 - alpha) * gamma * (1 - delta) * self.f_values[i - 1, j, k, l - 1]
                + (1 - alpha) * gamma * delta * self.f_values[i - 1, j, k, l]
                + alpha * (1 - gamma) * (1 - delta) * self.f_values[i, j, k - 1, l - 1]
                + alpha * (1 - gamma) * delta * self.f_values[i, j, k - 1, l]
                + alpha * gamma * (1 - delta) * self.f_values[i, j, k, l - 1]
                + alpha * gamma * delta * self.f_values[i, j, k, l]
            )
            - (
                (1 - alpha)
                * (1 - gamma)
                * (1 - delta)
                * self.f_values[i - 1, j - 1, k - 1, l - 1]
                + (1 - alpha)
                * (1 - gamma)
                * delta
                * self.f_values[i - 1, j - 1, k - 1, l]
                + (1 - alpha)
                * gamma
                * (1 - delta)
                * self.f_values[i - 1, j - 1, k, l - 1]
                + (1 - alpha) * gamma * delta * self.f_values[i - 1, j - 1, k, l]
                + alpha
                * (1 - gamma)
                * (1 - delta)
                * self.f_values[i, j - 1, k - 1, l - 1]
                + alpha * (1 - gamma) * delta * self.f_values[i, j - 1, k - 1, l]
                + alpha * gamma * (1 - delta) * self.f_values[i, j - 1, k, l - 1]
                + alpha * gamma * delta * self.f_values[i, j - 1, k, l]
            )
        ) / (self.x_list[j] - self.x_list[j - 1])
        return dfdx

    def _derY(self, w, x, y, z):
        """
        Returns the derivative with respect to y of the interpolated function
        at each value in w,x,y,z. Only called internally by HARKinterpolator4D.derivativeY.
        """
        if _isscalar(w):
            w_pos = max(min(self.wSearchFunc(self.w_list, w), self.w_n - 1), 1)
            x_pos = max(min(self.xSearchFunc(self.x_list, x), self.x_n - 1), 1)
            y_pos = max(min(self.ySearchFunc(self.y_list, y), self.y_n - 1), 1)
            z_pos = max(min(self.zSearchFunc(self.z_list, z), self.z_n - 1), 1)
        else:
            w_pos = self.wSearchFunc(self.w_list, w)
            w_pos[w_pos < 1] = 1
            w_pos[w_pos > self.w_n - 1] = self.w_n - 1
            x_pos = self.xSearchFunc(self.x_list, x)
            x_pos[x_pos < 1] = 1
            x_pos[x_pos > self.x_n - 1] = self.x_n - 1
            y_pos = self.ySearchFunc(self.y_list, y)
            y_pos[y_pos < 1] = 1
            y_pos[y_pos > self.y_n - 1] = self.y_n - 1
            z_pos = self.zSearchFunc(self.z_list, z)
            z_pos[z_pos < 1] = 1
            z_pos[z_pos > self.z_n - 1] = self.z_n - 1
        i = w_pos  # for convenience
        j = x_pos
        k = y_pos
        l = z_pos
        alpha = (w - self.w_list[i - 1]) / (self.w_list[i] - self.w_list[i - 1])
        beta = (x - self.x_list[j - 1]) / (self.x_list[j] - self.x_list[j - 1])
        delta = (z - self.z_list[l - 1]) / (self.z_list[l] - self.z_list[l - 1])
        dfdy = (
            (
                (1 - alpha)
                * (1 - beta)
                * (1 - delta)
                * self.f_values[i - 1, j - 1, k, l - 1]
                + (1 - alpha) * (1 - beta) * delta * self.f_values[i - 1, j - 1, k, l]
                + (1 - alpha) * beta * (1 - delta) * self.f_values[i - 1, j, k, l - 1]
                + (1 - alpha) * beta * delta * self.f_values[i - 1, j, k, l]
                + alpha * (1 - beta) * (1 - delta) * self.f_values[i, j - 1, k, l - 1]
                + alpha * (1 - beta) * delta * self.f_values[i, j - 1, k, l]
                + alpha * beta * (1 - delta) * self.f_values[i, j, k, l - 1]
                + alpha * beta * delta * self.f_values[i, j, k, l]
            )
            - (
                (1 - alpha)
                * (1 - beta)
                * (1 - delta)
                * self.f_values[i - 1, j - 1, k - 1, l - 1]
                + (1 - alpha)
                * (1 - beta)
                * delta
                * self.f_values[i - 1, j - 1, k - 1, l]
                + (1 - alpha)
                * beta
                * (1 - delta)
                * self.f_values[i - 1, j, k - 1, l - 1]
                + (1 - alpha) * beta * delta * self.f_values[i - 1, j, k - 1, l]
                + alpha
                * (1 - beta)
                * (1 - delta)
                * self.f_values[i, j - 1, k - 1, l - 1]
                + alpha * (1 - beta) * delta * self.f_values[i, j - 1, k - 1, l]
                + alpha * beta * (1 - delta) * self.f_values[i, j, k - 1, l - 1]
                + alpha * beta * delta * self.f_values[i, j, k - 1, l]
            )
        ) / (self.y_list[k] - self.y_list[k - 1])
        return dfdy

    def _derZ(self, w, x, y, z):
        """
        Returns the derivative with respect to z of the interpolated function
        at each value in w,x,y,z. Only called internally by HARKinterpolator4D.derivativeZ.
        """
        if _isscalar(w):
            w_pos = max(min(self.wSearchFunc(self.w_list, w), self.w_n - 1), 1)
            x_pos = max(min(self.xSearchFunc(self.x_list, x), self.x_n - 1), 1)
            y_pos = max(min(self.ySearchFunc(self.y_list, y), self.y_n - 1), 1)
            z_pos = max(min(self.zSearchFunc(self.z_list, z), self.z_n - 1), 1)
        else:
            w_pos = self.wSearchFunc(self.w_list, w)
            w_pos[w_pos < 1] = 1
            w_pos[w_pos > self.w_n - 1] = self.w_n - 1
            x_pos = self.xSearchFunc(self.x_list, x)
            x_pos[x_pos < 1] = 1
            x_pos[x_pos > self.x_n - 1] = self.x_n - 1
            y_pos = self.ySearchFunc(self.y_list, y)
            y_pos[y_pos < 1] = 1
            y_pos[y_pos > self.y_n - 1] = self.y_n - 1
            z_pos = self.zSearchFunc(self.z_list, z)
            z_pos[z_pos < 1] = 1
            z_pos[z_pos > self.z_n - 1] = self.z_n - 1
        i = w_pos  # for convenience
        j = x_pos
        k = y_pos
        l = z_pos
        alpha = (w - self.w_list[i - 1]) / (self.w_list[i] - self.w_list[i - 1])
        beta = (x - self.x_list[j - 1]) / (self.x_list[j] - self.x_list[j - 1])
        gamma = (y - self.y_list[k - 1]) / (self.y_list[k] - self.y_list[k - 1])
        dfdz = (
            (
                (1 - alpha)
                * (1 - beta)
                * (1 - gamma)
                * self.f_values[i - 1, j - 1, k - 1, l]
                + (1 - alpha) * (1 - beta) * gamma * self.f_values[i - 1, j - 1, k, l]
                + (1 - alpha) * beta * (1 - gamma) * self.f_values[i - 1, j, k - 1, l]
                + (1 - alpha) * beta * gamma * self.f_values[i - 1, j, k, l]
                + alpha * (1 - beta) * (1 - gamma) * self.f_values[i, j - 1, k - 1, l]
                + alpha * (1 - beta) * gamma * self.f_values[i, j - 1, k, l]
                + alpha * beta * (1 - gamma) * self.f_values[i, j, k - 1, l]
                + alpha * beta * gamma * self.f_values[i, j, k, l]
            )
            - (
                (1 - alpha)
                * (1 - beta)
                * (1 - gamma)
                * self.f_values[i - 1, j - 1, k - 1, l - 1]
                + (1 - alpha)
                * (1 - beta)
                * gamma
                * self.f_values[i - 1, j - 1, k, l - 1]
                + (1 - alpha)
                * beta
                * (1 - gamma)
                * self.f_values[i - 1, j, k - 1, l - 1]
                + (1 - alpha) * beta * gamma * self.f_values[i - 1, j, k, l - 1]
                + alpha
                * (1 - beta)
                * (1 - gamma)
                * self.f_values[i, j - 1, k - 1, l - 1]
                + alpha * (1 - beta) * gamma * self.f_values[i, j - 1, k, l - 1]
                + alpha * beta * (1 - gamma) * self.f_values[i, j, k - 1, l - 1]
                + alpha * beta * gamma * self.f_values[i, j, k, l - 1]
            )
        ) / (self.z_list[l] - self.z_list[l - 1])
        return dfdz


class LowerEnvelope(HARKinterpolator1D):
    """
    The lower envelope of a finite set of 1D functions, each of which can be of
    any class that has the methods __call__, derivative, and eval_with_derivative.
    Generally: it combines HARKinterpolator1Ds.

    Parameters
    ----------
    *functions : function
        Any number of real functions; often instances of HARKinterpolator1D
    nan_bool : boolean
        An indicator for whether the solver should exclude NA's when
        forming the lower envelope
    """

    distance_criteria = ["functions"]

    def __init__(self, *functions, nan_bool=True):

        if nan_bool:
            self.compare = np.nanmin
            self.argcompare = np.nanargmin
        else:
            self.compare = np.min
            self.argcompare = np.argmin

        self.functions = []
        for function in functions:
            self.functions.append(function)
        self.funcCount = len(self.functions)

    def _evaluate(self, x):
        """
        Returns the level of the function at each value in x as the minimum among
        all of the functions.  Only called internally by HARKinterpolator1D.__call__.
        """

        if _isscalar(x):
            y = self.compare([f(x) for f in self.functions])
        else:
            m = len(x)
            fx = np.zeros((m, self.funcCount))
            for j in range(self.funcCount):
                fx[:, j] = self.functions[j](x)
            y = self.compare(fx, axis=1)
        return y

    def _der(self, x):
        """
        Returns the first derivative of the function at each value in x.  Only
        called internally by HARKinterpolator1D.derivative.
        """
        y, dydx = self._evalAndDer(x)
        return dydx  # Sadly, this is the fastest / most convenient way...

    def _evalAndDer(self, x):
        """
        Returns the level and first derivative of the function at each value in
        x.  Only called internally by HARKinterpolator1D.eval_and_der.
        """
        m = len(x)
        fx = np.zeros((m, self.funcCount))
        for j in range(self.funcCount):
            fx[:, j] = self.functions[j](x)
        i = self.argcompare(fx, axis=1)
        y = fx[np.arange(m), i]
        dydx = np.zeros_like(y)
        for j in range(self.funcCount):
            c = i == j
            dydx[c] = self.functions[j].derivative(x[c])
        return y, dydx


class UpperEnvelope(HARKinterpolator1D):
    """
    The upper envelope of a finite set of 1D functions, each of which can be of
    any class that has the methods __call__, derivative, and eval_with_derivative.
    Generally: it combines HARKinterpolator1Ds.

    Parameters
    ----------
    *functions : function
        Any number of real functions; often instances of HARKinterpolator1D
    nan_bool : boolean
        An indicator for whether the solver should exclude NA's when forming
        the lower envelope.
    """

    distance_criteria = ["functions"]

    def __init__(self, *functions, nan_bool=True):
        if nan_bool:
            self.compare = np.nanmax
            self.argcompare = np.nanargmax
        else:
            self.compare = np.max
            self.argcompare = np.argmax
        self.functions = []
        for function in functions:
            self.functions.append(function)
        self.funcCount = len(self.functions)

    def _evaluate(self, x):
        """
        Returns the level of the function at each value in x as the maximum among
        all of the functions.  Only called internally by HARKinterpolator1D.__call__.
        """
        if _isscalar(x):
            y = self.compare([f(x) for f in self.functions])
        else:
            m = len(x)
            fx = np.zeros((m, self.funcCount))
            for j in range(self.funcCount):
                fx[:, j] = self.functions[j](x)
            y = self.compare(fx, axis=1)
        return y

    def _der(self, x):
        """
        Returns the first derivative of the function at each value in x.  Only
        called internally by HARKinterpolator1D.derivative.
        """
        y, dydx = self._evalAndDer(x)
        return dydx  # Sadly, this is the fastest / most convenient way...

    def _evalAndDer(self, x):
        """
        Returns the level and first derivative of the function at each value in
        x.  Only called internally by HARKinterpolator1D.eval_and_der.
        """
        m = len(x)
        fx = np.zeros((m, self.funcCount))
        for j in range(self.funcCount):
            fx[:, j] = self.functions[j](x)
        i = self.argcompare(fx, axis=1)
        y = fx[np.arange(m), i]
        dydx = np.zeros_like(y)
        for j in range(self.funcCount):
            c = i == j
            dydx[c] = self.functions[j].derivative(x[c])
        return y, dydx


class LowerEnvelope2D(HARKinterpolator2D):
    """
    The lower envelope of a finite set of 2D functions, each of which can be of
    any class that has the methods __call__, derivativeX, and derivativeY.
    Generally: it combines HARKinterpolator2Ds.

    Parameters
    ----------
    *functions : function
        Any number of real functions; often instances of HARKinterpolator2D
    nan_bool : boolean
        An indicator for whether the solver should exclude NA's when forming
        the lower envelope.
    """

    distance_criteria = ["functions"]

    def __init__(self, *functions, nan_bool=True):
        if nan_bool:
            self.compare = np.nanmin
            self.argcompare = np.nanargmin
        else:
            self.compare = np.min
            self.argcompare = np.argmin
        self.functions = []
        for function in functions:
            self.functions.append(function)
        self.funcCount = len(self.functions)

    def _evaluate(self, x, y):
        """
        Returns the level of the function at each value in (x,y) as the minimum
        among all of the functions.  Only called internally by
        HARKinterpolator2D.__call__.
        """
        if _isscalar(x):
            f = self.compare([f(x, y) for f in self.functions])
        else:
            m = len(x)
            temp = np.zeros((m, self.funcCount))
            for j in range(self.funcCount):
                temp[:, j] = self.functions[j](x, y)
            f = self.compare(temp, axis=1)
        return f

    def _derX(self, x, y):
        """
        Returns the first derivative of the function with respect to X at each
        value in (x,y).  Only called internally by HARKinterpolator2D._derX.
        """
        m = len(x)
        temp = np.zeros((m, self.funcCount))
        for j in range(self.funcCount):
            temp[:, j] = self.functions[j](x, y)
        i = self.argcompare(temp, axis=1)
        dfdx = np.zeros_like(x)
        for j in range(self.funcCount):
            c = i == j
            dfdx[c] = self.functions[j].derivativeX(x[c], y[c])
        return dfdx

    def _derY(self, x, y):
        """
        Returns the first derivative of the function with respect to Y at each
        value in (x,y).  Only called internally by HARKinterpolator2D._derY.
        """
        m = len(x)
        temp = np.zeros((m, self.funcCount))
        for j in range(self.funcCount):
            temp[:, j] = self.functions[j](x, y)
        i = self.argcompare(temp, axis=1)
        y = temp[np.arange(m), i]
        dfdy = np.zeros_like(x)
        for j in range(self.funcCount):
            c = i == j
            dfdy[c] = self.functions[j].derivativeY(x[c], y[c])
        return dfdy


class LowerEnvelope3D(HARKinterpolator3D):
    """
    The lower envelope of a finite set of 3D functions, each of which can be of
    any class that has the methods __call__, derivativeX, derivativeY, and
    derivativeZ. Generally: it combines HARKinterpolator2Ds.

    Parameters
    ----------
    *functions : function
        Any number of real functions; often instances of HARKinterpolator3D
    nan_bool : boolean
        An indicator for whether the solver should exclude NA's when forming
        the lower envelope.
    """

    distance_criteria = ["functions"]

    def __init__(self, *functions, nan_bool=True):
        if nan_bool:
            self.compare = np.nanmin
            self.argcompare = np.nanargmin
        else:
            self.compare = np.min
            self.argcompare = np.argmin
        self.functions = []
        for function in functions:
            self.functions.append(function)
        self.funcCount = len(self.functions)

    def _evaluate(self, x, y, z):
        """
        Returns the level of the function at each value in (x,y,z) as the minimum
        among all of the functions.  Only called internally by
        HARKinterpolator3D.__call__.
        """
        if _isscalar(x):
            f = self.compare([f(x, y, z) for f in self.functions])
        else:
            m = len(x)
            temp = np.zeros((m, self.funcCount))
            for j in range(self.funcCount):
                temp[:, j] = self.functions[j](x, y, z)
            f = self.compare(temp, axis=1)
        return f

    def _derX(self, x, y, z):
        """
        Returns the first derivative of the function with respect to X at each
        value in (x,y,z).  Only called internally by HARKinterpolator3D._derX.
        """
        m = len(x)
        temp = np.zeros((m, self.funcCount))
        for j in range(self.funcCount):
            temp[:, j] = self.functions[j](x, y, z)
        i = self.argcompare(temp, axis=1)
        dfdx = np.zeros_like(x)
        for j in range(self.funcCount):
            c = i == j
            dfdx[c] = self.functions[j].derivativeX(x[c], y[c], z[c])
        return dfdx

    def _derY(self, x, y, z):
        """
        Returns the first derivative of the function with respect to Y at each
        value in (x,y,z).  Only called internally by HARKinterpolator3D._derY.
        """
        m = len(x)
        temp = np.zeros((m, self.funcCount))
        for j in range(self.funcCount):
            temp[:, j] = self.functions[j](x, y, z)
        i = self.argcompare(temp, axis=1)
        y = temp[np.arange(m), i]
        dfdy = np.zeros_like(x)
        for j in range(self.funcCount):
            c = i == j
            dfdy[c] = self.functions[j].derivativeY(x[c], y[c], z[c])
        return dfdy

    def _derZ(self, x, y, z):
        """
        Returns the first derivative of the function with respect to Z at each
        value in (x,y,z).  Only called internally by HARKinterpolator3D._derZ.
        """
        m = len(x)
        temp = np.zeros((m, self.funcCount))
        for j in range(self.funcCount):
            temp[:, j] = self.functions[j](x, y, z)
        i = self.argcompare(temp, axis=1)
        y = temp[np.arange(m), i]
        dfdz = np.zeros_like(x)
        for j in range(self.funcCount):
            c = i == j
            dfdz[c] = self.functions[j].derivativeZ(x[c], y[c], z[c])
        return dfdz


class VariableLowerBoundFunc2D(MetricObject):
    """
    A class for representing a function with two real inputs whose lower bound
    in the first input depends on the second input.  Useful for managing curved
    natural borrowing constraints, as occurs in the persistent shocks model.

    Parameters
    ----------
    func : function
        A function f: (R_+ x R) --> R representing the function of interest
        shifted by its lower bound in the first input.
    lowerBound : function
        The lower bound in the first input of the function of interest, as
        a function of the second input.
    """

    distance_criteria = ["func", "lowerBound"]

    def __init__(self, func, lowerBound):
        self.func = func
        self.lowerBound = lowerBound

    def __call__(self, x, y):
        """
        Evaluate the function at given state space points.

        Parameters
        ----------
        x : np.array
             First input values.
        y : np.array
             Second input values; should be of same shape as x.

        Returns
        -------
        f_out : np.array
            Function evaluated at (x,y), of same shape as inputs.
        """
        xShift = self.lowerBound(y)
        f_out = self.func(x - xShift, y)
        return f_out

    def derivativeX(self, x, y):
        """
        Evaluate the first derivative with respect to x of the function at given
        state space points.

        Parameters
        ----------
        x : np.array
             First input values.
        y : np.array
             Second input values; should be of same shape as x.

        Returns
        -------
        dfdx_out : np.array
            First derivative of function with respect to the first input,
            evaluated at (x,y), of same shape as inputs.
        """
        xShift = self.lowerBound(y)
        dfdx_out = self.func.derivativeX(x - xShift, y)
        return dfdx_out

    def derivativeY(self, x, y):
        """
        Evaluate the first derivative with respect to y of the function at given
        state space points.

        Parameters
        ----------
        x : np.array
             First input values.
        y : np.array
             Second input values; should be of same shape as x.

        Returns
        -------
        dfdy_out : np.array
            First derivative of function with respect to the second input,
            evaluated at (x,y), of same shape as inputs.
        """
        xShift, xShiftDer = self.lowerBound.eval_with_derivative(y)
        dfdy_out = self.func.derivativeY(
            x - xShift, y
        ) - xShiftDer * self.func.derivativeX(x - xShift, y)
        return dfdy_out


class VariableLowerBoundFunc3D(MetricObject):
    """
    A class for representing a function with three real inputs whose lower bound
    in the first input depends on the second input.  Useful for managing curved
    natural borrowing constraints.

    Parameters
    ----------
    func : function
        A function f: (R_+ x R^2) --> R representing the function of interest
        shifted by its lower bound in the first input.
    lowerBound : function
        The lower bound in the first input of the function of interest, as
        a function of the second input.
    """

    distance_criteria = ["func", "lowerBound"]

    def __init__(self, func, lowerBound):
        self.func = func
        self.lowerBound = lowerBound

    def __call__(self, x, y, z):
        """
        Evaluate the function at given state space points.

        Parameters
        ----------
        x : np.array
             First input values.
        y : np.array
             Second input values; should be of same shape as x.
        z : np.array
             Third input values; should be of same shape as x.

        Returns
        -------
        f_out : np.array
            Function evaluated at (x,y,z), of same shape as inputs.
        """
        xShift = self.lowerBound(y)
        f_out = self.func(x - xShift, y, z)
        return f_out

    def derivativeX(self, x, y, z):
        """
        Evaluate the first derivative with respect to x of the function at given
        state space points.

        Parameters
        ----------
        x : np.array
             First input values.
        y : np.array
             Second input values; should be of same shape as x.
        z : np.array
             Third input values; should be of same shape as x.

        Returns
        -------
        dfdx_out : np.array
            First derivative of function with respect to the first input,
            evaluated at (x,y,z), of same shape as inputs.
        """
        xShift = self.lowerBound(y)
        dfdx_out = self.func.derivativeX(x - xShift, y, z)
        return dfdx_out

    def derivativeY(self, x, y, z):
        """
        Evaluate the first derivative with respect to y of the function at given
        state space points.

        Parameters
        ----------
        x : np.array
             First input values.
        y : np.array
             Second input values; should be of same shape as x.
        z : np.array
             Third input values; should be of same shape as x.

        Returns
        -------
        dfdy_out : np.array
            First derivative of function with respect to the second input,
            evaluated at (x,y,z), of same shape as inputs.
        """
        xShift, xShiftDer = self.lowerBound.eval_with_derivative(y)
        dfdy_out = self.func.derivativeY(
            x - xShift, y, z
        ) - xShiftDer * self.func.derivativeX(x - xShift, y, z)
        return dfdy_out

    def derivativeZ(self, x, y, z):
        """
        Evaluate the first derivative with respect to z of the function at given
        state space points.

        Parameters
        ----------
        x : np.array
             First input values.
        y : np.array
             Second input values; should be of same shape as x.
        z : np.array
             Third input values; should be of same shape as x.

        Returns
        -------
        dfdz_out : np.array
            First derivative of function with respect to the third input,
            evaluated at (x,y,z), of same shape as inputs.
        """
        xShift = self.lowerBound(y)
        dfdz_out = self.func.derivativeZ(x - xShift, y, z)
        return dfdz_out


class LinearInterpOnInterp1D(HARKinterpolator2D):
    """
    A 2D interpolator that linearly interpolates among a list of 1D interpolators.

    Parameters
    ----------
    xInterpolators : [HARKinterpolator1D]
        A list of 1D interpolations over the x variable.  The nth element of
        xInterpolators represents f(x,y_values[n]).
    y_values: numpy.array
        An array of y values equal in length to xInterpolators.
    """

    distance_criteria = ["xInterpolators", "y_list"]

    def __init__(self, xInterpolators, y_values):
        self.xInterpolators = xInterpolators
        self.y_list = y_values
        self.y_n = y_values.size

    def _evaluate(self, x, y):
        """
        Returns the level of the interpolated function at each value in x,y.
        Only called internally by HARKinterpolator2D.__call__ (etc).
        """
        if _isscalar(x):
            y_pos = max(min(np.searchsorted(self.y_list, y), self.y_n - 1), 1)
            alpha = (y - self.y_list[y_pos - 1]) / (
                self.y_list[y_pos] - self.y_list[y_pos - 1]
            )
            f = (1 - alpha) * self.xInterpolators[y_pos - 1](
                x
            ) + alpha * self.xInterpolators[y_pos](x)
        else:
            m = len(x)
            y_pos = np.searchsorted(self.y_list, y)
            y_pos[y_pos > self.y_n - 1] = self.y_n - 1
            y_pos[y_pos < 1] = 1
            f = np.zeros(m) + np.nan
            if y.size > 0:
                for i in range(1, self.y_n):
                    c = y_pos == i
                    if np.any(c):
                        alpha = (y[c] - self.y_list[i - 1]) / (
                            self.y_list[i] - self.y_list[i - 1]
                        )
                        f[c] = (1 - alpha) * self.xInterpolators[i - 1](
                            x[c]
                        ) + alpha * self.xInterpolators[i](x[c])
        return f

    def _derX(self, x, y):
        """
        Returns the derivative with respect to x of the interpolated function
        at each value in x,y. Only called internally by HARKinterpolator2D.derivativeX.
        """
        if _isscalar(x):
            y_pos = max(min(np.searchsorted(self.y_list, y), self.y_n - 1), 1)
            alpha = (y - self.y_list[y_pos - 1]) / (
                self.y_list[y_pos] - self.y_list[y_pos - 1]
            )
            dfdx = (1 - alpha) * self.xInterpolators[y_pos - 1]._der(
                x
            ) + alpha * self.xInterpolators[y_pos]._der(x)
        else:
            m = len(x)
            y_pos = np.searchsorted(self.y_list, y)
            y_pos[y_pos > self.y_n - 1] = self.y_n - 1
            y_pos[y_pos < 1] = 1
            dfdx = np.zeros(m) + np.nan
            if y.size > 0:
                for i in range(1, self.y_n):
                    c = y_pos == i
                    if np.any(c):
                        alpha = (y[c] - self.y_list[i - 1]) / (
                            self.y_list[i] - self.y_list[i - 1]
                        )
                        dfdx[c] = (1 - alpha) * self.xInterpolators[i - 1]._der(
                            x[c]
                        ) + alpha * self.xInterpolators[i]._der(x[c])
        return dfdx

    def _derY(self, x, y):
        """
        Returns the derivative with respect to y of the interpolated function
        at each value in x,y. Only called internally by HARKinterpolator2D.derivativeY.
        """
        if _isscalar(x):
            y_pos = max(min(np.searchsorted(self.y_list, y), self.y_n - 1), 1)
            dfdy = (
                self.xInterpolators[y_pos](x) - self.xInterpolators[y_pos - 1](x)
            ) / (self.y_list[y_pos] - self.y_list[y_pos - 1])
        else:
            m = len(x)
            y_pos = np.searchsorted(self.y_list, y)
            y_pos[y_pos > self.y_n - 1] = self.y_n - 1
            y_pos[y_pos < 1] = 1
            dfdy = np.zeros(m) + np.nan
            if y.size > 0:
                for i in range(1, self.y_n):
                    c = y_pos == i
                    if np.any(c):
                        dfdy[c] = (
                            self.xInterpolators[i](x[c])
                            - self.xInterpolators[i - 1](x[c])
                        ) / (self.y_list[i] - self.y_list[i - 1])
        return dfdy


class BilinearInterpOnInterp1D(HARKinterpolator3D):
    """
    A 3D interpolator that bilinearly interpolates among a list of lists of 1D
    interpolators.

    Constructor for the class, generating an approximation to a function of
    the form f(x,y,z) using interpolations over f(x,y_0,z_0) for a fixed grid
    of y_0 and z_0 values.

    Parameters
    ----------
    xInterpolators : [[HARKinterpolator1D]]
        A list of lists of 1D interpolations over the x variable.  The i,j-th
        element of xInterpolators represents f(x,y_values[i],z_values[j]).
    y_values: numpy.array
        An array of y values equal in length to xInterpolators.
    z_values: numpy.array
        An array of z values equal in length to xInterpolators[0].
    """

    distance_criteria = ["xInterpolators", "y_list", "z_list"]

    def __init__(self, xInterpolators, y_values, z_values):
        self.xInterpolators = xInterpolators
        self.y_list = y_values
        self.y_n = y_values.size
        self.z_list = z_values
        self.z_n = z_values.size

    def _evaluate(self, x, y, z):
        """
        Returns the level of the interpolated function at each value in x,y,z.
        Only called internally by HARKinterpolator3D.__call__ (etc).
        """
        if _isscalar(x):
            y_pos = max(min(np.searchsorted(self.y_list, y), self.y_n - 1), 1)
            z_pos = max(min(np.searchsorted(self.z_list, z), self.z_n - 1), 1)
            alpha = (y - self.y_list[y_pos - 1]) / (
                self.y_list[y_pos] - self.y_list[y_pos - 1]
            )
            beta = (z - self.z_list[z_pos - 1]) / (
                self.z_list[z_pos] - self.z_list[z_pos - 1]
            )
            f = (
                (1 - alpha) * (1 - beta) * self.xInterpolators[y_pos - 1][z_pos - 1](x)
                + (1 - alpha) * beta * self.xInterpolators[y_pos - 1][z_pos](x)
                + alpha * (1 - beta) * self.xInterpolators[y_pos][z_pos - 1](x)
                + alpha * beta * self.xInterpolators[y_pos][z_pos](x)
            )
        else:
            m = len(x)
            y_pos = np.searchsorted(self.y_list, y)
            y_pos[y_pos > self.y_n - 1] = self.y_n - 1
            y_pos[y_pos < 1] = 1
            z_pos = np.searchsorted(self.z_list, z)
            z_pos[z_pos > self.z_n - 1] = self.z_n - 1
            z_pos[z_pos < 1] = 1
            f = np.zeros(m) + np.nan
            for i in range(1, self.y_n):
                for j in range(1, self.z_n):
                    c = np.logical_and(i == y_pos, j == z_pos)
                    if np.any(c):
                        alpha = (y[c] - self.y_list[i - 1]) / (
                            self.y_list[i] - self.y_list[i - 1]
                        )
                        beta = (z[c] - self.z_list[j - 1]) / (
                            self.z_list[j] - self.z_list[j - 1]
                        )
                        f[c] = (
                            (1 - alpha)
                            * (1 - beta)
                            * self.xInterpolators[i - 1][j - 1](x[c])
                            + (1 - alpha) * beta * self.xInterpolators[i - 1][j](x[c])
                            + alpha * (1 - beta) * self.xInterpolators[i][j - 1](x[c])
                            + alpha * beta * self.xInterpolators[i][j](x[c])
                        )
        return f

    def _derX(self, x, y, z):
        """
        Returns the derivative with respect to x of the interpolated function
        at each value in x,y,z. Only called internally by HARKinterpolator3D.derivativeX.
        """
        if _isscalar(x):
            y_pos = max(min(np.searchsorted(self.y_list, y), self.y_n - 1), 1)
            z_pos = max(min(np.searchsorted(self.z_list, z), self.z_n - 1), 1)
            alpha = (y - self.y_list[y_pos - 1]) / (
                self.y_list[y_pos] - self.y_list[y_pos - 1]
            )
            beta = (z - self.z_list[z_pos - 1]) / (
                self.z_list[z_pos] - self.z_list[z_pos - 1]
            )
            dfdx = (
                (1 - alpha)
                * (1 - beta)
                * self.xInterpolators[y_pos - 1][z_pos - 1]._der(x)
                + (1 - alpha) * beta * self.xInterpolators[y_pos - 1][z_pos]._der(x)
                + alpha * (1 - beta) * self.xInterpolators[y_pos][z_pos - 1]._der(x)
                + alpha * beta * self.xInterpolators[y_pos][z_pos]._der(x)
            )
        else:
            m = len(x)
            y_pos = np.searchsorted(self.y_list, y)
            y_pos[y_pos > self.y_n - 1] = self.y_n - 1
            y_pos[y_pos < 1] = 1
            z_pos = np.searchsorted(self.z_list, z)
            z_pos[z_pos > self.z_n - 1] = self.z_n - 1
            z_pos[z_pos < 1] = 1
            dfdx = np.zeros(m) + np.nan
            for i in range(1, self.y_n):
                for j in range(1, self.z_n):
                    c = np.logical_and(i == y_pos, j == z_pos)
                    if np.any(c):
                        alpha = (y[c] - self.y_list[i - 1]) / (
                            self.y_list[i] - self.y_list[i - 1]
                        )
                        beta = (z[c] - self.z_list[j - 1]) / (
                            self.z_list[j] - self.z_list[j - 1]
                        )
                        dfdx[c] = (
                            (1 - alpha)
                            * (1 - beta)
                            * self.xInterpolators[i - 1][j - 1]._der(x[c])
                            + (1 - alpha)
                            * beta
                            * self.xInterpolators[i - 1][j]._der(x[c])
                            + alpha
                            * (1 - beta)
                            * self.xInterpolators[i][j - 1]._der(x[c])
                            + alpha * beta * self.xInterpolators[i][j]._der(x[c])
                        )
        return dfdx

    def _derY(self, x, y, z):
        """
        Returns the derivative with respect to y of the interpolated function
        at each value in x,y,z. Only called internally by HARKinterpolator3D.derivativeY.
        """
        if _isscalar(x):
            y_pos = max(min(np.searchsorted(self.y_list, y), self.y_n - 1), 1)
            z_pos = max(min(np.searchsorted(self.z_list, z), self.z_n - 1), 1)
            beta = (z - self.z_list[z_pos - 1]) / (
                self.z_list[z_pos] - self.z_list[z_pos - 1]
            )
            dfdy = (
                (
                    (1 - beta) * self.xInterpolators[y_pos][z_pos - 1](x)
                    + beta * self.xInterpolators[y_pos][z_pos](x)
                )
                - (
                    (1 - beta) * self.xInterpolators[y_pos - 1][z_pos - 1](x)
                    + beta * self.xInterpolators[y_pos - 1][z_pos](x)
                )
            ) / (self.y_list[y_pos] - self.y_list[y_pos - 1])
        else:
            m = len(x)
            y_pos = np.searchsorted(self.y_list, y)
            y_pos[y_pos > self.y_n - 1] = self.y_n - 1
            y_pos[y_pos < 1] = 1
            z_pos = np.searchsorted(self.z_list, z)
            z_pos[z_pos > self.z_n - 1] = self.z_n - 1
            z_pos[z_pos < 1] = 1
            dfdy = np.zeros(m) + np.nan
            for i in range(1, self.y_n):
                for j in range(1, self.z_n):
                    c = np.logical_and(i == y_pos, j == z_pos)
                    if np.any(c):
                        beta = (z[c] - self.z_list[j - 1]) / (
                            self.z_list[j] - self.z_list[j - 1]
                        )
                        dfdy[c] = (
                            (
                                (1 - beta) * self.xInterpolators[i][j - 1](x[c])
                                + beta * self.xInterpolators[i][j](x[c])
                            )
                            - (
                                (1 - beta) * self.xInterpolators[i - 1][j - 1](x[c])
                                + beta * self.xInterpolators[i - 1][j](x[c])
                            )
                        ) / (self.y_list[i] - self.y_list[i - 1])
        return dfdy

    def _derZ(self, x, y, z):
        """
        Returns the derivative with respect to z of the interpolated function
        at each value in x,y,z. Only called internally by HARKinterpolator3D.derivativeZ.
        """
        if _isscalar(x):
            y_pos = max(min(np.searchsorted(self.y_list, y), self.y_n - 1), 1)
            z_pos = max(min(np.searchsorted(self.z_list, z), self.z_n - 1), 1)
            alpha = (y - self.y_list[y_pos - 1]) / (
                self.y_list[y_pos] - self.y_list[y_pos - 1]
            )
            dfdz = (
                (
                    (1 - alpha) * self.xInterpolators[y_pos - 1][z_pos](x)
                    + alpha * self.xInterpolators[y_pos][z_pos](x)
                )
                - (
                    (1 - alpha) * self.xInterpolators[y_pos - 1][z_pos - 1](x)
                    + alpha * self.xInterpolators[y_pos][z_pos - 1](x)
                )
            ) / (self.z_list[z_pos] - self.z_list[z_pos - 1])
        else:
            m = len(x)
            y_pos = np.searchsorted(self.y_list, y)
            y_pos[y_pos > self.y_n - 1] = self.y_n - 1
            y_pos[y_pos < 1] = 1
            z_pos = np.searchsorted(self.z_list, z)
            z_pos[z_pos > self.z_n - 1] = self.z_n - 1
            z_pos[z_pos < 1] = 1
            dfdz = np.zeros(m) + np.nan
            for i in range(1, self.y_n):
                for j in range(1, self.z_n):
                    c = np.logical_and(i == y_pos, j == z_pos)
                    if np.any(c):
                        alpha = (y[c] - self.y_list[i - 1]) / (
                            self.y_list[i] - self.y_list[i - 1]
                        )
                        dfdz[c] = (
                            (
                                (1 - alpha) * self.xInterpolators[i - 1][j](x[c])
                                + alpha * self.xInterpolators[i][j](x[c])
                            )
                            - (
                                (1 - alpha) * self.xInterpolators[i - 1][j - 1](x[c])
                                + alpha * self.xInterpolators[i][j - 1](x[c])
                            )
                        ) / (self.z_list[j] - self.z_list[j - 1])
        return dfdz


class TrilinearInterpOnInterp1D(HARKinterpolator4D):
    """
    A 4D interpolator that trilinearly interpolates among a list of lists of 1D interpolators.

    Constructor for the class, generating an approximation to a function of
    the form f(w,x,y,z) using interpolations over f(w,x_0,y_0,z_0) for a fixed
    grid of y_0 and z_0 values.

    Parameters
    ----------
    wInterpolators : [[[HARKinterpolator1D]]]
        A list of lists of lists of 1D interpolations over the x variable.
        The i,j,k-th element of wInterpolators represents f(w,x_values[i],y_values[j],z_values[k]).
    x_values: numpy.array
        An array of x values equal in length to wInterpolators.
    y_values: numpy.array
        An array of y values equal in length to wInterpolators[0].
    z_values: numpy.array
        An array of z values equal in length to wInterpolators[0][0]
    """

    distance_criteria = ["wInterpolators", "x_list", "y_list", "z_list"]

    def __init__(self, wInterpolators, x_values, y_values, z_values):
        self.wInterpolators = wInterpolators
        self.x_list = x_values
        self.x_n = x_values.size
        self.y_list = y_values
        self.y_n = y_values.size
        self.z_list = z_values
        self.z_n = z_values.size

    def _evaluate(self, w, x, y, z):
        """
        Returns the level of the interpolated function at each value in w,x,y,z.
        Only called internally by HARKinterpolator4D.__call__ (etc).
        """
        if _isscalar(w):
            x_pos = max(min(np.searchsorted(self.x_list, x), self.x_n - 1), 1)
            y_pos = max(min(np.searchsorted(self.y_list, y), self.y_n - 1), 1)
            z_pos = max(min(np.searchsorted(self.z_list, z), self.z_n - 1), 1)
            alpha = (x - self.x_list[x_pos - 1]) / (
                self.x_list[x_pos] - self.x_list[x_pos - 1]
            )
            beta = (y - self.y_list[y_pos - 1]) / (
                self.y_list[y_pos] - self.y_list[y_pos - 1]
            )
            gamma = (z - self.z_list[z_pos - 1]) / (
                self.z_list[z_pos] - self.z_list[z_pos - 1]
            )
            f = (
                (1 - alpha)
                * (1 - beta)
                * (1 - gamma)
                * self.wInterpolators[x_pos - 1][y_pos - 1][z_pos - 1](w)
                + (1 - alpha)
                * (1 - beta)
                * gamma
                * self.wInterpolators[x_pos - 1][y_pos - 1][z_pos](w)
                + (1 - alpha)
                * beta
                * (1 - gamma)
                * self.wInterpolators[x_pos - 1][y_pos][z_pos - 1](w)
                + (1 - alpha)
                * beta
                * gamma
                * self.wInterpolators[x_pos - 1][y_pos][z_pos](w)
                + alpha
                * (1 - beta)
                * (1 - gamma)
                * self.wInterpolators[x_pos][y_pos - 1][z_pos - 1](w)
                + alpha
                * (1 - beta)
                * gamma
                * self.wInterpolators[x_pos][y_pos - 1][z_pos](w)
                + alpha
                * beta
                * (1 - gamma)
                * self.wInterpolators[x_pos][y_pos][z_pos - 1](w)
                + alpha * beta * gamma * self.wInterpolators[x_pos][y_pos][z_pos](w)
            )
        else:
            m = len(x)
            x_pos = np.searchsorted(self.x_list, x)
            x_pos[x_pos > self.x_n - 1] = self.x_n - 1
            y_pos = np.searchsorted(self.y_list, y)
            y_pos[y_pos > self.y_n - 1] = self.y_n - 1
            y_pos[y_pos < 1] = 1
            z_pos = np.searchsorted(self.z_list, z)
            z_pos[z_pos > self.z_n - 1] = self.z_n - 1
            z_pos[z_pos < 1] = 1
            f = np.zeros(m) + np.nan
            for i in range(1, self.x_n):
                for j in range(1, self.y_n):
                    for k in range(1, self.z_n):
                        c = np.logical_and(
                            np.logical_and(i == x_pos, j == y_pos), k == z_pos
                        )
                        if np.any(c):
                            alpha = (x[c] - self.x_list[i - 1]) / (
                                self.x_list[i] - self.x_list[i - 1]
                            )
                            beta = (y[c] - self.y_list[j - 1]) / (
                                self.y_list[j] - self.y_list[j - 1]
                            )
                            gamma = (z[c] - self.z_list[k - 1]) / (
                                self.z_list[k] - self.z_list[k - 1]
                            )
                            f[c] = (
                                (1 - alpha)
                                * (1 - beta)
                                * (1 - gamma)
                                * self.wInterpolators[i - 1][j - 1][k - 1](w[c])
                                + (1 - alpha)
                                * (1 - beta)
                                * gamma
                                * self.wInterpolators[i - 1][j - 1][k](w[c])
                                + (1 - alpha)
                                * beta
                                * (1 - gamma)
                                * self.wInterpolators[i - 1][j][k - 1](w[c])
                                + (1 - alpha)
                                * beta
                                * gamma
                                * self.wInterpolators[i - 1][j][k](w[c])
                                + alpha
                                * (1 - beta)
                                * (1 - gamma)
                                * self.wInterpolators[i][j - 1][k - 1](w[c])
                                + alpha
                                * (1 - beta)
                                * gamma
                                * self.wInterpolators[i][j - 1][k](w[c])
                                + alpha
                                * beta
                                * (1 - gamma)
                                * self.wInterpolators[i][j][k - 1](w[c])
                                + alpha
                                * beta
                                * gamma
                                * self.wInterpolators[i][j][k](w[c])
                            )
        return f

    def _derW(self, w, x, y, z):
        """
        Returns the derivative with respect to w of the interpolated function
        at each value in w,x,y,z. Only called internally by HARKinterpolator4D.derivativeW.
        """
        if _isscalar(w):
            x_pos = max(min(np.searchsorted(self.x_list, x), self.x_n - 1), 1)
            y_pos = max(min(np.searchsorted(self.y_list, y), self.y_n - 1), 1)
            z_pos = max(min(np.searchsorted(self.z_list, z), self.z_n - 1), 1)
            alpha = (x - self.x_list[x_pos - 1]) / (
                self.x_list[x_pos] - self.x_list[x_pos - 1]
            )
            beta = (y - self.y_list[y_pos - 1]) / (
                self.y_list[y_pos] - self.y_list[y_pos - 1]
            )
            gamma = (z - self.z_list[z_pos - 1]) / (
                self.z_list[z_pos] - self.z_list[z_pos - 1]
            )
            dfdw = (
                (1 - alpha)
                * (1 - beta)
                * (1 - gamma)
                * self.wInterpolators[x_pos - 1][y_pos - 1][z_pos - 1]._der(w)
                + (1 - alpha)
                * (1 - beta)
                * gamma
                * self.wInterpolators[x_pos - 1][y_pos - 1][z_pos]._der(w)
                + (1 - alpha)
                * beta
                * (1 - gamma)
                * self.wInterpolators[x_pos - 1][y_pos][z_pos - 1]._der(w)
                + (1 - alpha)
                * beta
                * gamma
                * self.wInterpolators[x_pos - 1][y_pos][z_pos]._der(w)
                + alpha
                * (1 - beta)
                * (1 - gamma)
                * self.wInterpolators[x_pos][y_pos - 1][z_pos - 1]._der(w)
                + alpha
                * (1 - beta)
                * gamma
                * self.wInterpolators[x_pos][y_pos - 1][z_pos]._der(w)
                + alpha
                * beta
                * (1 - gamma)
                * self.wInterpolators[x_pos][y_pos][z_pos - 1]._der(w)
                + alpha
                * beta
                * gamma
                * self.wInterpolators[x_pos][y_pos][z_pos]._der(w)
            )
        else:
            m = len(x)
            x_pos = np.searchsorted(self.x_list, x)
            x_pos[x_pos > self.x_n - 1] = self.x_n - 1
            y_pos = np.searchsorted(self.y_list, y)
            y_pos[y_pos > self.y_n - 1] = self.y_n - 1
            y_pos[y_pos < 1] = 1
            z_pos = np.searchsorted(self.z_list, z)
            z_pos[z_pos > self.z_n - 1] = self.z_n - 1
            z_pos[z_pos < 1] = 1
            dfdw = np.zeros(m) + np.nan
            for i in range(1, self.x_n):
                for j in range(1, self.y_n):
                    for k in range(1, self.z_n):
                        c = np.logical_and(
                            np.logical_and(i == x_pos, j == y_pos), k == z_pos
                        )
                        if np.any(c):
                            alpha = (x[c] - self.x_list[i - 1]) / (
                                self.x_list[i] - self.x_list[i - 1]
                            )
                            beta = (y[c] - self.y_list[j - 1]) / (
                                self.y_list[j] - self.y_list[j - 1]
                            )
                            gamma = (z[c] - self.z_list[k - 1]) / (
                                self.z_list[k] - self.z_list[k - 1]
                            )
                            dfdw[c] = (
                                (1 - alpha)
                                * (1 - beta)
                                * (1 - gamma)
                                * self.wInterpolators[i - 1][j - 1][k - 1]._der(w[c])
                                + (1 - alpha)
                                * (1 - beta)
                                * gamma
                                * self.wInterpolators[i - 1][j - 1][k]._der(w[c])
                                + (1 - alpha)
                                * beta
                                * (1 - gamma)
                                * self.wInterpolators[i - 1][j][k - 1]._der(w[c])
                                + (1 - alpha)
                                * beta
                                * gamma
                                * self.wInterpolators[i - 1][j][k]._der(w[c])
                                + alpha
                                * (1 - beta)
                                * (1 - gamma)
                                * self.wInterpolators[i][j - 1][k - 1]._der(w[c])
                                + alpha
                                * (1 - beta)
                                * gamma
                                * self.wInterpolators[i][j - 1][k]._der(w[c])
                                + alpha
                                * beta
                                * (1 - gamma)
                                * self.wInterpolators[i][j][k - 1]._der(w[c])
                                + alpha
                                * beta
                                * gamma
                                * self.wInterpolators[i][j][k]._der(w[c])
                            )
        return dfdw

    def _derX(self, w, x, y, z):
        """
        Returns the derivative with respect to x of the interpolated function
        at each value in w,x,y,z. Only called internally by HARKinterpolator4D.derivativeX.
        """
        if _isscalar(w):
            x_pos = max(min(np.searchsorted(self.x_list, x), self.x_n - 1), 1)
            y_pos = max(min(np.searchsorted(self.y_list, y), self.y_n - 1), 1)
            z_pos = max(min(np.searchsorted(self.z_list, z), self.z_n - 1), 1)
            beta = (y - self.y_list[y_pos - 1]) / (
                self.y_list[y_pos] - self.y_list[y_pos - 1]
            )
            gamma = (z - self.z_list[z_pos - 1]) / (
                self.z_list[z_pos] - self.z_list[z_pos - 1]
            )
            dfdx = (
                (
                    (1 - beta)
                    * (1 - gamma)
                    * self.wInterpolators[x_pos][y_pos - 1][z_pos - 1](w)
                    + (1 - beta)
                    * gamma
                    * self.wInterpolators[x_pos][y_pos - 1][z_pos](w)
                    + beta
                    * (1 - gamma)
                    * self.wInterpolators[x_pos][y_pos][z_pos - 1](w)
                    + beta * gamma * self.wInterpolators[x_pos][y_pos][z_pos](w)
                )
                - (
                    (1 - beta)
                    * (1 - gamma)
                    * self.wInterpolators[x_pos - 1][y_pos - 1][z_pos - 1](w)
                    + (1 - beta)
                    * gamma
                    * self.wInterpolators[x_pos - 1][y_pos - 1][z_pos](w)
                    + beta
                    * (1 - gamma)
                    * self.wInterpolators[x_pos - 1][y_pos][z_pos - 1](w)
                    + beta * gamma * self.wInterpolators[x_pos - 1][y_pos][z_pos](w)
                )
            ) / (self.x_list[x_pos] - self.x_list[x_pos - 1])
        else:
            m = len(x)
            x_pos = np.searchsorted(self.x_list, x)
            x_pos[x_pos > self.x_n - 1] = self.x_n - 1
            y_pos = np.searchsorted(self.y_list, y)
            y_pos[y_pos > self.y_n - 1] = self.y_n - 1
            y_pos[y_pos < 1] = 1
            z_pos = np.searchsorted(self.z_list, z)
            z_pos[z_pos > self.z_n - 1] = self.z_n - 1
            z_pos[z_pos < 1] = 1
            dfdx = np.zeros(m) + np.nan
            for i in range(1, self.x_n):
                for j in range(1, self.y_n):
                    for k in range(1, self.z_n):
                        c = np.logical_and(
                            np.logical_and(i == x_pos, j == y_pos), k == z_pos
                        )
                        if np.any(c):
                            beta = (y[c] - self.y_list[j - 1]) / (
                                self.y_list[j] - self.y_list[j - 1]
                            )
                            gamma = (z[c] - self.z_list[k - 1]) / (
                                self.z_list[k] - self.z_list[k - 1]
                            )
                            dfdx[c] = (
                                (
                                    (1 - beta)
                                    * (1 - gamma)
                                    * self.wInterpolators[i][j - 1][k - 1](w[c])
                                    + (1 - beta)
                                    * gamma
                                    * self.wInterpolators[i][j - 1][k](w[c])
                                    + beta
                                    * (1 - gamma)
                                    * self.wInterpolators[i][j][k - 1](w[c])
                                    + beta * gamma * self.wInterpolators[i][j][k](w[c])
                                )
                                - (
                                    (1 - beta)
                                    * (1 - gamma)
                                    * self.wInterpolators[i - 1][j - 1][k - 1](w[c])
                                    + (1 - beta)
                                    * gamma
                                    * self.wInterpolators[i - 1][j - 1][k](w[c])
                                    + beta
                                    * (1 - gamma)
                                    * self.wInterpolators[i - 1][j][k - 1](w[c])
                                    + beta
                                    * gamma
                                    * self.wInterpolators[i - 1][j][k](w[c])
                                )
                            ) / (self.x_list[i] - self.x_list[i - 1])
        return dfdx

    def _derY(self, w, x, y, z):
        """
        Returns the derivative with respect to y of the interpolated function
        at each value in w,x,y,z. Only called internally by HARKinterpolator4D.derivativeY.
        """
        if _isscalar(w):
            x_pos = max(min(np.searchsorted(self.x_list, x), self.x_n - 1), 1)
            y_pos = max(min(np.searchsorted(self.y_list, y), self.y_n - 1), 1)
            z_pos = max(min(np.searchsorted(self.z_list, z), self.z_n - 1), 1)
            alpha = (x - self.x_list[x_pos - 1]) / (
                self.y_list[x_pos] - self.x_list[x_pos - 1]
            )
            gamma = (z - self.z_list[z_pos - 1]) / (
                self.z_list[z_pos] - self.z_list[z_pos - 1]
            )
            dfdy = (
                (
                    (1 - alpha)
                    * (1 - gamma)
                    * self.wInterpolators[x_pos - 1][y_pos][z_pos - 1](w)
                    + (1 - alpha)
                    * gamma
                    * self.wInterpolators[x_pos - 1][y_pos][z_pos](w)
                    + alpha
                    * (1 - gamma)
                    * self.wInterpolators[x_pos][y_pos][z_pos - 1](w)
                    + alpha * gamma * self.wInterpolators[x_pos][y_pos][z_pos](w)
                )
                - (
                    (1 - alpha)
                    * (1 - gamma)
                    * self.wInterpolators[x_pos - 1][y_pos - 1][z_pos - 1](w)
                    + (1 - alpha)
                    * gamma
                    * self.wInterpolators[x_pos - 1][y_pos - 1][z_pos](w)
                    + alpha
                    * (1 - gamma)
                    * self.wInterpolators[x_pos][y_pos - 1][z_pos - 1](w)
                    + alpha * gamma * self.wInterpolators[x_pos][y_pos - 1][z_pos](w)
                )
            ) / (self.y_list[y_pos] - self.y_list[y_pos - 1])
        else:
            m = len(x)
            x_pos = np.searchsorted(self.x_list, x)
            x_pos[x_pos > self.x_n - 1] = self.x_n - 1
            y_pos = np.searchsorted(self.y_list, y)
            y_pos[y_pos > self.y_n - 1] = self.y_n - 1
            y_pos[y_pos < 1] = 1
            z_pos = np.searchsorted(self.z_list, z)
            z_pos[z_pos > self.z_n - 1] = self.z_n - 1
            z_pos[z_pos < 1] = 1
            dfdy = np.zeros(m) + np.nan
            for i in range(1, self.x_n):
                for j in range(1, self.y_n):
                    for k in range(1, self.z_n):
                        c = np.logical_and(
                            np.logical_and(i == x_pos, j == y_pos), k == z_pos
                        )
                        if np.any(c):
                            alpha = (x[c] - self.x_list[i - 1]) / (
                                self.x_list[i] - self.x_list[i - 1]
                            )
                            gamma = (z[c] - self.z_list[k - 1]) / (
                                self.z_list[k] - self.z_list[k - 1]
                            )
                            dfdy[c] = (
                                (
                                    (1 - alpha)
                                    * (1 - gamma)
                                    * self.wInterpolators[i - 1][j][k - 1](w[c])
                                    + (1 - alpha)
                                    * gamma
                                    * self.wInterpolators[i - 1][j][k](w[c])
                                    + alpha
                                    * (1 - gamma)
                                    * self.wInterpolators[i][j][k - 1](w[c])
                                    + alpha * gamma * self.wInterpolators[i][j][k](w[c])
                                )
                                - (
                                    (1 - alpha)
                                    * (1 - gamma)
                                    * self.wInterpolators[i - 1][j - 1][k - 1](w[c])
                                    + (1 - alpha)
                                    * gamma
                                    * self.wInterpolators[i - 1][j - 1][k](w[c])
                                    + alpha
                                    * (1 - gamma)
                                    * self.wInterpolators[i][j - 1][k - 1](w[c])
                                    + alpha
                                    * gamma
                                    * self.wInterpolators[i][j - 1][k](w[c])
                                )
                            ) / (self.y_list[j] - self.y_list[j - 1])
        return dfdy

    def _derZ(self, w, x, y, z):
        """
        Returns the derivative with respect to z of the interpolated function
        at each value in w,x,y,z. Only called internally by HARKinterpolator4D.derivativeZ.
        """
        if _isscalar(w):
            x_pos = max(min(np.searchsorted(self.x_list, x), self.x_n - 1), 1)
            y_pos = max(min(np.searchsorted(self.y_list, y), self.y_n - 1), 1)
            z_pos = max(min(np.searchsorted(self.z_list, z), self.z_n - 1), 1)
            alpha = (x - self.x_list[x_pos - 1]) / (
                self.y_list[x_pos] - self.x_list[x_pos - 1]
            )
            beta = (y - self.y_list[y_pos - 1]) / (
                self.y_list[y_pos] - self.y_list[y_pos - 1]
            )
            dfdz = (
                (
                    (1 - alpha)
                    * (1 - beta)
                    * self.wInterpolators[x_pos - 1][y_pos - 1][z_pos](w)
                    + (1 - alpha)
                    * beta
                    * self.wInterpolators[x_pos - 1][y_pos][z_pos](w)
                    + alpha
                    * (1 - beta)
                    * self.wInterpolators[x_pos][y_pos - 1][z_pos](w)
                    + alpha * beta * self.wInterpolators[x_pos][y_pos][z_pos](w)
                )
                - (
                    (1 - alpha)
                    * (1 - beta)
                    * self.wInterpolators[x_pos - 1][y_pos - 1][z_pos - 1](w)
                    + (1 - alpha)
                    * beta
                    * self.wInterpolators[x_pos - 1][y_pos][z_pos - 1](w)
                    + alpha
                    * (1 - beta)
                    * self.wInterpolators[x_pos][y_pos - 1][z_pos - 1](w)
                    + alpha * beta * self.wInterpolators[x_pos][y_pos][z_pos - 1](w)
                )
            ) / (self.z_list[z_pos] - self.z_list[z_pos - 1])
        else:
            m = len(x)
            x_pos = np.searchsorted(self.x_list, x)
            x_pos[x_pos > self.x_n - 1] = self.x_n - 1
            y_pos = np.searchsorted(self.y_list, y)
            y_pos[y_pos > self.y_n - 1] = self.y_n - 1
            y_pos[y_pos < 1] = 1
            z_pos = np.searchsorted(self.z_list, z)
            z_pos[z_pos > self.z_n - 1] = self.z_n - 1
            z_pos[z_pos < 1] = 1
            dfdz = np.zeros(m) + np.nan
            for i in range(1, self.x_n):
                for j in range(1, self.y_n):
                    for k in range(1, self.z_n):
                        c = np.logical_and(
                            np.logical_and(i == x_pos, j == y_pos), k == z_pos
                        )
                        if np.any(c):
                            alpha = (x[c] - self.x_list[i - 1]) / (
                                self.x_list[i] - self.x_list[i - 1]
                            )
                            beta = (y[c] - self.y_list[j - 1]) / (
                                self.y_list[j] - self.y_list[j - 1]
                            )
                            dfdz[c] = (
                                (
                                    (1 - alpha)
                                    * (1 - beta)
                                    * self.wInterpolators[i - 1][j - 1][k](w[c])
                                    + (1 - alpha)
                                    * beta
                                    * self.wInterpolators[i - 1][j][k](w[c])
                                    + alpha
                                    * (1 - beta)
                                    * self.wInterpolators[i][j - 1][k](w[c])
                                    + alpha * beta * self.wInterpolators[i][j][k](w[c])
                                )
                                - (
                                    (1 - alpha)
                                    * (1 - beta)
                                    * self.wInterpolators[i - 1][j - 1][k - 1](w[c])
                                    + (1 - alpha)
                                    * beta
                                    * self.wInterpolators[i - 1][j][k - 1](w[c])
                                    + alpha
                                    * (1 - beta)
                                    * self.wInterpolators[i][j - 1][k - 1](w[c])
                                    + alpha
                                    * beta
                                    * self.wInterpolators[i][j][k - 1](w[c])
                                )
                            ) / (self.z_list[k] - self.z_list[k - 1])
        return dfdz


class LinearInterpOnInterp2D(HARKinterpolator3D):
    """
    A 3D interpolation method that linearly interpolates between "layers" of
    arbitrary 2D interpolations.  Useful for models with two endogenous state
    variables and one exogenous state variable when solving with the endogenous
    grid method.  NOTE: should not be used if an exogenous 3D grid is used, will
    be significantly slower than TrilinearInterp.

    Constructor for the class, generating an approximation to a function of
    the form f(x,y,z) using interpolations over f(x,y,z_0) for a fixed grid
    of z_0 values.

    Parameters
    ----------
    xyInterpolators : [HARKinterpolator2D]
        A list of 2D interpolations over the x and y variables.  The nth
        element of xyInterpolators represents f(x,y,z_values[n]).
    z_values: numpy.array
        An array of z values equal in length to xyInterpolators.
    """

    distance_criteria = ["xyInterpolators", "z_list"]

    def __init__(self, xyInterpolators, z_values):
        self.xyInterpolators = xyInterpolators
        self.z_list = z_values
        self.z_n = z_values.size

    def _evaluate(self, x, y, z):
        """
        Returns the level of the interpolated function at each value in x,y,z.
        Only called internally by HARKinterpolator3D.__call__ (etc).
        """
        if _isscalar(x):
            z_pos = max(min(np.searchsorted(self.z_list, z), self.z_n - 1), 1)
            alpha = (z - self.z_list[z_pos - 1]) / (
                self.z_list[z_pos] - self.z_list[z_pos - 1]
            )
            f = (1 - alpha) * self.xyInterpolators[z_pos - 1](
                x, y
            ) + alpha * self.xyInterpolators[z_pos](x, y)
        else:
            m = len(x)
            z_pos = np.searchsorted(self.z_list, z)
            z_pos[z_pos > self.z_n - 1] = self.z_n - 1
            z_pos[z_pos < 1] = 1
            f = np.zeros(m) + np.nan
            if x.size > 0:
                for i in range(1, self.z_n):
                    c = z_pos == i
                    if np.any(c):
                        alpha = (z[c] - self.z_list[i - 1]) / (
                            self.z_list[i] - self.z_list[i - 1]
                        )
                        f[c] = (1 - alpha) * self.xyInterpolators[i - 1](
                            x[c], y[c]
                        ) + alpha * self.xyInterpolators[i](x[c], y[c])
        return f

    def _derX(self, x, y, z):
        """
        Returns the derivative with respect to x of the interpolated function
        at each value in x,y,z. Only called internally by HARKinterpolator3D.derivativeX.
        """
        if _isscalar(x):
            z_pos = max(min(np.searchsorted(self.z_list, z), self.z_n - 1), 1)
            alpha = (z - self.z_list[z_pos - 1]) / (
                self.z_list[z_pos] - self.z_list[z_pos - 1]
            )
            dfdx = (1 - alpha) * self.xyInterpolators[z_pos - 1].derivativeX(
                x, y
            ) + alpha * self.xyInterpolators[z_pos].derivativeX(x, y)
        else:
            m = len(x)
            z_pos = np.searchsorted(self.z_list, z)
            z_pos[z_pos > self.z_n - 1] = self.z_n - 1
            z_pos[z_pos < 1] = 1
            dfdx = np.zeros(m) + np.nan
            if x.size > 0:
                for i in range(1, self.z_n):
                    c = z_pos == i
                    if np.any(c):
                        alpha = (z[c] - self.z_list[i - 1]) / (
                            self.z_list[i] - self.z_list[i - 1]
                        )
                        dfdx[c] = (1 - alpha) * self.xyInterpolators[i - 1].derivativeX(
                            x[c], y[c]
                        ) + alpha * self.xyInterpolators[i].derivativeX(x[c], y[c])
        return dfdx

    def _derY(self, x, y, z):
        """
        Returns the derivative with respect to y of the interpolated function
        at each value in x,y,z. Only called internally by HARKinterpolator3D.derivativeY.
        """
        if _isscalar(x):
            z_pos = max(min(np.searchsorted(self.z_list, z), self.z_n - 1), 1)
            alpha = (z - self.z_list[z_pos - 1]) / (
                self.z_list[z_pos] - self.z_list[z_pos - 1]
            )
            dfdy = (1 - alpha) * self.xyInterpolators[z_pos - 1].derivativeY(
                x, y
            ) + alpha * self.xyInterpolators[z_pos].derivativeY(x, y)
        else:
            m = len(x)
            z_pos = np.searchsorted(self.z_list, z)
            z_pos[z_pos > self.z_n - 1] = self.z_n - 1
            z_pos[z_pos < 1] = 1
            dfdy = np.zeros(m) + np.nan
            if x.size > 0:
                for i in range(1, self.z_n):
                    c = z_pos == i
                    if np.any(c):
                        alpha = (z[c] - self.z_list[i - 1]) / (
                            self.z_list[i] - self.z_list[i - 1]
                        )
                        dfdy[c] = (1 - alpha) * self.xyInterpolators[i - 1].derivativeY(
                            x[c], y[c]
                        ) + alpha * self.xyInterpolators[i].derivativeY(x[c], y[c])
        return dfdy

    def _derZ(self, x, y, z):
        """
        Returns the derivative with respect to z of the interpolated function
        at each value in x,y,z. Only called internally by HARKinterpolator3D.derivativeZ.
        """
        if _isscalar(x):
            z_pos = max(min(np.searchsorted(self.z_list, z), self.z_n - 1), 1)
            dfdz = (
                self.xyInterpolators[z_pos].derivativeX(x, y)
                - self.xyInterpolators[z_pos - 1].derivativeX(x, y)
            ) / (self.z_list[z_pos] - self.z_list[z_pos - 1])
        else:
            m = len(x)
            z_pos = np.searchsorted(self.z_list, z)
            z_pos[z_pos > self.z_n - 1] = self.z_n - 1
            z_pos[z_pos < 1] = 1
            dfdz = np.zeros(m) + np.nan
            if x.size > 0:
                for i in range(1, self.z_n):
                    c = z_pos == i
                    if np.any(c):
                        dfdz[c] = (
                            self.xyInterpolators[i](x[c], y[c])
                            - self.xyInterpolators[i - 1](x[c], y[c])
                        ) / (self.z_list[i] - self.z_list[i - 1])
        return dfdz


class BilinearInterpOnInterp2D(HARKinterpolator4D):
    """
    A 4D interpolation method that bilinearly interpolates among "layers" of
    arbitrary 2D interpolations.  Useful for models with two endogenous state
    variables and two exogenous state variables when solving with the endogenous
    grid method.  NOTE: should not be used if an exogenous 4D grid is used, will
    be significantly slower than QuadlinearInterp.

    Constructor for the class, generating an approximation to a function of
    the form f(w,x,y,z) using interpolations over f(w,x,y_0,z_0) for a fixed
    grid of y_0 and z_0 values.

    Parameters
    ----------
    wxInterpolators : [[HARKinterpolator2D]]
        A list of lists of 2D interpolations over the w and x variables.
        The i,j-th element of wxInterpolators represents
        f(w,x,y_values[i],z_values[j]).
    y_values: numpy.array
        An array of y values equal in length to wxInterpolators.
    z_values: numpy.array
        An array of z values equal in length to wxInterpolators[0].
    """

    distance_criteria = ["wxInterpolators", "y_list", "z_list"]

    def __init__(self, wxInterpolators, y_values, z_values):
        self.wxInterpolators = wxInterpolators
        self.y_list = y_values
        self.y_n = y_values.size
        self.z_list = z_values
        self.z_n = z_values.size

    def _evaluate(self, w, x, y, z):
        """
        Returns the level of the interpolated function at each value in x,y,z.
        Only called internally by HARKinterpolator4D.__call__ (etc).
        """
        if _isscalar(x):
            y_pos = max(min(np.searchsorted(self.y_list, y), self.y_n - 1), 1)
            z_pos = max(min(np.searchsorted(self.z_list, z), self.z_n - 1), 1)
            alpha = (y - self.y_list[y_pos - 1]) / (
                self.y_list[y_pos] - self.y_list[y_pos - 1]
            )
            beta = (z - self.z_list[z_pos - 1]) / (
                self.z_list[z_pos] - self.z_list[z_pos - 1]
            )
            f = (
                (1 - alpha)
                * (1 - beta)
                * self.wxInterpolators[y_pos - 1][z_pos - 1](w, x)
                + (1 - alpha) * beta * self.wxInterpolators[y_pos - 1][z_pos](w, x)
                + alpha * (1 - beta) * self.wxInterpolators[y_pos][z_pos - 1](w, x)
                + alpha * beta * self.wxInterpolators[y_pos][z_pos](w, x)
            )
        else:
            m = len(x)
            y_pos = np.searchsorted(self.y_list, y)
            y_pos[y_pos > self.y_n - 1] = self.y_n - 1
            y_pos[y_pos < 1] = 1
            z_pos = np.searchsorted(self.z_list, z)
            z_pos[z_pos > self.z_n - 1] = self.z_n - 1
            z_pos[z_pos < 1] = 1
            f = np.zeros(m) + np.nan
            for i in range(1, self.y_n):
                for j in range(1, self.z_n):
                    c = np.logical_and(i == y_pos, j == z_pos)
                    if np.any(c):
                        alpha = (y[c] - self.y_list[i - 1]) / (
                            self.y_list[i] - self.y_list[i - 1]
                        )
                        beta = (z[c] - self.z_list[j - 1]) / (
                            self.z_list[j] - self.z_list[j - 1]
                        )
                        f[c] = (
                            (1 - alpha)
                            * (1 - beta)
                            * self.wxInterpolators[i - 1][j - 1](w[c], x[c])
                            + (1 - alpha)
                            * beta
                            * self.wxInterpolators[i - 1][j](w[c], x[c])
                            + alpha
                            * (1 - beta)
                            * self.wxInterpolators[i][j - 1](w[c], x[c])
                            + alpha * beta * self.wxInterpolators[i][j](w[c], x[c])
                        )
        return f

    def _derW(self, w, x, y, z):
        """
        Returns the derivative with respect to w of the interpolated function
        at each value in w,x,y,z. Only called internally by HARKinterpolator4D.derivativeW.
        """
        # This may look strange, as we call the derivativeX() method to get the
        # derivative with respect to w, but that's just a quirk of 4D interpolations
        # beginning with w rather than x.  The derivative wrt the first dimension
        # of an element of wxInterpolators is the w-derivative of the main function.
        if _isscalar(x):
            y_pos = max(min(np.searchsorted(self.y_list, y), self.y_n - 1), 1)
            z_pos = max(min(np.searchsorted(self.z_list, z), self.z_n - 1), 1)
            alpha = (y - self.y_list[y_pos - 1]) / (
                self.y_list[y_pos] - self.y_list[y_pos - 1]
            )
            beta = (z - self.z_list[z_pos - 1]) / (
                self.z_list[z_pos] - self.z_list[z_pos - 1]
            )
            dfdw = (
                (1 - alpha)
                * (1 - beta)
                * self.wxInterpolators[y_pos - 1][z_pos - 1].derivativeX(w, x)
                + (1 - alpha)
                * beta
                * self.wxInterpolators[y_pos - 1][z_pos].derivativeX(w, x)
                + alpha
                * (1 - beta)
                * self.wxInterpolators[y_pos][z_pos - 1].derivativeX(w, x)
                + alpha * beta * self.wxInterpolators[y_pos][z_pos].derivativeX(w, x)
            )
        else:
            m = len(x)
            y_pos = np.searchsorted(self.y_list, y)
            y_pos[y_pos > self.y_n - 1] = self.y_n - 1
            y_pos[y_pos < 1] = 1
            z_pos = np.searchsorted(self.z_list, z)
            z_pos[z_pos > self.z_n - 1] = self.z_n - 1
            z_pos[z_pos < 1] = 1
            dfdw = np.zeros(m) + np.nan
            for i in range(1, self.y_n):
                for j in range(1, self.z_n):
                    c = np.logical_and(i == y_pos, j == z_pos)
                    if np.any(c):
                        alpha = (y[c] - self.y_list[i - 1]) / (
                            self.y_list[i] - self.y_list[i - 1]
                        )
                        beta = (z[c] - self.z_list[j - 1]) / (
                            self.z_list[j] - self.z_list[j - 1]
                        )
                        dfdw[c] = (
                            (1 - alpha)
                            * (1 - beta)
                            * self.wxInterpolators[i - 1][j - 1].derivativeX(w[c], x[c])
                            + (1 - alpha)
                            * beta
                            * self.wxInterpolators[i - 1][j].derivativeX(w[c], x[c])
                            + alpha
                            * (1 - beta)
                            * self.wxInterpolators[i][j - 1].derivativeX(w[c], x[c])
                            + alpha
                            * beta
                            * self.wxInterpolators[i][j].derivativeX(w[c], x[c])
                        )
        return dfdw

    def _derX(self, w, x, y, z):
        """
        Returns the derivative with respect to x of the interpolated function
        at each value in w,x,y,z. Only called internally by HARKinterpolator4D.derivativeX.
        """
        # This may look strange, as we call the derivativeY() method to get the
        # derivative with respect to x, but that's just a quirk of 4D interpolations
        # beginning with w rather than x.  The derivative wrt the second dimension
        # of an element of wxInterpolators is the x-derivative of the main function.
        if _isscalar(x):
            y_pos = max(min(np.searchsorted(self.y_list, y), self.y_n - 1), 1)
            z_pos = max(min(np.searchsorted(self.z_list, z), self.z_n - 1), 1)
            alpha = (y - self.y_list[y_pos - 1]) / (
                self.y_list[y_pos] - self.y_list[y_pos - 1]
            )
            beta = (z - self.z_list[z_pos - 1]) / (
                self.z_list[z_pos] - self.z_list[z_pos - 1]
            )
            dfdx = (
                (1 - alpha)
                * (1 - beta)
                * self.wxInterpolators[y_pos - 1][z_pos - 1].derivativeY(w, x)
                + (1 - alpha)
                * beta
                * self.wxInterpolators[y_pos - 1][z_pos].derivativeY(w, x)
                + alpha
                * (1 - beta)
                * self.wxInterpolators[y_pos][z_pos - 1].derivativeY(w, x)
                + alpha * beta * self.wxInterpolators[y_pos][z_pos].derivativeY(w, x)
            )
        else:
            m = len(x)
            y_pos = np.searchsorted(self.y_list, y)
            y_pos[y_pos > self.y_n - 1] = self.y_n - 1
            y_pos[y_pos < 1] = 1
            z_pos = np.searchsorted(self.z_list, z)
            z_pos[z_pos > self.z_n - 1] = self.z_n - 1
            z_pos[z_pos < 1] = 1
            dfdx = np.zeros(m) + np.nan
            for i in range(1, self.y_n):
                for j in range(1, self.z_n):
                    c = np.logical_and(i == y_pos, j == z_pos)
                    if np.any(c):
                        alpha = (y[c] - self.y_list[i - 1]) / (
                            self.y_list[i] - self.y_list[i - 1]
                        )
                        beta = (z[c] - self.z_list[j - 1]) / (
                            self.z_list[j] - self.z_list[j - 1]
                        )
                        dfdx[c] = (
                            (1 - alpha)
                            * (1 - beta)
                            * self.wxInterpolators[i - 1][j - 1].derivativeY(w[c], x[c])
                            + (1 - alpha)
                            * beta
                            * self.wxInterpolators[i - 1][j].derivativeY(w[c], x[c])
                            + alpha
                            * (1 - beta)
                            * self.wxInterpolators[i][j - 1].derivativeY(w[c], x[c])
                            + alpha
                            * beta
                            * self.wxInterpolators[i][j].derivativeY(w[c], x[c])
                        )
        return dfdx

    def _derY(self, w, x, y, z):
        """
        Returns the derivative with respect to y of the interpolated function
        at each value in w,x,y,z. Only called internally by HARKinterpolator4D.derivativeY.
        """
        if _isscalar(x):
            y_pos = max(min(np.searchsorted(self.y_list, y), self.y_n - 1), 1)
            z_pos = max(min(np.searchsorted(self.z_list, z), self.z_n - 1), 1)
            beta = (z - self.z_list[z_pos - 1]) / (
                self.z_list[z_pos] - self.z_list[z_pos - 1]
            )
            dfdy = (
                (
                    (1 - beta) * self.wxInterpolators[y_pos][z_pos - 1](w, x)
                    + beta * self.wxInterpolators[y_pos][z_pos](w, x)
                )
                - (
                    (1 - beta) * self.wxInterpolators[y_pos - 1][z_pos - 1](w, x)
                    + beta * self.wxInterpolators[y_pos - 1][z_pos](w, x)
                )
            ) / (self.y_list[y_pos] - self.y_list[y_pos - 1])
        else:
            m = len(x)
            y_pos = np.searchsorted(self.y_list, y)
            y_pos[y_pos > self.y_n - 1] = self.y_n - 1
            y_pos[y_pos < 1] = 1
            z_pos = np.searchsorted(self.z_list, z)
            z_pos[z_pos > self.z_n - 1] = self.z_n - 1
            z_pos[z_pos < 1] = 1
            dfdy = np.zeros(m) + np.nan
            for i in range(1, self.y_n):
                for j in range(1, self.z_n):
                    c = np.logical_and(i == y_pos, j == z_pos)
                    if np.any(c):
                        beta = (z[c] - self.z_list[j - 1]) / (
                            self.z_list[j] - self.z_list[j - 1]
                        )
                        dfdy[c] = (
                            (
                                (1 - beta) * self.wxInterpolators[i][j - 1](w[c], x[c])
                                + beta * self.wxInterpolators[i][j](w[c], x[c])
                            )
                            - (
                                (1 - beta)
                                * self.wxInterpolators[i - 1][j - 1](w[c], x[c])
                                + beta * self.wxInterpolators[i - 1][j](w[c], x[c])
                            )
                        ) / (self.y_list[i] - self.y_list[i - 1])
        return dfdy

    def _derZ(self, w, x, y, z):
        """
        Returns the derivative with respect to z of the interpolated function
        at each value in w,x,y,z. Only called internally by HARKinterpolator4D.derivativeZ.
        """
        if _isscalar(x):
            y_pos = max(min(np.searchsorted(self.y_list, y), self.y_n - 1), 1)
            z_pos = max(min(np.searchsorted(self.z_list, z), self.z_n - 1), 1)
            alpha = (y - self.y_list[y_pos - 1]) / (
                self.y_list[y_pos] - self.y_list[y_pos - 1]
            )
            dfdz = (
                (
                    (1 - alpha) * self.wxInterpolators[y_pos - 1][z_pos](w, x)
                    + alpha * self.wxInterpolators[y_pos][z_pos](w, x)
                )
                - (
                    (1 - alpha) * self.wxInterpolators[y_pos - 1][z_pos - 1](w, x)
                    + alpha * self.wxInterpolators[y_pos][z_pos - 1](w, x)
                )
            ) / (self.z_list[z_pos] - self.z_list[z_pos - 1])
        else:
            m = len(x)
            y_pos = np.searchsorted(self.y_list, y)
            y_pos[y_pos > self.y_n - 1] = self.y_n - 1
            y_pos[y_pos < 1] = 1
            z_pos = np.searchsorted(self.z_list, z)
            z_pos[z_pos > self.z_n - 1] = self.z_n - 1
            z_pos[z_pos < 1] = 1
            dfdz = np.zeros(m) + np.nan
            for i in range(1, self.y_n):
                for j in range(1, self.z_n):
                    c = np.logical_and(i == y_pos, j == z_pos)
                    if np.any(c):
                        alpha = (y[c] - self.y_list[i - 1]) / (
                            self.y_list[i] - self.y_list[i - 1]
                        )
                        dfdz[c] = (
                            (
                                (1 - alpha) * self.wxInterpolators[i - 1][j](w[c], x[c])
                                + alpha * self.wxInterpolators[i][j](w[c], x[c])
                            )
                            - (
                                (1 - alpha)
                                * self.wxInterpolators[i - 1][j - 1](w[c], x[c])
                                + alpha * self.wxInterpolators[i][j - 1](w[c], x[c])
                            )
                        ) / (self.z_list[j] - self.z_list[j - 1])
        return dfdz


class Curvilinear2DInterp(HARKinterpolator2D):
    """
    A 2D interpolation method for curvilinear or "warped grid" interpolation, as
    in White (2015).  Used for models with two endogenous states that are solved
    with the endogenous grid method.

    Parameters
    ----------
    f_values: numpy.array
        A 2D array of function values such that f_values[i,j] =
        f(x_values[i,j],y_values[i,j]).
    x_values: numpy.array
        A 2D array of x values of the same size as f_values.
    y_values: numpy.array
        A 2D array of y values of the same size as f_values.
    """

    distance_criteria = ["f_values", "x_values", "y_values"]

    def __init__(self, f_values, x_values, y_values):
        self.f_values = f_values
        self.x_values = x_values
        self.y_values = y_values
        my_shape = f_values.shape
        self.x_n = my_shape[0]
        self.y_n = my_shape[1]
        self.update_polarity()

    def update_polarity(self):
        """
        Fills in the polarity attribute of the interpolation, determining whether
        the "plus" (True) or "minus" (False) solution of the system of equations
        should be used for each sector.  Needs to be called in __init__.

        Parameters
        ----------
        none

        Returns
        -------
        none
        """
        # Grab a point known to be inside each sector: the midway point between
        # the lower left and upper right vertex of each sector
        x_temp = 0.5 * (
            self.x_values[0 : (self.x_n - 1), 0 : (self.y_n - 1)]
            + self.x_values[1 : self.x_n, 1 : self.y_n]
        )
        y_temp = 0.5 * (
            self.y_values[0 : (self.x_n - 1), 0 : (self.y_n - 1)]
            + self.y_values[1 : self.x_n, 1 : self.y_n]
        )
        size = (self.x_n - 1) * (self.y_n - 1)
        x_temp = np.reshape(x_temp, size)
        y_temp = np.reshape(y_temp, size)
        y_pos = np.tile(np.arange(0, self.y_n - 1), self.x_n - 1)
        x_pos = np.reshape(
            np.tile(np.arange(0, self.x_n - 1), (self.y_n - 1, 1)).transpose(), size
        )

        # Set the polarity of all sectors to "plus", then test each sector
        self.polarity = np.ones((self.x_n - 1, self.y_n - 1), dtype=bool)
        alpha, beta = self.find_coords(x_temp, y_temp, x_pos, y_pos)
        polarity = np.logical_and(
            np.logical_and(alpha > 0, alpha < 1), np.logical_and(beta > 0, beta < 1)
        )

        # Update polarity: if (alpha,beta) not in the unit square, then that
        # sector must use the "minus" solution instead
        self.polarity = np.reshape(polarity, (self.x_n - 1, self.y_n - 1))

    def find_sector(self, x, y):
        """
        Finds the quadrilateral "sector" for each (x,y) point in the input.
        Only called as a subroutine of _evaluate().

        Parameters
        ----------
        x : np.array
            Values whose sector should be found.
        y : np.array
            Values whose sector should be found.  Should be same size as x.

        Returns
        -------
        x_pos : np.array
            Sector x-coordinates for each point of the input, of the same size.
        y_pos : np.array
            Sector y-coordinates for each point of the input, of the same size.
        """
        # Initialize the sector guess
        m = x.size
        x_pos_guess = (np.ones(m) * self.x_n / 2).astype(int)
        y_pos_guess = (np.ones(m) * self.y_n / 2).astype(int)

        # Define a function that checks whether a set of points violates a linear
        # boundary defined by (x_bound_1,y_bound_1) and (x_bound_2,y_bound_2),
        # where the latter is *COUNTER CLOCKWISE* from the former.  Returns
        # 1 if the point is outside the boundary and 0 otherwise.
        violation_check = (
            lambda x_check, y_check, x_bound_1, y_bound_1, x_bound_2, y_bound_2: (
                (y_bound_2 - y_bound_1) * x_check - (x_bound_2 - x_bound_1) * y_check
                > x_bound_1 * y_bound_2 - y_bound_1 * x_bound_2
            )
            + 0
        )

        # Identify the correct sector for each point to be evaluated
        these = np.ones(m, dtype=bool)
        max_loops = self.x_n + self.y_n
        loops = 0
        while np.any(these) and loops < max_loops:
            # Get coordinates for the four vertices: (xA,yA),...,(xD,yD)
            x_temp = x[these]
            y_temp = y[these]
            xA = self.x_values[x_pos_guess[these], y_pos_guess[these]]
            xB = self.x_values[x_pos_guess[these] + 1, y_pos_guess[these]]
            xC = self.x_values[x_pos_guess[these], y_pos_guess[these] + 1]
            xD = self.x_values[x_pos_guess[these] + 1, y_pos_guess[these] + 1]
            yA = self.y_values[x_pos_guess[these], y_pos_guess[these]]
            yB = self.y_values[x_pos_guess[these] + 1, y_pos_guess[these]]
            yC = self.y_values[x_pos_guess[these], y_pos_guess[these] + 1]
            yD = self.y_values[x_pos_guess[these] + 1, y_pos_guess[these] + 1]

            # Check the "bounding box" for the sector: is this guess plausible?
            move_down = (y_temp < np.minimum(yA, yB)) + 0
            move_right = (x_temp > np.maximum(xB, xD)) + 0
            move_up = (y_temp > np.maximum(yC, yD)) + 0
            move_left = (x_temp < np.minimum(xA, xC)) + 0

            # Check which boundaries are violated (and thus where to look next)
            c = (move_down + move_right + move_up + move_left) == 0
            move_down[c] = violation_check(
                x_temp[c], y_temp[c], xA[c], yA[c], xB[c], yB[c]
            )
            move_right[c] = violation_check(
                x_temp[c], y_temp[c], xB[c], yB[c], xD[c], yD[c]
            )
            move_up[c] = violation_check(
                x_temp[c], y_temp[c], xD[c], yD[c], xC[c], yC[c]
            )
            move_left[c] = violation_check(
                x_temp[c], y_temp[c], xC[c], yC[c], xA[c], yA[c]
            )

            # Update the sector guess based on the violations
            x_pos_next = x_pos_guess[these] - move_left + move_right
            x_pos_next[x_pos_next < 0] = 0
            x_pos_next[x_pos_next > (self.x_n - 2)] = self.x_n - 2
            y_pos_next = y_pos_guess[these] - move_down + move_up
            y_pos_next[y_pos_next < 0] = 0
            y_pos_next[y_pos_next > (self.y_n - 2)] = self.y_n - 2

            # Check which sectors have not changed, and mark them as complete
            no_move = np.array(
                np.logical_and(
                    x_pos_guess[these] == x_pos_next, y_pos_guess[these] == y_pos_next
                )
            )
            x_pos_guess[these] = x_pos_next
            y_pos_guess[these] = y_pos_next
            temp = these.nonzero()
            these[temp[0][no_move]] = False

            # Move to the next iteration of the search
            loops += 1

        # Return the output
        x_pos = x_pos_guess
        y_pos = y_pos_guess
        return x_pos, y_pos

    def find_coords(self, x, y, x_pos, y_pos):
        """
        Calculates the relative coordinates (alpha,beta) for each point (x,y),
        given the sectors (x_pos,y_pos) in which they reside.  Only called as
        a subroutine of __call__().

        Parameters
        ----------
        x : np.array
            Values whose sector should be found.
        y : np.array
            Values whose sector should be found.  Should be same size as x.
        x_pos : np.array
            Sector x-coordinates for each point in (x,y), of the same size.
        y_pos : np.array
            Sector y-coordinates for each point in (x,y), of the same size.

        Returns
        -------
        alpha : np.array
            Relative "horizontal" position of the input in their respective sectors.
        beta : np.array
            Relative "vertical" position of the input in their respective sectors.
        """
        # Calculate relative coordinates in the sector for each point
        xA = self.x_values[x_pos, y_pos]
        xB = self.x_values[x_pos + 1, y_pos]
        xC = self.x_values[x_pos, y_pos + 1]
        xD = self.x_values[x_pos + 1, y_pos + 1]
        yA = self.y_values[x_pos, y_pos]
        yB = self.y_values[x_pos + 1, y_pos]
        yC = self.y_values[x_pos, y_pos + 1]
        yD = self.y_values[x_pos + 1, y_pos + 1]
        polarity = 2.0 * self.polarity[x_pos, y_pos] - 1.0
        a = xA
        b = xB - xA
        c = xC - xA
        d = xA - xB - xC + xD
        e = yA
        f = yB - yA
        g = yC - yA
        h = yA - yB - yC + yD
        denom = d * g - h * c
        mu = (h * b - d * f) / denom
        tau = (h * (a - x) - d * (e - y)) / denom
        zeta = a - x + c * tau
        eta = b + c * mu + d * tau
        theta = d * mu
        alpha = (-eta + polarity * np.sqrt(eta ** 2.0 - 4.0 * zeta * theta)) / (
            2.0 * theta
        )
        beta = mu * alpha + tau

        # Alternate method if there are sectors that are "too regular"
        z = np.logical_or(
            np.isnan(alpha), np.isnan(beta)
        )  # These points weren't able to identify coordinates
        if np.any(z):
            these = np.isclose(
                f / b, (yD - yC) / (xD - xC)
            )  # iso-beta lines have equal slope
            if np.any(these):
                kappa = f[these] / b[these]
                int_bot = yA[these] - kappa * xA[these]
                int_top = yC[these] - kappa * xC[these]
                int_these = y[these] - kappa * x[these]
                beta_temp = (int_these - int_bot) / (int_top - int_bot)
                x_left = beta_temp * xC[these] + (1.0 - beta_temp) * xA[these]
                x_right = beta_temp * xD[these] + (1.0 - beta_temp) * xB[these]
                alpha_temp = (x[these] - x_left) / (x_right - x_left)
                beta[these] = beta_temp
                alpha[these] = alpha_temp

            # print(np.sum(np.isclose(g/c,(yD-yB)/(xD-xB))))

        return alpha, beta

    def _evaluate(self, x, y):
        """
        Returns the level of the interpolated function at each value in x,y.
        Only called internally by HARKinterpolator2D.__call__ (etc).
        """
        x_pos, y_pos = self.find_sector(x, y)
        alpha, beta = self.find_coords(x, y, x_pos, y_pos)

        # Calculate the function at each point using bilinear interpolation
        f = (
            (1 - alpha) * (1 - beta) * self.f_values[x_pos, y_pos]
            + (1 - alpha) * beta * self.f_values[x_pos, y_pos + 1]
            + alpha * (1 - beta) * self.f_values[x_pos + 1, y_pos]
            + alpha * beta * self.f_values[x_pos + 1, y_pos + 1]
        )
        return f

    def _derX(self, x, y):
        """
        Returns the derivative with respect to x of the interpolated function
        at each value in x,y. Only called internally by HARKinterpolator2D.derivativeX.
        """
        x_pos, y_pos = self.find_sector(x, y)
        alpha, beta = self.find_coords(x, y, x_pos, y_pos)

        # Get four corners data for each point
        xA = self.x_values[x_pos, y_pos]
        xB = self.x_values[x_pos + 1, y_pos]
        xC = self.x_values[x_pos, y_pos + 1]
        xD = self.x_values[x_pos + 1, y_pos + 1]
        yA = self.y_values[x_pos, y_pos]
        yB = self.y_values[x_pos + 1, y_pos]
        yC = self.y_values[x_pos, y_pos + 1]
        yD = self.y_values[x_pos + 1, y_pos + 1]
        fA = self.f_values[x_pos, y_pos]
        fB = self.f_values[x_pos + 1, y_pos]
        fC = self.f_values[x_pos, y_pos + 1]
        fD = self.f_values[x_pos + 1, y_pos + 1]

        # Calculate components of the alpha,beta --> x,y delta translation matrix
        alpha_x = (1 - beta) * (xB - xA) + beta * (xD - xC)
        alpha_y = (1 - beta) * (yB - yA) + beta * (yD - yC)
        beta_x = (1 - alpha) * (xC - xA) + alpha * (xD - xB)
        beta_y = (1 - alpha) * (yC - yA) + alpha * (yD - yB)

        # Invert the delta translation matrix into x,y --> alpha,beta
        det = alpha_x * beta_y - beta_x * alpha_y
        x_alpha = beta_y / det
        x_beta = -alpha_y / det

        # Calculate the derivative of f w.r.t. alpha and beta
        dfda = (1 - beta) * (fB - fA) + beta * (fD - fC)
        dfdb = (1 - alpha) * (fC - fA) + alpha * (fD - fB)

        # Calculate the derivative with respect to x (and return it)
        dfdx = x_alpha * dfda + x_beta * dfdb
        return dfdx

    def _derY(self, x, y):
        """
        Returns the derivative with respect to y of the interpolated function
        at each value in x,y. Only called internally by HARKinterpolator2D.derivativeX.
        """
        x_pos, y_pos = self.find_sector(x, y)
        alpha, beta = self.find_coords(x, y, x_pos, y_pos)

        # Get four corners data for each point
        xA = self.x_values[x_pos, y_pos]
        xB = self.x_values[x_pos + 1, y_pos]
        xC = self.x_values[x_pos, y_pos + 1]
        xD = self.x_values[x_pos + 1, y_pos + 1]
        yA = self.y_values[x_pos, y_pos]
        yB = self.y_values[x_pos + 1, y_pos]
        yC = self.y_values[x_pos, y_pos + 1]
        yD = self.y_values[x_pos + 1, y_pos + 1]
        fA = self.f_values[x_pos, y_pos]
        fB = self.f_values[x_pos + 1, y_pos]
        fC = self.f_values[x_pos, y_pos + 1]
        fD = self.f_values[x_pos + 1, y_pos + 1]

        # Calculate components of the alpha,beta --> x,y delta translation matrix
        alpha_x = (1 - beta) * (xB - xA) + beta * (xD - xC)
        alpha_y = (1 - beta) * (yB - yA) + beta * (yD - yC)
        beta_x = (1 - alpha) * (xC - xA) + alpha * (xD - xB)
        beta_y = (1 - alpha) * (yC - yA) + alpha * (yD - yB)

        # Invert the delta translation matrix into x,y --> alpha,beta
        det = alpha_x * beta_y - beta_x * alpha_y
        y_alpha = -beta_x / det
        y_beta = alpha_x / det

        # Calculate the derivative of f w.r.t. alpha and beta
        dfda = (1 - beta) * (fB - fA) + beta * (fD - fC)
        dfdb = (1 - alpha) * (fC - fA) + alpha * (fD - fB)

        # Calculate the derivative with respect to x (and return it)
        dfdy = y_alpha * dfda + y_beta * dfdb
        return dfdy


class DiscreteInterp(MetricObject):
    """
    An interpolator for variables that can only take a discrete set of values.

    If the function we wish to interpolate, f(args) can take on the list of
    values discrete_vals, this class expects an interpolator for the index of
    f's value in discrete_vals.
    E.g., if f(a,b,c) = discrete_vals[5], then index_interp(a,b,c) = 5.

    Parameters
    ----------
    index_interp: HARKInterpolator
        An interpolator giving an approximation to the index of the value in
        discrete_vals that corresponds to a given set of arguments.
    discrete_vals: numpy.array
        A 1D array containing the values in the range of the discrete function
        to be interpolated.
    """
    distance_criteria = ["index_interp"]

    def __init__(self, index_interp, discrete_vals):

        self.index_interp = index_interp
        self.discrete_vals = discrete_vals
        self.n_vals = len(self.discrete_vals)

    def __call__(self, *args):

        # Interpolate indices and round to integers
        inds = np.rint(self.index_interp(*args)).astype(int)
        if type(inds) is not np.ndarray:
            inds = np.array(inds)
        # Deal with out-of range indices
        inds[inds < 0] = 0
        inds[inds >= self.n_vals] = self.n_vals - 1

        # Get values from grid
        return self.discrete_vals[inds]

###############################################################################
## Functions used in discrete choice models with T1EV taste shocks ############
###############################################################################


def calc_log_sum_choice_probs(Vals, sigma):
    """
    Returns the final optimal value and choice probabilities given the choice
    specific value functions `Vals`. Probabilities are degenerate if sigma == 0.0.
    Parameters
    ----------
    Vals : [numpy.array]
        A numpy.array that holds choice specific values at common grid points.
    sigma : float
        A number that controls the variance of the taste shocks
    Returns
    -------
    V : [numpy.array]
        A numpy.array that holds the integrated value function.
    P : [numpy.array]
        A numpy.array that holds the discrete choice probabilities
    """
    # Assumes that NaNs have been replaced by -numpy.inf or similar
    if sigma == 0.0:
        # We could construct a linear index here and use unravel_index.
        Pflat = np.argmax(Vals, axis=0)

        V = np.zeros(Vals[0].shape)
        Probs = np.zeros(Vals.shape)
        for i in range(Vals.shape[0]):
            optimalIndices = Pflat == i
            V[optimalIndices] = Vals[i][optimalIndices]
            Probs[i][optimalIndices] = 1
        return V, Probs

    # else we have a taste shock
    maxV = np.max(Vals, axis=0)

    # calculate maxV+sigma*log(sum_i=1^J exp((V[i]-maxV))/sigma)
    sumexp = np.sum(np.exp((Vals - maxV) / sigma), axis=0)
    LogSumV = np.log(sumexp)
    LogSumV = maxV + sigma * LogSumV

    Probs = np.exp((Vals - LogSumV) / sigma)
    return LogSumV, Probs


def calc_choice_probs(Vals, sigma):
    """
    Returns the choice probabilities given the choice specific value functions
    `Vals`. Probabilities are degenerate if sigma == 0.0.
    Parameters
    ----------
    Vals : [numpy.array]
        A numpy.array that holds choice specific values at common grid points.
    sigma : float
        A number that controls the variance of the taste shocks
    Returns
    -------
    Probs : [numpy.array]
        A numpy.array that holds the discrete choice probabilities
    """

    # Assumes that NaNs have been replaced by -numpy.inf or similar
    if sigma == 0.0:
        # We could construct a linear index here and use unravel_index.
        Pflat = np.argmax(Vals, axis=0)
        Probs = np.zeros(Vals.shape)
        for i in range(Vals.shape[0]):
            Probs[i][Pflat == i] = 1
        return Probs

    maxV = np.max(Vals, axis=0)
    Probs = np.divide(
        np.exp((Vals - maxV) / sigma), np.sum(np.exp((Vals - maxV) / sigma), axis=0)
    )
    return Probs


def calc_log_sum(Vals, sigma):
    """
    Returns the optimal value given the choice specific value functions Vals.
    Parameters
    ----------
    Vals : [numpy.array]
        A numpy.array that holds choice specific values at common grid points.
    sigma : float
        A number that controls the variance of the taste shocks
    Returns
    -------
    V : [numpy.array]
        A numpy.array that holds the integrated value function.
    """

    # Assumes that NaNs have been replaced by -numpy.inf or similar
    if sigma == 0.0:
        # We could construct a linear index here and use unravel_index.
        V = np.amax(Vals, axis=0)
        return V

    # else we have a taste shock
    maxV = np.max(Vals, axis=0)

    # calculate maxV+sigma*log(sum_i=1^J exp((V[i]-maxV))/sigma)
    sumexp = np.sum(np.exp((Vals - maxV) / sigma), axis=0)
    LogSumV = np.log(sumexp)
    LogSumV = maxV + sigma * LogSumV
    return LogSumV


###############################################################################
# Tools for value and marginal-value functions in models where                #
# - dvdm = u'(c).                                                             #
# - u is of the CRRA family.                                                  #
###############################################################################


class ValueFuncCRRA(MetricObject):
    """
    A class for representing a value function.  The underlying interpolation is
    in the space of (state,u_inv(v)); this class "re-curves" to the value function.

    Parameters
    ----------
    vFuncNvrs : function
        A real function representing the value function composed with the
        inverse utility function, defined on the state: u_inv(vFunc(state))
    CRRA : float
        Coefficient of relative risk aversion.
    """

    distance_criteria = ["func", "CRRA"]

    def __init__(self, vFuncNvrs, CRRA):
        self.vFuncNvrs = deepcopy(vFuncNvrs)
        self.CRRA = CRRA

    def __call__(self, *vFuncArgs):
        """
        Evaluate the value function at given levels of market resources m.

        Parameters
        ----------
        vFuncArgs : floats or np.arrays, all of the same dimensions.
            Values for the state variables. These usually start with 'm',
            market resources normalized by the level of permanent income.

        Returns
        -------
        v : float or np.array
            Lifetime value of beginning this period with the given states; has
            same size as the state inputs.
        """
#        return CRRAutility(self.func(*vFuncArgs), gam=self.CRRA)
        return CRRAutility(self.vFuncNvrs(*vFuncArgs), self.CRRA)


class MargValueFuncCRRA(MetricObject):
    """
    A class for representing a marginal value function in models where the
    standard envelope condition of dvdm(state) = u'(c(state)) holds (with CRRA utility).

    Parameters
    ----------
    cFunc : function.
        Its first argument must be normalized market resources m.
        A real function representing the marginal value function composed
        with the inverse marginal utility function, defined on the state
        variables: uP_inv(dvdmFunc(state)).  Called cFunc because when standard
        envelope condition applies, uP_inv(dvdm(state)) = cFunc(state).
    CRRA : float
        Coefficient of relative risk aversion.
    """

    distance_criteria = ["cFunc", "CRRA"]

    def __init__(self, cFunc, CRRA):
        self.cFunc = deepcopy(cFunc)
        self.CRRA = CRRA

    def __call__(self, *cFuncArgs):
        """
        Evaluate the marginal value function at given levels of market resources m.

        Parameters
        ----------
        cFuncArgs : floats or np.arrays
            Values of the state variables at which to evaluate the marginal
            value function.

        Returns
        -------
        vP : float or np.array
            Marginal lifetime value of beginning this period with state
            cFuncArgs
        """
        return CRRAutilityP(self.cFunc(*cFuncArgs), gam=self.CRRA)

    def derivativeX(self, *cFuncArgs):
        """
        Evaluate the derivative of the marginal value function with respect to
        market resources at given state; this is the marginal marginal value
        function.

        Parameters
        ----------
        cFuncArgs : floats or np.arrays
            State variables.

        Returns
        -------
        vPP : float or np.array
            Marginal marginal lifetime value of beginning this period with
            state cFuncArgs; has same size as inputs.

        """

        # The derivative method depends on the dimension of the function
        if isinstance(self.cFunc, (HARKinterpolator1D)):
            c, MPC = self.cFunc.eval_with_derivative(*cFuncArgs)

        elif hasattr(self.cFunc, "derivativeX"):
            c = self.cFunc(*cFuncArgs)
            MPC = self.cFunc.derivativeX(*cFuncArgs)

        else:
            raise Exception(
                "cFunc does not have a 'derivativeX' attribute. Can't compute"
                + "marginal marginal value."
            )

        return MPC * CRRAutilityPP(c, gam=self.CRRA)


class MargMargValueFuncCRRA(MetricObject):
    """
    A class for representing a marginal marginal value function in models where
    the standard envelope condition of dvdm = u'(c(state)) holds (with CRRA utility).

    Parameters
    ----------
    cFunc : function.
        Its first argument must be normalized market resources m.
        A real function representing the marginal value function composed
        with the inverse marginal utility function, defined on the state
        variables: uP_inv(dvdmFunc(state)).  Called cFunc because when standard
        envelope condition applies, uP_inv(dvdm(state)) = cFunc(state).
    CRRA : float
        Coefficient of relative risk aversion.
    """

    distance_criteria = ["cFunc", "CRRA"]

    def __init__(self, cFunc, CRRA):
        self.cFunc = deepcopy(cFunc)
        self.CRRA = CRRA

    def __call__(self, *cFuncArgs):
        """
        Evaluate the marginal marginal value function at given levels of market
        resources m.

        Parameters
        ----------
        m : float or np.array
            Market resources (normalized by permanent income) whose marginal
            marginal value is to be found.

        Returns
        -------
        vPP : float or np.array
            Marginal marginal lifetime value of beginning this period with market
            resources m; has same size as input m.
        """

        # The derivative method depends on the dimension of the function
        if isinstance(self.cFunc, (HARKinterpolator1D)):
            c, MPC = self.cFunc.eval_with_derivative(*cFuncArgs)

        elif hasattr(self.cFunc, "derivativeX"):
            c = self.cFunc(*cFuncArgs)
            MPC = self.cFunc.derivativeX(*cFuncArgs)

        else:
            raise Exception(
                "cFunc does not have a 'derivativeX' attribute. Can't compute"
                + "marginal marginal value."
            )

        return MPC * CRRAutilityPP(c, gam=self.CRRA)


##############################################################################
# Examples and tests
##############################################################################


def main():
    print("Sorry, HARK.interpolation doesn't actually do much on its own.")
    print("To see some examples of its interpolation methods in action, look at any")
    print("of the model modules in /ConsumptionSavingModel.  In the future, running")
    print("this module will show examples of each interpolation class.")

    RNG = np.random.RandomState(123)

    if False:
        x = np.linspace(1, 20, 39)
        y = np.log(x)
        dydx = 1.0 / x
        f = CubicInterp(x, y, dydx)
        x_test = np.linspace(0, 30, 200)
        y_test = f(x_test)
        plt.plot(x_test, y_test)
        plt.show()

    if False:

        def f(x, y):
            return 3.0 * x ** 2.0 + x * y + 4.0 * y ** 2.0

        def dfdx(x, y):
            return 6.0 * x + y

        def dfdy(x, y):
            return x + 8.0 * y

        y_list = np.linspace(0, 5, 100, dtype=float)
        xInterpolators = []
        xInterpolators_alt = []
        for y in y_list:
            this_x_list = np.sort((RNG.rand(100) * 5.0))
            this_interpolation = LinearInterp(
                this_x_list, f(this_x_list, y * np.ones(this_x_list.size))
            )
            that_interpolation = CubicInterp(
                this_x_list,
                f(this_x_list, y * np.ones(this_x_list.size)),
                dfdx(this_x_list, y * np.ones(this_x_list.size)),
            )
            xInterpolators.append(this_interpolation)
            xInterpolators_alt.append(that_interpolation)
        g = LinearInterpOnInterp1D(xInterpolators, y_list)
        h = LinearInterpOnInterp1D(xInterpolators_alt, y_list)

        rand_x = RNG.rand(100) * 5.0
        rand_y = RNG.rand(100) * 5.0
        z = (f(rand_x, rand_y) - g(rand_x, rand_y)) / f(rand_x, rand_y)
        q = (dfdx(rand_x, rand_y) - g.derivativeX(rand_x, rand_y)) / dfdx(
            rand_x, rand_y
        )
        r = (dfdy(rand_x, rand_y) - g.derivativeY(rand_x, rand_y)) / dfdy(
            rand_x, rand_y
        )
        # print(z)
        # print(q)
        # print(r)

        z = (f(rand_x, rand_y) - g(rand_x, rand_y)) / f(rand_x, rand_y)
        q = (dfdx(rand_x, rand_y) - g.derivativeX(rand_x, rand_y)) / dfdx(
            rand_x, rand_y
        )
        r = (dfdy(rand_x, rand_y) - g.derivativeY(rand_x, rand_y)) / dfdy(
            rand_x, rand_y
        )
        print(z)
        # print(q)
        # print(r)

    if False:
        f = (
            lambda x, y, z: 3.0 * x ** 2.0
            + x * y
            + 4.0 * y ** 2.0
            - 5 * z ** 2.0
            + 1.5 * x * z
        )

        def dfdx(x, y, z):
            return 6.0 * x + y + 1.5 * z

        def dfdy(x, y, z):
            return x + 8.0 * y

        def dfdz(x, y, z):
            return -10.0 * z + 1.5 * x

        y_list = np.linspace(0, 5, 51, dtype=float)
        z_list = np.linspace(0, 5, 51, dtype=float)
        xInterpolators = []
        for y in y_list:
            temp = []
            for z in z_list:
                this_x_list = np.sort((RNG.rand(100) * 5.0))
                this_interpolation = LinearInterp(
                    this_x_list,
                    f(
                        this_x_list,
                        y * np.ones(this_x_list.size),
                        z * np.ones(this_x_list.size),
                    ),
                )
                temp.append(this_interpolation)
            xInterpolators.append(deepcopy(temp))
        g = BilinearInterpOnInterp1D(xInterpolators, y_list, z_list)

        rand_x = RNG.rand(1000) * 5.0
        rand_y = RNG.rand(1000) * 5.0
        rand_z = RNG.rand(1000) * 5.0
        z = (f(rand_x, rand_y, rand_z) - g(rand_x, rand_y, rand_z)) / f(
            rand_x, rand_y, rand_z
        )
        q = (
            dfdx(rand_x, rand_y, rand_z) - g.derivativeX(rand_x, rand_y, rand_z)
        ) / dfdx(rand_x, rand_y, rand_z)
        r = (
            dfdy(rand_x, rand_y, rand_z) - g.derivativeY(rand_x, rand_y, rand_z)
        ) / dfdy(rand_x, rand_y, rand_z)
        p = (
            dfdz(rand_x, rand_y, rand_z) - g.derivativeZ(rand_x, rand_y, rand_z)
        ) / dfdz(rand_x, rand_y, rand_z)
        z.sort()

    if False:
        f = (
            lambda w, x, y, z: 4.0 * w * z
            - 2.5 * w * x
            + w * y
            + 6.0 * x * y
            - 10.0 * x * z
            + 3.0 * y * z
            - 7.0 * z
            + 4.0 * x
            + 2.0 * y
            - 5.0 * w
        )

        def dfdw(w, x, y, z):
            return 4.0 * z - 2.5 * x + y - 5.0

        def dfdx(w, x, y, z):
            return -2.5 * w + 6.0 * y - 10.0 * z + 4.0

        def dfdy(w, x, y, z):
            return w + 6.0 * x + 3.0 * z + 2.0

        def dfdz(w, x, y, z):
            return 4.0 * w - 10.0 * x + 3.0 * y - 7

        x_list = np.linspace(0, 5, 16, dtype=float)
        y_list = np.linspace(0, 5, 16, dtype=float)
        z_list = np.linspace(0, 5, 16, dtype=float)
        wInterpolators = []
        for x in x_list:
            temp = []
            for y in y_list:
                temptemp = []
                for z in z_list:
                    this_w_list = np.sort((RNG.rand(16) * 5.0))
                    this_interpolation = LinearInterp(
                        this_w_list,
                        f(
                            this_w_list,
                            x * np.ones(this_w_list.size),
                            y * np.ones(this_w_list.size),
                            z * np.ones(this_w_list.size),
                        ),
                    )
                    temptemp.append(this_interpolation)
                temp.append(deepcopy(temptemp))
            wInterpolators.append(deepcopy(temp))
        g = TrilinearInterpOnInterp1D(wInterpolators, x_list, y_list, z_list)

        N = 20000
        rand_w = RNG.rand(N) * 5.0
        rand_x = RNG.rand(N) * 5.0
        rand_y = RNG.rand(N) * 5.0
        rand_z = RNG.rand(N) * 5.0
        t_start = time()
        z = (f(rand_w, rand_x, rand_y, rand_z) - g(rand_w, rand_x, rand_y, rand_z)) / f(
            rand_w, rand_x, rand_y, rand_z
        )
        q = (
            dfdw(rand_w, rand_x, rand_y, rand_z)
            - g.derivativeW(rand_w, rand_x, rand_y, rand_z)
        ) / dfdw(rand_w, rand_x, rand_y, rand_z)
        r = (
            dfdx(rand_w, rand_x, rand_y, rand_z)
            - g.derivativeX(rand_w, rand_x, rand_y, rand_z)
        ) / dfdx(rand_w, rand_x, rand_y, rand_z)
        p = (
            dfdy(rand_w, rand_x, rand_y, rand_z)
            - g.derivativeY(rand_w, rand_x, rand_y, rand_z)
        ) / dfdy(rand_w, rand_x, rand_y, rand_z)
        s = (
            dfdz(rand_w, rand_x, rand_y, rand_z)
            - g.derivativeZ(rand_w, rand_x, rand_y, rand_z)
        ) / dfdz(rand_w, rand_x, rand_y, rand_z)
        t_end = time()

        z.sort()
        print(z)
        print(t_end - t_start)

    if False:

        def f(x, y):
            return 3.0 * x ** 2.0 + x * y + 4.0 * y ** 2.0

        def dfdx(x, y):
            return 6.0 * x + y

        def dfdy(x, y):
            return x + 8.0 * y

        x_list = np.linspace(0, 5, 101, dtype=float)
        y_list = np.linspace(0, 5, 101, dtype=float)
        x_temp, y_temp = np.meshgrid(x_list, y_list, indexing="ij")
        g = BilinearInterp(f(x_temp, y_temp), x_list, y_list)

        rand_x = RNG.rand(100) * 5.0
        rand_y = RNG.rand(100) * 5.0
        z = (f(rand_x, rand_y) - g(rand_x, rand_y)) / f(rand_x, rand_y)
        q = (f(x_temp, y_temp) - g(x_temp, y_temp)) / f(x_temp, y_temp)
        # print(z)
        # print(q)

    if False:
        f = (
            lambda x, y, z: 3.0 * x ** 2.0
            + x * y
            + 4.0 * y ** 2.0
            - 5 * z ** 2.0
            + 1.5 * x * z
        )

        def dfdx(x, y, z):
            return 6.0 * x + y + 1.5 * z

        def dfdy(x, y, z):
            return x + 8.0 * y

        def dfdz(x, y, z):
            return -10.0 * z + 1.5 * x

        x_list = np.linspace(0, 5, 11, dtype=float)
        y_list = np.linspace(0, 5, 11, dtype=float)
        z_list = np.linspace(0, 5, 101, dtype=float)
        x_temp, y_temp, z_temp = np.meshgrid(x_list, y_list, z_list, indexing="ij")
        g = TrilinearInterp(f(x_temp, y_temp, z_temp), x_list, y_list, z_list)

        rand_x = RNG.rand(1000) * 5.0
        rand_y = RNG.rand(1000) * 5.0
        rand_z = RNG.rand(1000) * 5.0
        z = (f(rand_x, rand_y, rand_z) - g(rand_x, rand_y, rand_z)) / f(
            rand_x, rand_y, rand_z
        )
        q = (
            dfdx(rand_x, rand_y, rand_z) - g.derivativeX(rand_x, rand_y, rand_z)
        ) / dfdx(rand_x, rand_y, rand_z)
        r = (
            dfdy(rand_x, rand_y, rand_z) - g.derivativeY(rand_x, rand_y, rand_z)
        ) / dfdy(rand_x, rand_y, rand_z)
        p = (
            dfdz(rand_x, rand_y, rand_z) - g.derivativeZ(rand_x, rand_y, rand_z)
        ) / dfdz(rand_x, rand_y, rand_z)
        p.sort()
        plt.plot(p)

    if False:
        f = (
            lambda w, x, y, z: 4.0 * w * z
            - 2.5 * w * x
            + w * y
            + 6.0 * x * y
            - 10.0 * x * z
            + 3.0 * y * z
            - 7.0 * z
            + 4.0 * x
            + 2.0 * y
            - 5.0 * w
        )

        def dfdw(w, x, y, z):
            return 4.0 * z - 2.5 * x + y - 5.0

        def dfdx(w, x, y, z):
            return -2.5 * w + 6.0 * y - 10.0 * z + 4.0

        def dfdy(w, x, y, z):
            return w + 6.0 * x + 3.0 * z + 2.0

        def dfdz(w, x, y, z):
            return 4.0 * w - 10.0 * x + 3.0 * y - 7

        w_list = np.linspace(0, 5, 16, dtype=float)
        x_list = np.linspace(0, 5, 16, dtype=float)
        y_list = np.linspace(0, 5, 16, dtype=float)
        z_list = np.linspace(0, 5, 16, dtype=float)
        w_temp, x_temp, y_temp, z_temp = np.meshgrid(
            w_list, x_list, y_list, z_list, indexing="ij"
        )

        def mySearch(trash, x):
            return np.floor(x / 5 * 32).astype(int)

        g = QuadlinearInterp(
            f(w_temp, x_temp, y_temp, z_temp), w_list, x_list, y_list, z_list
        )

        N = 1000000
        rand_w = RNG.rand(N) * 5.0
        rand_x = RNG.rand(N) * 5.0
        rand_y = RNG.rand(N) * 5.0
        rand_z = RNG.rand(N) * 5.0
        t_start = time()
        z = (f(rand_w, rand_x, rand_y, rand_z) - g(rand_w, rand_x, rand_y, rand_z)) / f(
            rand_w, rand_x, rand_y, rand_z
        )
        t_end = time()
        # print(z)
        print(t_end - t_start)

    if False:

        def f(x, y):
            return 3.0 * x ** 2.0 + x * y + 4.0 * y ** 2.0

        def dfdx(x, y):
            return 6.0 * x + y

        def dfdy(x, y):
            return x + 8.0 * y

        warp_factor = 0.01
        x_list = np.linspace(0, 5, 71, dtype=float)
        y_list = np.linspace(0, 5, 51, dtype=float)
        x_temp, y_temp = np.meshgrid(x_list, y_list, indexing="ij")
        x_adj = x_temp + warp_factor * (RNG.rand(x_list.size, y_list.size) - 0.5)
        y_adj = y_temp + warp_factor * (RNG.rand(x_list.size, y_list.size) - 0.5)
        g = Curvilinear2DInterp(f(x_adj, y_adj), x_adj, y_adj)

        rand_x = RNG.rand(1000) * 5.0
        rand_y = RNG.rand(1000) * 5.0
        t_start = time()
        z = (f(rand_x, rand_y) - g(rand_x, rand_y)) / f(rand_x, rand_y)
        q = (dfdx(rand_x, rand_y) - g.derivativeX(rand_x, rand_y)) / dfdx(
            rand_x, rand_y
        )
        r = (dfdy(rand_x, rand_y) - g.derivativeY(rand_x, rand_y)) / dfdy(
            rand_x, rand_y
        )
        t_end = time()
        z.sort()
        q.sort()
        r.sort()
        # print(z)
        print(t_end - t_start)

    if False:
        f = (
            lambda x, y, z: 3.0 * x ** 2.0
            + x * y
            + 4.0 * y ** 2.0
            - 5 * z ** 2.0
            + 1.5 * x * z
        )

        def dfdx(x, y, z):
            return 6.0 * x + y + 1.5 * z

        def dfdy(x, y, z):
            return x + 8.0 * y

        def dfdz(x, y, z):
            return -10.0 * z + 1.5 * x

        warp_factor = 0.01
        x_list = np.linspace(0, 5, 11, dtype=float)
        y_list = np.linspace(0, 5, 11, dtype=float)
        z_list = np.linspace(0, 5, 101, dtype=float)
        x_temp, y_temp = np.meshgrid(x_list, y_list, indexing="ij")
        xyInterpolators = []
        for j in range(z_list.size):
            x_adj = x_temp + warp_factor * (RNG.rand(x_list.size, y_list.size) - 0.5)
            y_adj = y_temp + warp_factor * (RNG.rand(x_list.size, y_list.size) - 0.5)
            z_temp = z_list[j] * np.ones(x_adj.shape)
            thisInterp = Curvilinear2DInterp(f(x_adj, y_adj, z_temp), x_adj, y_adj)
            xyInterpolators.append(thisInterp)
        g = LinearInterpOnInterp2D(xyInterpolators, z_list)

        N = 1000
        rand_x = RNG.rand(N) * 5.0
        rand_y = RNG.rand(N) * 5.0
        rand_z = RNG.rand(N) * 5.0
        z = (f(rand_x, rand_y, rand_z) - g(rand_x, rand_y, rand_z)) / f(
            rand_x, rand_y, rand_z
        )
        p = (
            dfdz(rand_x, rand_y, rand_z) - g.derivativeZ(rand_x, rand_y, rand_z)
        ) / dfdz(rand_x, rand_y, rand_z)
        p.sort()
        plt.plot(p)

    if False:
        f = (
            lambda w, x, y, z: 4.0 * w * z
            - 2.5 * w * x
            + w * y
            + 6.0 * x * y
            - 10.0 * x * z
            + 3.0 * y * z
            - 7.0 * z
            + 4.0 * x
            + 2.0 * y
            - 5.0 * w
        )

        def dfdw(w, x, y, z):
            return 4.0 * z - 2.5 * x + y - 5.0

        def dfdx(w, x, y, z):
            return -2.5 * w + 6.0 * y - 10.0 * z + 4.0

        def dfdy(w, x, y, z):
            return w + 6.0 * x + 3.0 * z + 2.0

        def dfdz(w, x, y, z):
            return 4.0 * w - 10.0 * x + 3.0 * y - 7

        warp_factor = 0.1
        w_list = np.linspace(0, 5, 16, dtype=float)
        x_list = np.linspace(0, 5, 16, dtype=float)
        y_list = np.linspace(0, 5, 16, dtype=float)
        z_list = np.linspace(0, 5, 16, dtype=float)
        w_temp, x_temp = np.meshgrid(w_list, x_list, indexing="ij")
        wxInterpolators = []
        for i in range(y_list.size):
            temp = []
            for j in range(z_list.size):
                w_adj = w_temp + warp_factor * (
                    RNG.rand(w_list.size, x_list.size) - 0.5
                )
                x_adj = x_temp + warp_factor * (
                    RNG.rand(w_list.size, x_list.size) - 0.5
                )
                y_temp = y_list[i] * np.ones(w_adj.shape)
                z_temp = z_list[j] * np.ones(w_adj.shape)
                thisInterp = Curvilinear2DInterp(
                    f(w_adj, x_adj, y_temp, z_temp), w_adj, x_adj
                )
                temp.append(thisInterp)
            wxInterpolators.append(temp)
        g = BilinearInterpOnInterp2D(wxInterpolators, y_list, z_list)

        N = 1000000
        rand_w = RNG.rand(N) * 5.0
        rand_x = RNG.rand(N) * 5.0
        rand_y = RNG.rand(N) * 5.0
        rand_z = RNG.rand(N) * 5.0

        t_start = time()
        z = (f(rand_w, rand_x, rand_y, rand_z) - g(rand_w, rand_x, rand_y, rand_z)) / f(
            rand_w, rand_x, rand_y, rand_z
        )
        t_end = time()
        z.sort()
        print(z)
        print(t_end - t_start)<|MERGE_RESOLUTION|>--- conflicted
+++ resolved
@@ -1044,13 +1044,8 @@
                     - self.coeffs[self.n, 2] * np.exp(alpha * self.coeffs[self.n, 3])
                 )
 
-<<<<<<< HEAD
                 y[x == self.x_list[0]] = self.y_list[0]
 
-=======
-                y[x == self.x_list.min()] = self.y_list.min()
-                
->>>>>>> d59269d4
         return y
 
     def _der(self, x):
@@ -1237,7 +1232,9 @@
 
         self.n = len(x_list)
 
-        self._chs = CubicHermiteSpline(self.x_list, self.y_list, self.dydx_list, extrapolate=None)
+        self._chs = CubicHermiteSpline(
+            self.x_list, self.y_list, self.dydx_list, extrapolate=None
+        )
         self.coeffs = np.flip(self._chs.c.T, 1)
 
         # Define lower extrapolation as linear function (or just NaN)
@@ -4391,16 +4388,15 @@
         A 1D array containing the values in the range of the discrete function
         to be interpolated.
     """
+
     distance_criteria = ["index_interp"]
 
     def __init__(self, index_interp, discrete_vals):
-
         self.index_interp = index_interp
         self.discrete_vals = discrete_vals
         self.n_vals = len(self.discrete_vals)
 
     def __call__(self, *args):
-
         # Interpolate indices and round to integers
         inds = np.rint(self.index_interp(*args)).astype(int)
         if type(inds) is not np.ndarray:
@@ -4411,6 +4407,7 @@
 
         # Get values from grid
         return self.discrete_vals[inds]
+
 
 ###############################################################################
 ## Functions used in discrete choice models with T1EV taste shocks ############
@@ -4565,7 +4562,7 @@
             Lifetime value of beginning this period with the given states; has
             same size as the state inputs.
         """
-#        return CRRAutility(self.func(*vFuncArgs), gam=self.CRRA)
+        #        return CRRAutility(self.func(*vFuncArgs), gam=self.CRRA)
         return CRRAutility(self.vFuncNvrs(*vFuncArgs), self.CRRA)
 
 
