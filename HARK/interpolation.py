--- conflicted
+++ resolved
@@ -6,24 +6,14 @@
 convergence.  The interpolator classes currently in this module inherit their
 distance method from MetricObject.
 """
-<<<<<<< HEAD
-=======
-
->>>>>>> ed2eeff6
+
 import warnings
 from copy import deepcopy
 
 import numpy as np
 from scipy.interpolate import CubicHermiteSpline
-
-<<<<<<< HEAD
-from HARK.utilities import CRRAutility, CRRAutilityP, CRRAutilityPP
-from .core import MetricObject
-=======
 from HARK.metric import MetricObject
 from HARK.rewards import CRRAutility, CRRAutilityP, CRRAutilityPP
->>>>>>> ed2eeff6
-
 
 def _isscalar(x):
     """
@@ -1239,11 +1229,7 @@
         _check_grid_dimensions(1, self.y_list, self.x_list)
         _check_grid_dimensions(1, self.dydx_list, self.x_list)
 
-<<<<<<< HEAD
         self.n = len(x_list)
-=======
-        self.n = self.x_list.size
->>>>>>> ed2eeff6
 
         self._chs = CubicHermiteSpline(
             self.x_list, self.y_list, self.dydx_list, extrapolate=None
@@ -1252,17 +1238,12 @@
 
         # Define lower extrapolation as linear function (or just NaN)
         if lower_extrap:
-<<<<<<< HEAD
             temp = np.array([y_list[0], dydx_list[0], 0, 0])
-=======
-            temp = np.array([self.y_list[0], self.dydx_list[0], 0, 0])
->>>>>>> ed2eeff6
         else:
             temp = np.array([np.nan, np.nan, np.nan, np.nan])
 
         self.coeffs = np.vstack((temp, self.coeffs))
 
-<<<<<<< HEAD
         x1 = x_list[self.n - 1]
         y1 = y_list[self.n - 1]
 
@@ -1272,17 +1253,6 @@
             intercept_limit = y_list[-1] - slope_limit * x_list[-1]
         gap = slope_limit * x1 + intercept_limit - y1
         slope = slope_limit - dydx_list[self.n - 1]
-=======
-        x1 = self.x_list[self.n - 1]
-        y1 = self.y_list[self.n - 1]
-
-        # Calculate extrapolation coefficients as a decay toward limiting function y = mx+b
-        if slope_limit is None and intercept_limit is None:
-            slope_limit = self.dydx_list[-1]
-            intercept_limit = self.y_list[-1] - slope_limit * self.x_list[-1]
-        gap = slope_limit * x1 + intercept_limit - y1
-        slope = slope_limit - self.dydx_list[self.n - 1]
->>>>>>> ed2eeff6
         if (gap != 0) and (slope <= 0):
             temp = np.array([intercept_limit, slope_limit, gap, slope / gap])
         elif slope > 0:
@@ -1358,7 +1328,6 @@
         dydx = self._der_helper(x, out_bot, out_top)
         return y, dydx
 
-<<<<<<< HEAD
     def der_interp(self, nu=1):
         """
         Construct a new piecewise polynomial representing the derivative.
@@ -1406,8 +1375,6 @@
         """
         return self._chs.solve(y, discontinuity, extrapolate)
 
-=======
->>>>>>> ed2eeff6
 
 class BilinearInterp(HARKinterpolator2D):
     """
@@ -4794,487 +4761,4 @@
                 "cFunc does not have a 'derivativeX' attribute. Can't compute"
                 + "marginal marginal value."
             )
-
-<<<<<<< HEAD
-        return MPC * CRRAutilityPP(c, gam=self.CRRA)
-
-
-##############################################################################
-# Examples and tests
-##############################################################################
-
-
-def main():
-    print("Sorry, HARK.interpolation doesn't actually do much on its own.")
-    print("To see some examples of its interpolation methods in action, look at any")
-    print("of the model modules in /ConsumptionSavingModel.  In the future, running")
-    print("this module will show examples of each interpolation class.")
-
-    RNG = np.random.RandomState(123)
-
-    if False:
-        x = np.linspace(1, 20, 39)
-        y = np.log(x)
-        dydx = 1.0 / x
-        f = CubicInterp(x, y, dydx)
-        x_test = np.linspace(0, 30, 200)
-        y_test = f(x_test)
-        plt.plot(x_test, y_test)
-        plt.show()
-
-    if False:
-
-        def f(x, y):
-            return 3.0 * x ** 2.0 + x * y + 4.0 * y ** 2.0
-
-        def dfdx(x, y):
-            return 6.0 * x + y
-
-        def dfdy(x, y):
-            return x + 8.0 * y
-
-        y_list = np.linspace(0, 5, 100, dtype=float)
-        xInterpolators = []
-        xInterpolators_alt = []
-        for y in y_list:
-            this_x_list = np.sort((RNG.rand(100) * 5.0))
-            this_interpolation = LinearInterp(
-                this_x_list, f(this_x_list, y * np.ones(this_x_list.size))
-            )
-            that_interpolation = CubicInterp(
-                this_x_list,
-                f(this_x_list, y * np.ones(this_x_list.size)),
-                dfdx(this_x_list, y * np.ones(this_x_list.size)),
-            )
-            xInterpolators.append(this_interpolation)
-            xInterpolators_alt.append(that_interpolation)
-        g = LinearInterpOnInterp1D(xInterpolators, y_list)
-        h = LinearInterpOnInterp1D(xInterpolators_alt, y_list)
-
-        rand_x = RNG.rand(100) * 5.0
-        rand_y = RNG.rand(100) * 5.0
-        z = (f(rand_x, rand_y) - g(rand_x, rand_y)) / f(rand_x, rand_y)
-        q = (dfdx(rand_x, rand_y) - g.derivativeX(rand_x, rand_y)) / dfdx(
-            rand_x, rand_y
-        )
-        r = (dfdy(rand_x, rand_y) - g.derivativeY(rand_x, rand_y)) / dfdy(
-            rand_x, rand_y
-        )
-        # print(z)
-        # print(q)
-        # print(r)
-
-        z = (f(rand_x, rand_y) - g(rand_x, rand_y)) / f(rand_x, rand_y)
-        q = (dfdx(rand_x, rand_y) - g.derivativeX(rand_x, rand_y)) / dfdx(
-            rand_x, rand_y
-        )
-        r = (dfdy(rand_x, rand_y) - g.derivativeY(rand_x, rand_y)) / dfdy(
-            rand_x, rand_y
-        )
-        print(z)
-        # print(q)
-        # print(r)
-
-    if False:
-        f = (
-            lambda x, y, z: 3.0 * x ** 2.0
-            + x * y
-            + 4.0 * y ** 2.0
-            - 5 * z ** 2.0
-            + 1.5 * x * z
-        )
-
-        def dfdx(x, y, z):
-            return 6.0 * x + y + 1.5 * z
-
-        def dfdy(x, y, z):
-            return x + 8.0 * y
-
-        def dfdz(x, y, z):
-            return -10.0 * z + 1.5 * x
-
-        y_list = np.linspace(0, 5, 51, dtype=float)
-        z_list = np.linspace(0, 5, 51, dtype=float)
-        xInterpolators = []
-        for y in y_list:
-            temp = []
-            for z in z_list:
-                this_x_list = np.sort((RNG.rand(100) * 5.0))
-                this_interpolation = LinearInterp(
-                    this_x_list,
-                    f(
-                        this_x_list,
-                        y * np.ones(this_x_list.size),
-                        z * np.ones(this_x_list.size),
-                    ),
-                )
-                temp.append(this_interpolation)
-            xInterpolators.append(deepcopy(temp))
-        g = BilinearInterpOnInterp1D(xInterpolators, y_list, z_list)
-
-        rand_x = RNG.rand(1000) * 5.0
-        rand_y = RNG.rand(1000) * 5.0
-        rand_z = RNG.rand(1000) * 5.0
-        z = (f(rand_x, rand_y, rand_z) - g(rand_x, rand_y, rand_z)) / f(
-            rand_x, rand_y, rand_z
-        )
-        q = (
-            dfdx(rand_x, rand_y, rand_z) - g.derivativeX(rand_x, rand_y, rand_z)
-        ) / dfdx(rand_x, rand_y, rand_z)
-        r = (
-            dfdy(rand_x, rand_y, rand_z) - g.derivativeY(rand_x, rand_y, rand_z)
-        ) / dfdy(rand_x, rand_y, rand_z)
-        p = (
-            dfdz(rand_x, rand_y, rand_z) - g.derivativeZ(rand_x, rand_y, rand_z)
-        ) / dfdz(rand_x, rand_y, rand_z)
-        z.sort()
-
-    if False:
-        f = (
-            lambda w, x, y, z: 4.0 * w * z
-            - 2.5 * w * x
-            + w * y
-            + 6.0 * x * y
-            - 10.0 * x * z
-            + 3.0 * y * z
-            - 7.0 * z
-            + 4.0 * x
-            + 2.0 * y
-            - 5.0 * w
-        )
-
-        def dfdw(w, x, y, z):
-            return 4.0 * z - 2.5 * x + y - 5.0
-
-        def dfdx(w, x, y, z):
-            return -2.5 * w + 6.0 * y - 10.0 * z + 4.0
-
-        def dfdy(w, x, y, z):
-            return w + 6.0 * x + 3.0 * z + 2.0
-
-        def dfdz(w, x, y, z):
-            return 4.0 * w - 10.0 * x + 3.0 * y - 7
-
-        x_list = np.linspace(0, 5, 16, dtype=float)
-        y_list = np.linspace(0, 5, 16, dtype=float)
-        z_list = np.linspace(0, 5, 16, dtype=float)
-        wInterpolators = []
-        for x in x_list:
-            temp = []
-            for y in y_list:
-                temptemp = []
-                for z in z_list:
-                    this_w_list = np.sort((RNG.rand(16) * 5.0))
-                    this_interpolation = LinearInterp(
-                        this_w_list,
-                        f(
-                            this_w_list,
-                            x * np.ones(this_w_list.size),
-                            y * np.ones(this_w_list.size),
-                            z * np.ones(this_w_list.size),
-                        ),
-                    )
-                    temptemp.append(this_interpolation)
-                temp.append(deepcopy(temptemp))
-            wInterpolators.append(deepcopy(temp))
-        g = TrilinearInterpOnInterp1D(wInterpolators, x_list, y_list, z_list)
-
-        N = 20000
-        rand_w = RNG.rand(N) * 5.0
-        rand_x = RNG.rand(N) * 5.0
-        rand_y = RNG.rand(N) * 5.0
-        rand_z = RNG.rand(N) * 5.0
-        t_start = time()
-        z = (f(rand_w, rand_x, rand_y, rand_z) - g(rand_w, rand_x, rand_y, rand_z)) / f(
-            rand_w, rand_x, rand_y, rand_z
-        )
-        q = (
-            dfdw(rand_w, rand_x, rand_y, rand_z)
-            - g.derivativeW(rand_w, rand_x, rand_y, rand_z)
-        ) / dfdw(rand_w, rand_x, rand_y, rand_z)
-        r = (
-            dfdx(rand_w, rand_x, rand_y, rand_z)
-            - g.derivativeX(rand_w, rand_x, rand_y, rand_z)
-        ) / dfdx(rand_w, rand_x, rand_y, rand_z)
-        p = (
-            dfdy(rand_w, rand_x, rand_y, rand_z)
-            - g.derivativeY(rand_w, rand_x, rand_y, rand_z)
-        ) / dfdy(rand_w, rand_x, rand_y, rand_z)
-        s = (
-            dfdz(rand_w, rand_x, rand_y, rand_z)
-            - g.derivativeZ(rand_w, rand_x, rand_y, rand_z)
-        ) / dfdz(rand_w, rand_x, rand_y, rand_z)
-        t_end = time()
-
-        z.sort()
-        print(z)
-        print(t_end - t_start)
-
-    if False:
-
-        def f(x, y):
-            return 3.0 * x ** 2.0 + x * y + 4.0 * y ** 2.0
-
-        def dfdx(x, y):
-            return 6.0 * x + y
-
-        def dfdy(x, y):
-            return x + 8.0 * y
-
-        x_list = np.linspace(0, 5, 101, dtype=float)
-        y_list = np.linspace(0, 5, 101, dtype=float)
-        x_temp, y_temp = np.meshgrid(x_list, y_list, indexing="ij")
-        g = BilinearInterp(f(x_temp, y_temp), x_list, y_list)
-
-        rand_x = RNG.rand(100) * 5.0
-        rand_y = RNG.rand(100) * 5.0
-        z = (f(rand_x, rand_y) - g(rand_x, rand_y)) / f(rand_x, rand_y)
-        q = (f(x_temp, y_temp) - g(x_temp, y_temp)) / f(x_temp, y_temp)
-        # print(z)
-        # print(q)
-
-    if False:
-        f = (
-            lambda x, y, z: 3.0 * x ** 2.0
-            + x * y
-            + 4.0 * y ** 2.0
-            - 5 * z ** 2.0
-            + 1.5 * x * z
-        )
-
-        def dfdx(x, y, z):
-            return 6.0 * x + y + 1.5 * z
-
-        def dfdy(x, y, z):
-            return x + 8.0 * y
-
-        def dfdz(x, y, z):
-            return -10.0 * z + 1.5 * x
-
-        x_list = np.linspace(0, 5, 11, dtype=float)
-        y_list = np.linspace(0, 5, 11, dtype=float)
-        z_list = np.linspace(0, 5, 101, dtype=float)
-        x_temp, y_temp, z_temp = np.meshgrid(x_list, y_list, z_list, indexing="ij")
-        g = TrilinearInterp(f(x_temp, y_temp, z_temp), x_list, y_list, z_list)
-
-        rand_x = RNG.rand(1000) * 5.0
-        rand_y = RNG.rand(1000) * 5.0
-        rand_z = RNG.rand(1000) * 5.0
-        z = (f(rand_x, rand_y, rand_z) - g(rand_x, rand_y, rand_z)) / f(
-            rand_x, rand_y, rand_z
-        )
-        q = (
-            dfdx(rand_x, rand_y, rand_z) - g.derivativeX(rand_x, rand_y, rand_z)
-        ) / dfdx(rand_x, rand_y, rand_z)
-        r = (
-            dfdy(rand_x, rand_y, rand_z) - g.derivativeY(rand_x, rand_y, rand_z)
-        ) / dfdy(rand_x, rand_y, rand_z)
-        p = (
-            dfdz(rand_x, rand_y, rand_z) - g.derivativeZ(rand_x, rand_y, rand_z)
-        ) / dfdz(rand_x, rand_y, rand_z)
-        p.sort()
-        plt.plot(p)
-
-    if False:
-        f = (
-            lambda w, x, y, z: 4.0 * w * z
-            - 2.5 * w * x
-            + w * y
-            + 6.0 * x * y
-            - 10.0 * x * z
-            + 3.0 * y * z
-            - 7.0 * z
-            + 4.0 * x
-            + 2.0 * y
-            - 5.0 * w
-        )
-
-        def dfdw(w, x, y, z):
-            return 4.0 * z - 2.5 * x + y - 5.0
-
-        def dfdx(w, x, y, z):
-            return -2.5 * w + 6.0 * y - 10.0 * z + 4.0
-
-        def dfdy(w, x, y, z):
-            return w + 6.0 * x + 3.0 * z + 2.0
-
-        def dfdz(w, x, y, z):
-            return 4.0 * w - 10.0 * x + 3.0 * y - 7
-
-        w_list = np.linspace(0, 5, 16, dtype=float)
-        x_list = np.linspace(0, 5, 16, dtype=float)
-        y_list = np.linspace(0, 5, 16, dtype=float)
-        z_list = np.linspace(0, 5, 16, dtype=float)
-        w_temp, x_temp, y_temp, z_temp = np.meshgrid(
-            w_list, x_list, y_list, z_list, indexing="ij"
-        )
-
-        def mySearch(trash, x):
-            return np.floor(x / 5 * 32).astype(int)
-
-        g = QuadlinearInterp(
-            f(w_temp, x_temp, y_temp, z_temp), w_list, x_list, y_list, z_list
-        )
-
-        N = 1000000
-        rand_w = RNG.rand(N) * 5.0
-        rand_x = RNG.rand(N) * 5.0
-        rand_y = RNG.rand(N) * 5.0
-        rand_z = RNG.rand(N) * 5.0
-        t_start = time()
-        z = (f(rand_w, rand_x, rand_y, rand_z) - g(rand_w, rand_x, rand_y, rand_z)) / f(
-            rand_w, rand_x, rand_y, rand_z
-        )
-        t_end = time()
-        # print(z)
-        print(t_end - t_start)
-
-    if False:
-
-        def f(x, y):
-            return 3.0 * x ** 2.0 + x * y + 4.0 * y ** 2.0
-
-        def dfdx(x, y):
-            return 6.0 * x + y
-
-        def dfdy(x, y):
-            return x + 8.0 * y
-
-        warp_factor = 0.01
-        x_list = np.linspace(0, 5, 71, dtype=float)
-        y_list = np.linspace(0, 5, 51, dtype=float)
-        x_temp, y_temp = np.meshgrid(x_list, y_list, indexing="ij")
-        x_adj = x_temp + warp_factor * (RNG.rand(x_list.size, y_list.size) - 0.5)
-        y_adj = y_temp + warp_factor * (RNG.rand(x_list.size, y_list.size) - 0.5)
-        g = Curvilinear2DInterp(f(x_adj, y_adj), x_adj, y_adj)
-
-        rand_x = RNG.rand(1000) * 5.0
-        rand_y = RNG.rand(1000) * 5.0
-        t_start = time()
-        z = (f(rand_x, rand_y) - g(rand_x, rand_y)) / f(rand_x, rand_y)
-        q = (dfdx(rand_x, rand_y) - g.derivativeX(rand_x, rand_y)) / dfdx(
-            rand_x, rand_y
-        )
-        r = (dfdy(rand_x, rand_y) - g.derivativeY(rand_x, rand_y)) / dfdy(
-            rand_x, rand_y
-        )
-        t_end = time()
-        z.sort()
-        q.sort()
-        r.sort()
-        # print(z)
-        print(t_end - t_start)
-
-    if False:
-        f = (
-            lambda x, y, z: 3.0 * x ** 2.0
-            + x * y
-            + 4.0 * y ** 2.0
-            - 5 * z ** 2.0
-            + 1.5 * x * z
-        )
-
-        def dfdx(x, y, z):
-            return 6.0 * x + y + 1.5 * z
-
-        def dfdy(x, y, z):
-            return x + 8.0 * y
-
-        def dfdz(x, y, z):
-            return -10.0 * z + 1.5 * x
-
-        warp_factor = 0.01
-        x_list = np.linspace(0, 5, 11, dtype=float)
-        y_list = np.linspace(0, 5, 11, dtype=float)
-        z_list = np.linspace(0, 5, 101, dtype=float)
-        x_temp, y_temp = np.meshgrid(x_list, y_list, indexing="ij")
-        xyInterpolators = []
-        for j in range(z_list.size):
-            x_adj = x_temp + warp_factor * (RNG.rand(x_list.size, y_list.size) - 0.5)
-            y_adj = y_temp + warp_factor * (RNG.rand(x_list.size, y_list.size) - 0.5)
-            z_temp = z_list[j] * np.ones(x_adj.shape)
-            thisInterp = Curvilinear2DInterp(f(x_adj, y_adj, z_temp), x_adj, y_adj)
-            xyInterpolators.append(thisInterp)
-        g = LinearInterpOnInterp2D(xyInterpolators, z_list)
-
-        N = 1000
-        rand_x = RNG.rand(N) * 5.0
-        rand_y = RNG.rand(N) * 5.0
-        rand_z = RNG.rand(N) * 5.0
-        z = (f(rand_x, rand_y, rand_z) - g(rand_x, rand_y, rand_z)) / f(
-            rand_x, rand_y, rand_z
-        )
-        p = (
-            dfdz(rand_x, rand_y, rand_z) - g.derivativeZ(rand_x, rand_y, rand_z)
-        ) / dfdz(rand_x, rand_y, rand_z)
-        p.sort()
-        plt.plot(p)
-
-    if False:
-        f = (
-            lambda w, x, y, z: 4.0 * w * z
-            - 2.5 * w * x
-            + w * y
-            + 6.0 * x * y
-            - 10.0 * x * z
-            + 3.0 * y * z
-            - 7.0 * z
-            + 4.0 * x
-            + 2.0 * y
-            - 5.0 * w
-        )
-
-        def dfdw(w, x, y, z):
-            return 4.0 * z - 2.5 * x + y - 5.0
-
-        def dfdx(w, x, y, z):
-            return -2.5 * w + 6.0 * y - 10.0 * z + 4.0
-
-        def dfdy(w, x, y, z):
-            return w + 6.0 * x + 3.0 * z + 2.0
-
-        def dfdz(w, x, y, z):
-            return 4.0 * w - 10.0 * x + 3.0 * y - 7
-
-        warp_factor = 0.1
-        w_list = np.linspace(0, 5, 16, dtype=float)
-        x_list = np.linspace(0, 5, 16, dtype=float)
-        y_list = np.linspace(0, 5, 16, dtype=float)
-        z_list = np.linspace(0, 5, 16, dtype=float)
-        w_temp, x_temp = np.meshgrid(w_list, x_list, indexing="ij")
-        wxInterpolators = []
-        for i in range(y_list.size):
-            temp = []
-            for j in range(z_list.size):
-                w_adj = w_temp + warp_factor * (
-                    RNG.rand(w_list.size, x_list.size) - 0.5
-                )
-                x_adj = x_temp + warp_factor * (
-                    RNG.rand(w_list.size, x_list.size) - 0.5
-                )
-                y_temp = y_list[i] * np.ones(w_adj.shape)
-                z_temp = z_list[j] * np.ones(w_adj.shape)
-                thisInterp = Curvilinear2DInterp(
-                    f(w_adj, x_adj, y_temp, z_temp), w_adj, x_adj
-                )
-                temp.append(thisInterp)
-            wxInterpolators.append(temp)
-        g = BilinearInterpOnInterp2D(wxInterpolators, y_list, z_list)
-
-        N = 1000000
-        rand_w = RNG.rand(N) * 5.0
-        rand_x = RNG.rand(N) * 5.0
-        rand_y = RNG.rand(N) * 5.0
-        rand_z = RNG.rand(N) * 5.0
-
-        t_start = time()
-        z = (f(rand_w, rand_x, rand_y, rand_z) - g(rand_w, rand_x, rand_y, rand_z)) / f(
-            rand_w, rand_x, rand_y, rand_z
-        )
-        t_end = time()
-        z.sort()
-        print(z)
-        print(t_end - t_start)
-=======
-        return MPC * CRRAutilityPP(c, rho=self.CRRA)
->>>>>>> ed2eeff6
+        return MPC * CRRAutilityPP(c, rho=self.CRRA)