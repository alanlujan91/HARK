--- conflicted
+++ resolved
@@ -30,7 +30,7 @@
         self.RNG = np.random.RandomState(self.seed)
 
 
-class IndexDistribution():
+class IndexDistribution(Distribution):
     """
     This class provides a way to define a distribution that
     is conditional on an index.
@@ -62,15 +62,6 @@
     conditional = None
     engine = None
 
-<<<<<<< HEAD
-    def __init__(self, engine, conditional, RNG):
-        # Set up the RNG
-        
-        self.conditional = conditional
-        self.engine = engine
-        self.RNG = RNG
-        self.dstns = []
-=======
     def __init__(self, engine, conditional, RNG = None, seed=0):
         
         if RNG is None:
@@ -92,20 +83,9 @@
         self.dstns = []
         
         # Test one item to determine case handling
->>>>>>> 84ee03e1
         item0 = list(self.conditional.values())[0]
         
         if type(item0) is list:
-<<<<<<< HEAD
-            for y in range(len(item0)):
-                cond = {key: val[y] for (key, val) in self.conditional.items()}
-                self.dstns.append(self.engine(seed=self.RNG.randint(0, 2 ** 31 - 1), **cond))
-        
-    def __getitem__(self, y):
-        
-        return self.dstns[y]
-
-=======
             # Create and store all the conditional distributions
             for y in range(len(item0)):
                 cond = {key: val[y] for (key, val) in self.conditional.items()}
@@ -125,7 +105,6 @@
     def __getitem__(self, y):
         
         return self.dstns[y]
->>>>>>> 84ee03e1
 
     def approx(self, N, **kwds):
         """
@@ -188,6 +167,14 @@
 
         # test one item to determine case handling
         item0 = list(self.conditional.values())[0]
+
+        if type(item0) is float:
+            # degenerate case. Treat the parameterization as constant.
+            N = condition.size
+
+            return self.engine(
+                seed=self.RNG.randint(0, 2 ** 31 - 1), **self.conditional
+            ).draw(N)
 
         if type(item0) is list:
             # conditions are indices into list
