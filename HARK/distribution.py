--- conflicted
+++ resolved
@@ -282,7 +282,6 @@
         # Set up the RNG
         super().__init__(seed)
 
-        
     def draw(self, N):
         '''
         Generate arrays of Weibull draws.  The scale and shape inputs can be
@@ -345,7 +344,6 @@
         self.top = top
         # Set up the RNG
         self.RNG = np.random.RandomState(seed)
-
 
     def draw(self, N):
         '''
@@ -538,38 +536,23 @@
             X = X
             J = 1
 
-        # Draw indices whose empirical distribution closely matches discrete pmf
         if exact_match:
             events = np.arange(self.pmf.size) # just a list of integers
             cutoffs = np.round(np.cumsum(self.pmf)*N).astype(int) # cutoff points between discrete outcomes
             top = 0
-            
             # Make a list of event indices that closely matches the discrete distribution
             event_list        = []
             for j in range(events.size):
                 bot = top
                 top = cutoffs[j]
                 event_list += (top-bot)*[events[j]]
-<<<<<<< HEAD
-                # Randomly permute the event indices and store the corresponding results
-                event_draws = self.RNG.permutation(event_list)
-                draws = X[event_draws]
-        else:
-            indices = self.draw_events(N)
-            if J > 1:
-                draws = np.zeros((J,N))
-                for j in range(J):
-                    draws[j,:] = X[j][indices]
-            else:
-                draws = np.asarray(X)[indices]
-=======
 
             # Randomly permute the event indices
-            indices = RNG.permutation(event_list)
+            indices = self.RNG.permutation(event_list)
         
         # Draw event indices randomly from the discrete distribution
         else:
-            indices = self.draw_events(N, seed=seed)
+            indices = self.draw_events(N)
             
         # Create and fill in the output array of draws based on the output of event indices
         if J > 1:
@@ -578,7 +561,6 @@
                 draws[j,:] = X[j][indices]
         else:
             draws = np.asarray(X)[indices]
->>>>>>> ac579819
 
         return draws
 
