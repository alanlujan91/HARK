import unittest
from HARK.datasets import load_SCF_wealth_weights
from HARK.datasets.cpi.us.CPITools import cpi_deflator

class test_load_SCF_wealth_weights(unittest.TestCase):
    def setUp(self):
        self.SCF_wealth, self.SCF_weights = load_SCF_wealth_weights()

    def test_shape(self):
        self.assertEqual(self.SCF_wealth.shape, (3553,))
        self.assertEqual(self.SCF_weights.shape, (3553,))

# %% US CPI tests
class test_cpi_deflators(unittest.TestCase):
    
    def test_month_deflators(self):
        
        # Same year test
        defl_same_year = cpi_deflator(2000, 2000, 'SEP')
        self.assertEqual(defl_same_year[0], 1.0)
        
        # Different year test
        defl_diff_year = cpi_deflator(1998, 2019, 'SEP')
<<<<<<< HEAD
        self.assertAlmostEqual(defl_diff_year[0], 0.63581063)
=======
        self.assertAlmostEqual(defl_diff_year[0], 1.57279534)
>>>>>>> fcf846cb
        
    def test_avg_deflators(self):
        
        # Same year test
        defl_same_year = cpi_deflator(2000, 2000)
        self.assertEqual(defl_same_year[0], 1.0)
        
        # Different year test
        defl_diff_year = cpi_deflator(1998, 2019)
<<<<<<< HEAD
        self.assertAlmostEqual(defl_diff_year[0], 0.63612218)
=======
        self.assertAlmostEqual(defl_diff_year[0], 1.57202505)
>>>>>>> fcf846cb
<|MERGE_RESOLUTION|>--- conflicted
+++ resolved
@@ -21,11 +21,7 @@
         
         # Different year test
         defl_diff_year = cpi_deflator(1998, 2019, 'SEP')
-<<<<<<< HEAD
-        self.assertAlmostEqual(defl_diff_year[0], 0.63581063)
-=======
         self.assertAlmostEqual(defl_diff_year[0], 1.57279534)
->>>>>>> fcf846cb
         
     def test_avg_deflators(self):
         
@@ -35,8 +31,4 @@
         
         # Different year test
         defl_diff_year = cpi_deflator(1998, 2019)
-<<<<<<< HEAD
-        self.assertAlmostEqual(defl_diff_year[0], 0.63612218)
-=======
-        self.assertAlmostEqual(defl_diff_year[0], 1.57202505)
->>>>>>> fcf846cb
+        self.assertAlmostEqual(defl_diff_year[0], 1.57202505)