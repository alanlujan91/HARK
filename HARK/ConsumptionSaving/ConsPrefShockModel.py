--- conflicted
+++ resolved
@@ -87,7 +87,7 @@
 
         Returns
         -------
-        None
+        None>>>>>>> master
         """
         params = init_preference_shocks.copy()
         params.update(kwds)
@@ -134,17 +134,12 @@
         PrefShkDstn = []  # discrete distributions of preference shocks
         for t in range(len(self.PrefShkStd)):
             PrefShkStd = self.PrefShkStd[t]
-<<<<<<< HEAD
-            new_dstn = MeanOneLogNormal(sigma=PrefShkStd).approx(
-                N=self.PrefShkCount, tail_N=self.PrefShk_tail_N
-=======
             new_dstn = MeanOneLogNormal(
                 sigma=PrefShkStd,
                 seed = self.RNG.randint(0, 2**31-1)
             ).approx(
                 N=self.PrefShkCount,
                 tail_N=self.PrefShk_tail_N,
->>>>>>> 20df1344
             )
             PrefShkDstn.append(new_dstn)
 
