"""
Extensions to ConsIndShockModel concerning models with preference shocks.
It currently only two models:

1) An extension of ConsIndShock, but with an iid lognormal multiplicative shock each period.
2) A combination of (1) and ConsKinkedR, demonstrating how to construct a new model
   by inheriting from multiple classes.
"""

import numpy as np

from HARK import NullFunc
from HARK.ConsumptionSaving.ConsIndShockModel import (
    ConsumerSolution,
    IndShockConsumerType,
    KinkedRconsumerType,
    make_assets_grid,
    make_basic_CRRA_solution_terminal,
)
from HARK.Calibration.Income.IncomeProcesses import (
    construct_lognormal_income_process_unemployment,
    get_PermShkDstn_from_IncShkDstn,
    get_TranShkDstn_from_IncShkDstn,
)
from HARK.distributions import MeanOneLogNormal, expected
from HARK.interpolation import (
    CubicInterp,
    LinearInterp,
    LinearInterpOnInterp1D,
    LowerEnvelope,
    MargValueFuncCRRA,
    ValueFuncCRRA,
)
from HARK.rewards import UtilityFuncCRRA

__all__ = [
    "PrefShockConsumerType",
    "KinkyPrefConsumerType",
    "make_lognormal_PrefShkDstn",
]


def make_lognormal_PrefShkDstn(
    T_cycle,
    PrefShkStd,
    PrefShkCount,
    RNG,
    PrefShk_tail_N=0,
    PrefShk_tail_order=np.e,
    PrefShk_tail_bound=[0.02, 0.98],
):
    r"""
    Make a discretized mean one lognormal preference shock distribution for each
    period of the agent's problem.

    .. math::
        \eta_t \sim \mathcal{N}(-\textbf{PrefShkStd}_{t}^{2}/2,\textbf{PrefShkStd}_{t}^2)

    Parameters
    ----------
    T_cycle : int
        Number of non-terminal periods in the agent's cycle.
    PrefShkStd : [float]
        Standard deviation of log preference shocks in each period.
    PrefShkCount : int
        Number of equiprobable preference shock nodes in the "body" of the distribution.
    RNG : RandomState
        The AgentType's internal random number generator.
    PrefShk_tail_N : int
        Number of shock nodes in each "tail" of the distribution (optional).
    PrefShk_tail_order : float
        Scaling factor for tail nodes (optional).
    PrefShk_tail_bound : [float,float]
        CDF bounds for tail nodes (optional).

    Returns
    -------
    PrefShkDstn : [DiscreteDistribution]
        List of discretized lognormal distributions for shocks.
    """
    PrefShkDstn = []  # discrete distributions of preference shocks
    for t in range(T_cycle):
        PrefShkStd = PrefShkStd[t]
        new_dstn = MeanOneLogNormal(
            sigma=PrefShkStd, seed=RNG.integers(0, 2**31 - 1)
        ).discretize(
            N=PrefShkCount,
            method="equiprobable",
            tail_N=PrefShk_tail_N,
            tail_order=PrefShk_tail_order,
            tail_bound=PrefShk_tail_bound,
        )
        PrefShkDstn.append(new_dstn)
    return PrefShkDstn


###############################################################################


def solve_one_period_ConsPrefShock(
    solution_next,
    IncShkDstn,
    PrefShkDstn,
    LivPrb,
    DiscFac,
    CRRA,
    Rfree,
    PermGroFac,
    BoroCnstArt,
    aXtraGrid,
    vFuncBool,
    CubicBool,
):
    """
    Solves one period of a consumption-saving model with idiosyncratic shocks to
    permanent and transitory income, with one risk free asset and CRRA utility.
    The consumer also faces iid preference shocks as a multiplicative shifter to
    their marginal utility of consumption.

    Parameters
    ----------
    solution_next : ConsumerSolution
        The solution to the succeeding one period problem.
    IncShkDstn : distribution.Distribution
        A discrete approximation to the income process between the period being
        solved and the one immediately following (in solution_next). Order:
        permanent shocks, transitory shocks.
    PrefShkDstn : distribution.Distribution
        Discrete distribution of the multiplicative utility shifter.  Order:
        probabilities, preference shocks.
    LivPrb : float
        Survival probability; likelihood of being alive at the beginning of
        the succeeding period.
    DiscFac : float
        Intertemporal discount factor for future utility.
    CRRA : float
        Coefficient of relative risk aversion.
    Rfree : float
        Risk free interest factor on end-of-period assets.
    PermGroGac : float
        Expected permanent income growth factor at the end of this period.
    BoroCnstArt: float or None
        Borrowing constraint for the minimum allowable assets to end the
        period with.  If it is less than the natural borrowing constraint,
        then it is irrelevant; BoroCnstArt=None indicates no artificial bor-
        rowing constraint.
    aXtraGrid: np.array
        Array of "extra" end-of-period asset values-- assets above the
        absolute minimum acceptable level.
    vFuncBool: boolean
        An indicator for whether the value function should be computed and
        included in the reported solution.
    CubicBool: boolean
        An indicator for whether the solver should use cubic or linear inter-
        polation.

    Returns
    -------
    solution: ConsumerSolution
        The solution to the single period consumption-saving problem.  Includes
        a consumption function cFunc (using linear splines), a marginal value
        function vPfunc, a minimum acceptable level of normalized market re-
        sources mNrmMin, normalized human wealth hNrm, and bounding MPCs MPCmin
        and MPCmax.  It might also have a value function vFunc.  The consumption
        function is defined over normalized market resources and the preference
        shock, c = cFunc(m,PrefShk), but the (marginal) value function is defined
        unconditionally on the shock, just before it is revealed.
    """
    # Define the current period utility function and effective discount factor
    uFunc = UtilityFuncCRRA(CRRA)
    DiscFacEff = DiscFac * LivPrb  # "effective" discount factor

    # Unpack next period's income and preference shock distributions
    ShkPrbsNext = IncShkDstn.pmv
    PermShkValsNext = IncShkDstn.atoms[0]
    TranShkValsNext = IncShkDstn.atoms[1]
    PermShkMinNext = np.min(PermShkValsNext)
    TranShkMinNext = np.min(TranShkValsNext)
    PrefShkPrbs = PrefShkDstn.pmv
    PrefShkVals = PrefShkDstn.atoms.flatten()

    # Calculate the probability that we get the worst possible income draw
    IncNext = PermShkValsNext * TranShkValsNext
    WorstIncNext = PermShkMinNext * TranShkMinNext
    WorstIncPrb = np.sum(ShkPrbsNext[IncNext == WorstIncNext])
    # WorstIncPrb is the "Weierstrass p" concept: the odds we get the WORST thing

    # Unpack next period's (marginal) value function
    vFuncNext = solution_next.vFunc  # This is None when vFuncBool is False
    vPfuncNext = solution_next.vPfunc
    vPPfuncNext = solution_next.vPPfunc  # This is None when CubicBool is False

    # Update the bounding MPCs and PDV of human wealth:
    PatFac = ((Rfree * DiscFacEff) ** (1.0 / CRRA)) / Rfree
    try:
        MPCminNow = 1.0 / (1.0 + PatFac / solution_next.MPCmin)
    except:
        MPCminNow = 0.0
    Ex_IncNext = np.dot(ShkPrbsNext, TranShkValsNext * PermShkValsNext)
    hNrmNow = PermGroFac / Rfree * (Ex_IncNext + solution_next.hNrm)
    temp_fac = (WorstIncPrb ** (1.0 / CRRA)) * PatFac
    MPCmaxNow = 1.0 / (1.0 + temp_fac / solution_next.MPCmax)

    # Calculate the minimum allowable value of money resources in this period
    PermGroFacEffMin = (PermGroFac * PermShkMinNext) / Rfree
    BoroCnstNat = (solution_next.mNrmMin - TranShkMinNext) * PermGroFacEffMin

    # Set the minimum allowable (normalized) market resources based on the natural
    # and artificial borrowing constraints
    if BoroCnstArt is None:
        mNrmMinNow = BoroCnstNat
    else:
        mNrmMinNow = np.max([BoroCnstNat, BoroCnstArt])

    # Set the upper limit of the MPC (at mNrmMinNow) based on whether the natural
    # or artificial borrowing constraint actually binds
    if BoroCnstNat < mNrmMinNow:
        MPCmaxEff = 1.0  # If actually constrained, MPC near limit is 1
    else:
        MPCmaxEff = MPCmaxNow  # Otherwise, it's the MPC calculated above

    # Define the borrowing-constrained consumption function
    cFuncNowCnst = LinearInterp(
        np.array([mNrmMinNow, mNrmMinNow + 1.0]), np.array([0.0, 1.0])
    )

    # Construct the assets grid by adjusting aXtra by the natural borrowing constraint
    aNrmNow = np.asarray(aXtraGrid) + BoroCnstNat

    # Define local functions for taking future expectations
    def calc_mNrmNext(S, a, R):
        return R / (PermGroFac * S["PermShk"]) * a + S["TranShk"]

    def calc_vNext(S, a, R):
        return (S["PermShk"] ** (1.0 - CRRA) * PermGroFac ** (1.0 - CRRA)) * vFuncNext(
            calc_mNrmNext(S, a, R)
        )

    def calc_vPnext(S, a, R):
        return S["PermShk"] ** (-CRRA) * vPfuncNext(calc_mNrmNext(S, a, R))

    def calc_vPPnext(S, a, R):
        return S["PermShk"] ** (-CRRA - 1.0) * vPPfuncNext(calc_mNrmNext(S, a, R))

    # Calculate end-of-period marginal value of assets at each gridpoint
    vPfacEff = DiscFacEff * Rfree * PermGroFac ** (-CRRA)
    EndOfPrdvP = vPfacEff * expected(calc_vPnext, IncShkDstn, args=(aNrmNow, Rfree))

    # Find optimal consumption corresponding to each aNrm, PrefShk combination
    cNrm_base = uFunc.derinv(EndOfPrdvP, order=(1, 0))
    PrefShkCount = PrefShkVals.size
    PrefShk_temp = np.tile(
        np.reshape(PrefShkVals ** (1.0 / CRRA), (PrefShkCount, 1)),
        (1, cNrm_base.size),
    )
    cNrmNow = np.tile(cNrm_base, (PrefShkCount, 1)) * PrefShk_temp
    mNrmNow = cNrmNow + np.tile(aNrmNow, (PrefShkCount, 1))
    # These are the endogenous gridpoints, as usual

    # Add the bottom point to the c and m arrays
    m_for_interpolation = np.concatenate(
        (BoroCnstNat * np.ones((PrefShkCount, 1)), mNrmNow), axis=1
    )
    c_for_interpolation = np.concatenate((np.zeros((PrefShkCount, 1)), cNrmNow), axis=1)

    # Construct the consumption function as a cubic or linear spline interpolation
    # for each value of PrefShk, interpolated across those values.
    if CubicBool:
        # This is not yet supported, not sure why we never got to it
        raise (
            ValueError,
            "Cubic interpolation is not yet supported by the preference shock model!",
        )

    # Make the preference-shock specific consumption functions
    cFuncs_by_PrefShk = []
    for j in range(PrefShkCount):
        MPCmin_j = MPCminNow * PrefShkVals[j] ** (1.0 / CRRA)
        cFunc_this_shk = LowerEnvelope(
            LinearInterp(
                m_for_interpolation[j, :],
                c_for_interpolation[j, :],
                intercept_limit=hNrmNow * MPCmin_j,
                slope_limit=MPCmin_j,
            ),
            cFuncNowCnst,
        )
        cFuncs_by_PrefShk.append(cFunc_this_shk)

    # Combine the list of consumption functions into a single interpolation
    cFuncNow = LinearInterpOnInterp1D(cFuncs_by_PrefShk, PrefShkVals)

    # Make the ex ante marginal value function (before the preference shock)
    m_grid = aXtraGrid + mNrmMinNow
    vP_vec = np.zeros_like(m_grid)
    for j in range(PrefShkCount):  # numeric integration over the preference shock
        vP_vec += (
            uFunc.der(cFuncs_by_PrefShk[j](m_grid)) * PrefShkPrbs[j] * PrefShkVals[j]
        )
    vPnvrs_vec = uFunc.derinv(vP_vec, order=(1, 0))
    vPfuncNow = MargValueFuncCRRA(LinearInterp(m_grid, vPnvrs_vec), CRRA)

    # Define this period's marginal marginal value function
    if CubicBool:
        pass  # This is impossible to reach right now
    else:
        vPPfuncNow = NullFunc()  # Dummy object

    # Construct this period's value function if requested
    if vFuncBool:
        # Calculate end-of-period value, its derivative, and their pseudo-inverse
        EndOfPrdv = DiscFacEff * expected(calc_vNext, IncShkDstn, args=(aNrmNow, Rfree))
        EndOfPrdvNvrs = uFunc.inv(
            EndOfPrdv
        )  # value transformed through inverse utility
        EndOfPrdvNvrsP = EndOfPrdvP * uFunc.derinv(EndOfPrdv, order=(0, 1))
        EndOfPrdvNvrs = np.insert(EndOfPrdvNvrs, 0, 0.0)
        EndOfPrdvNvrsP = np.insert(EndOfPrdvNvrsP, 0, EndOfPrdvNvrsP[0])
        # This is a very good approximation, vNvrsPP = 0 at the asset minimum

        # Construct the end-of-period value function
        aNrm_temp = np.insert(aNrmNow, 0, BoroCnstNat)
        EndOfPrd_vNvrsFunc = CubicInterp(aNrm_temp, EndOfPrdvNvrs, EndOfPrdvNvrsP)
        EndOfPrd_vFunc = ValueFuncCRRA(EndOfPrd_vNvrsFunc, CRRA)

        # Compute expected value and marginal value on a grid of market resources,
        # accounting for all of the discrete preference shocks
        mNrm_temp = mNrmMinNow + aXtraGrid
        v_temp = np.zeros_like(mNrm_temp)
        vP_temp = np.zeros_like(mNrm_temp)
        for j in range(PrefShkCount):
            this_shock = PrefShkVals[j]
            this_prob = PrefShkPrbs[j]
            cNrm_temp = cFuncNow(mNrm_temp, this_shock * np.ones_like(mNrm_temp))
            aNrm_temp = mNrm_temp - cNrm_temp
            v_temp += this_prob * (
                this_shock * uFunc(cNrm_temp) + EndOfPrd_vFunc(aNrm_temp)
            )
            vP_temp += this_prob * this_shock * uFunc.der(cNrm_temp)

        # Construct the beginning-of-period value function
        # value transformed through inverse utility
        vNvrs_temp = uFunc.inv(v_temp)
        vNvrsP_temp = vP_temp * uFunc.derinv(v_temp, order=(0, 1))
        mNrm_temp = np.insert(mNrm_temp, 0, mNrmMinNow)
        vNvrs_temp = np.insert(vNvrs_temp, 0, 0.0)
        vNvrsP_temp = np.insert(vNvrsP_temp, 0, MPCmaxEff ** (-CRRA / (1.0 - CRRA)))
        MPCminNvrs = MPCminNow ** (-CRRA / (1.0 - CRRA))
        vNvrsFuncNow = CubicInterp(
            mNrm_temp, vNvrs_temp, vNvrsP_temp, MPCminNvrs * hNrmNow, MPCminNvrs
        )
        vFuncNow = ValueFuncCRRA(vNvrsFuncNow, CRRA)

    else:
        vFuncNow = NullFunc()  # Dummy object

    # Create and return this period's solution
    solution_now = ConsumerSolution(
        cFunc=cFuncNow,
        vFunc=vFuncNow,
        vPfunc=vPfuncNow,
        vPPfunc=vPPfuncNow,
        mNrmMin=mNrmMinNow,
        hNrm=hNrmNow,
        MPCmin=MPCminNow,
        MPCmax=MPCmaxEff,
    )
    return solution_now


###############################################################################


def solve_one_period_ConsKinkyPref(
    solution_next,
    IncShkDstn,
    PrefShkDstn,
    LivPrb,
    DiscFac,
    CRRA,
    Rboro,
    Rsave,
    PermGroFac,
    BoroCnstArt,
    aXtraGrid,
    vFuncBool,
    CubicBool,
):
    """
    Solves one period of a consumption-saving model with idiosyncratic shocks to
    permanent and transitory income, with a risk free asset and CRRA utility.
    In this variation, the interest rate on borrowing Rboro exceeds the interest
    rate on saving Rsave. The consumer also faces iid preference shocks as a multi-
    plicative shifter to their marginal utility of consumption.

    Parameters
    ----------
    solution_next : ConsumerSolution
        The solution to next period's one period problem.
    IncShkDstn : distribution.Distribution
        A discrete approximation to the income process between the period being
        solved and the one immediately following (in solution_next).
    PrefShkDstn : distribution.Distribution
        Discrete distribution of the multiplicative utility shifter.  Order:
        probabilities, preference shocks.
    LivPrb : float
        Survival probability; likelihood of being alive at the beginning of
        the succeeding period.
    DiscFac : float
        Intertemporal discount factor for future utility.
    CRRA : float
        Coefficient of relative risk aversion.
    Rboro: float
        Interest factor on assets between this period and the succeeding
        period when assets are negative.
    Rsave: float
        Interest factor on assets between this period and the succeeding
        period when assets are positive.
    PermGroFac : float
        Expected permanent income growth factor at the end of this period.
    BoroCnstArt: float or None
        Borrowing constraint for the minimum allowable assets to end the
        period with.  If it is less than the natural borrowing constraint,
        then it is irrelevant; BoroCnstArt=None indicates no artificial bor-
        rowing constraint.
    aXtraGrid: np.array
        Array of "extra" end-of-period asset values-- assets above the
        absolute minimum acceptable level.
    vFuncBool: boolean
        An indicator for whether the value function should be computed and
        included in the reported solution.
    CubicBool: boolean
        An indicator for whether the solver should use cubic or linear inter-
        polation.

    Returns
    -------
    solution_now : ConsumerSolution
        The solution to the single period consumption-saving problem.  Includes
        a consumption function cFunc (using linear splines), a marginal value
        function vPfunc, a minimum acceptable level of normalized market re-
        sources mNrmMin, normalized human wealth hNrm, and bounding MPCs MPCmin
        and MPCmax.  It might also have a value function vFunc.  The consumption
        function is defined over normalized market resources and the preference
        shock, c = cFunc(m,PrefShk), but the (marginal) value function is defined
        unconditionally on the shock, just before it is revealed.
    """
    # Verifiy that there is actually a kink in the interest factor
    assert (
        Rboro >= Rsave
    ), "Interest factor on debt less than interest factor on savings!"
    # If the kink is in the wrong direction, code should break here. If there's
    # no kink at all, then just use the ConsIndShockModel solver.
    if Rboro == Rsave:
        solution_now = solve_one_period_ConsPrefShock(
            solution_next,
            IncShkDstn,
            PrefShkDstn,
            LivPrb,
            DiscFac,
            CRRA,
            Rboro,
            PermGroFac,
            BoroCnstArt,
            aXtraGrid,
            vFuncBool,
            CubicBool,
        )
        return solution_now

    # Define the current period utility function and effective discount factor
    uFunc = UtilityFuncCRRA(CRRA)
    DiscFacEff = DiscFac * LivPrb  # "effective" discount factor

    # Unpack next period's income and preference shock distributions
    ShkPrbsNext = IncShkDstn.pmv
    PermShkValsNext = IncShkDstn.atoms[0]
    TranShkValsNext = IncShkDstn.atoms[1]
    PermShkMinNext = np.min(PermShkValsNext)
    TranShkMinNext = np.min(TranShkValsNext)
    PrefShkPrbs = PrefShkDstn.pmv
    PrefShkVals = PrefShkDstn.atoms.flatten()

    # Calculate the probability that we get the worst possible income draw
    IncNext = PermShkValsNext * TranShkValsNext
    WorstIncNext = PermShkMinNext * TranShkMinNext
    WorstIncPrb = np.sum(ShkPrbsNext[IncNext == WorstIncNext])
    # WorstIncPrb is the "Weierstrass p" concept: the odds we get the WORST thing

    # Unpack next period's (marginal) value function
    vFuncNext = solution_next.vFunc  # This is None when vFuncBool is False
    vPfuncNext = solution_next.vPfunc
    vPPfuncNext = solution_next.vPPfunc  # This is None when CubicBool is False

    # Update the bounding MPCs and PDV of human wealth:
    PatFac = ((Rsave * DiscFacEff) ** (1.0 / CRRA)) / Rsave
    PatFacAlt = ((Rboro * DiscFacEff) ** (1.0 / CRRA)) / Rboro
    try:
        MPCminNow = 1.0 / (1.0 + PatFac / solution_next.MPCmin)
    except:
        MPCminNow = 0.0
    Ex_IncNext = np.dot(ShkPrbsNext, TranShkValsNext * PermShkValsNext)
    hNrmNow = (PermGroFac / Rsave) * (Ex_IncNext + solution_next.hNrm)
    temp_fac = (WorstIncPrb ** (1.0 / CRRA)) * PatFacAlt
    MPCmaxNow = 1.0 / (1.0 + temp_fac / solution_next.MPCmax)

    # Calculate the minimum allowable value of money resources in this period
    PermGroFacEffMin = (PermGroFac * PermShkMinNext) / Rboro
    BoroCnstNat = (solution_next.mNrmMin - TranShkMinNext) * PermGroFacEffMin

    # Set the minimum allowable (normalized) market resources based on the natural
    # and artificial borrowing constraints
    if BoroCnstArt is None:
        mNrmMinNow = BoroCnstNat
    else:
        mNrmMinNow = np.max([BoroCnstNat, BoroCnstArt])

    # Set the upper limit of the MPC (at mNrmMinNow) based on whether the natural
    # or artificial borrowing constraint actually binds
    if BoroCnstNat < mNrmMinNow:
        MPCmaxEff = 1.0  # If actually constrained, MPC near limit is 1
    else:
        MPCmaxEff = MPCmaxNow  # Otherwise, it's the MPC calculated above

    # Define the borrowing-constrained consumption function
    cFuncNowCnst = LinearInterp(
        np.array([mNrmMinNow, mNrmMinNow + 1.0]), np.array([0.0, 1.0])
    )

    # Construct the assets grid by adjusting aXtra by the natural borrowing constraint
    aNrmNow = np.sort(
        np.hstack((np.asarray(aXtraGrid) + mNrmMinNow, np.array([0.0, 0.0])))
    )

    # Make a 1D array of the interest factor at each asset gridpoint
    Rfree = Rsave * np.ones_like(aNrmNow)
    Rfree[aNrmNow < 0] = Rboro
    i_kink = np.argwhere(aNrmNow == 0.0)[0][0]
    Rfree[i_kink] = Rboro

    # Define local functions for taking future expectations
    def calc_mNrmNext(S, a, R):
        return R / (PermGroFac * S["PermShk"]) * a + S["TranShk"]

    def calc_vNext(S, a, R):
        return (S["PermShk"] ** (1.0 - CRRA) * PermGroFac ** (1.0 - CRRA)) * vFuncNext(
            calc_mNrmNext(S, a, R)
        )

    def calc_vPnext(S, a, R):
        return S["PermShk"] ** (-CRRA) * vPfuncNext(calc_mNrmNext(S, a, R))

    def calc_vPPnext(S, a, R):
        return S["PermShk"] ** (-CRRA - 1.0) * vPPfuncNext(calc_mNrmNext(S, a, R))

    # Calculate end-of-period marginal value of assets at each gridpoint
    vPfacEff = DiscFacEff * Rfree * PermGroFac ** (-CRRA)
    EndOfPrdvP = vPfacEff * expected(calc_vPnext, IncShkDstn, args=(aNrmNow, Rfree))

    # Find optimal consumption corresponding to each aNrm, PrefShk combination
    cNrm_base = uFunc.derinv(EndOfPrdvP, order=(1, 0))
    PrefShkCount = PrefShkVals.size
    PrefShk_temp = np.tile(
        np.reshape(PrefShkVals ** (1.0 / CRRA), (PrefShkCount, 1)),
        (1, cNrm_base.size),
    )
    cNrmNow = np.tile(cNrm_base, (PrefShkCount, 1)) * PrefShk_temp
    mNrmNow = cNrmNow + np.tile(aNrmNow, (PrefShkCount, 1))
    # These are the endogenous gridpoints, as usual

    # Add the bottom point to the c and m arrays
    m_for_interpolation = np.concatenate(
        (BoroCnstNat * np.ones((PrefShkCount, 1)), mNrmNow), axis=1
    )
    c_for_interpolation = np.concatenate((np.zeros((PrefShkCount, 1)), cNrmNow), axis=1)

    # Construct the consumption function as a cubic or linear spline interpolation
    # for each value of PrefShk, interpolated across those values.
    if CubicBool:
        # This is not yet supported, not sure why we never got to it
        raise (
            ValueError,
            "Cubic interpolation is not yet supported by the preference shock model!",
        )

    # Make the preference-shock specific consumption functions
    cFuncs_by_PrefShk = []
    for j in range(PrefShkCount):
        MPCmin_j = MPCminNow * PrefShkVals[j] ** (1.0 / CRRA)
        cFunc_this_shk = LowerEnvelope(
            LinearInterp(
                m_for_interpolation[j, :],
                c_for_interpolation[j, :],
                intercept_limit=hNrmNow * MPCmin_j,
                slope_limit=MPCmin_j,
            ),
            cFuncNowCnst,
        )
        cFuncs_by_PrefShk.append(cFunc_this_shk)

    # Combine the list of consumption functions into a single interpolation
    cFuncNow = LinearInterpOnInterp1D(cFuncs_by_PrefShk, PrefShkVals)

    # Make the ex ante marginal value function (before the preference shock)
    m_grid = aXtraGrid + mNrmMinNow
    vP_vec = np.zeros_like(m_grid)
    for j in range(PrefShkCount):  # numeric integration over the preference shock
        vP_vec += (
            uFunc.der(cFuncs_by_PrefShk[j](m_grid)) * PrefShkPrbs[j] * PrefShkVals[j]
        )
    vPnvrs_vec = uFunc.derinv(vP_vec, order=(1, 0))
    vPfuncNow = MargValueFuncCRRA(LinearInterp(m_grid, vPnvrs_vec), CRRA)

    # Define this period's marginal marginal value function
    if CubicBool:
        pass  # This is impossible to reach right now
    else:
        vPPfuncNow = NullFunc()  # Dummy object

    # Construct this period's value function if requested
    if vFuncBool:
        # Calculate end-of-period value, its derivative, and their pseudo-inverse
        EndOfPrdv = DiscFacEff * expected(calc_vNext, IncShkDstn, args=(aNrmNow, Rfree))
        EndOfPrdvNvrs = uFunc.inv(
            EndOfPrdv
        )  # value transformed through inverse utility
        EndOfPrdvNvrsP = EndOfPrdvP * uFunc.derinv(EndOfPrdv, order=(0, 1))
        EndOfPrdvNvrs = np.insert(EndOfPrdvNvrs, 0, 0.0)
        EndOfPrdvNvrsP = np.insert(EndOfPrdvNvrsP, 0, EndOfPrdvNvrsP[0])
        # This is a very good approximation, vNvrsPP = 0 at the asset minimum

        # Construct the end-of-period value function
        aNrm_temp = np.insert(aNrmNow, 0, BoroCnstNat)
        EndOfPrd_vNvrsFunc = CubicInterp(aNrm_temp, EndOfPrdvNvrs, EndOfPrdvNvrsP)
        EndOfPrd_vFunc = ValueFuncCRRA(EndOfPrd_vNvrsFunc, CRRA)

        # Compute expected value and marginal value on a grid of market resources,
        # accounting for all of the discrete preference shocks
        mNrm_temp = mNrmMinNow + aXtraGrid
        v_temp = np.zeros_like(mNrm_temp)
        vP_temp = np.zeros_like(mNrm_temp)
        for j in range(PrefShkCount):
            this_shock = PrefShkVals[j]
            this_prob = PrefShkPrbs[j]
            cNrm_temp = cFuncNow(mNrm_temp, this_shock * np.ones_like(mNrm_temp))
            aNrm_temp = mNrm_temp - cNrm_temp
            v_temp += this_prob * (
                this_shock * uFunc(cNrm_temp) + EndOfPrd_vFunc(aNrm_temp)
            )
            vP_temp += this_prob * this_shock * uFunc.der(cNrm_temp)

        # Construct the beginning-of-period value function
        # value transformed through inverse utility
        vNvrs_temp = uFunc.inv(v_temp)
        vNvrsP_temp = vP_temp * uFunc.derinv(v_temp, order=(0, 1))
        mNrm_temp = np.insert(mNrm_temp, 0, mNrmMinNow)
        vNvrs_temp = np.insert(vNvrs_temp, 0, 0.0)
        vNvrsP_temp = np.insert(vNvrsP_temp, 0, MPCmaxEff ** (-CRRA / (1.0 - CRRA)))
        MPCminNvrs = MPCminNow ** (-CRRA / (1.0 - CRRA))
        vNvrsFuncNow = CubicInterp(
            mNrm_temp, vNvrs_temp, vNvrsP_temp, MPCminNvrs * hNrmNow, MPCminNvrs
        )
        vFuncNow = ValueFuncCRRA(vNvrsFuncNow, CRRA)

    else:
        vFuncNow = NullFunc()  # Dummy object

    # Create and return this period's solution
    solution_now = ConsumerSolution(
        cFunc=cFuncNow,
        vFunc=vFuncNow,
        vPfunc=vPfuncNow,
        vPPfunc=vPPfuncNow,
        mNrmMin=mNrmMinNow,
        hNrm=hNrmNow,
        MPCmin=MPCminNow,
        MPCmax=MPCmaxEff,
    )
    return solution_now


###############################################################################

# Make a dictionary of constructors for the preference shock model
PrefShockConsumerType_constructors_default = {
    "IncShkDstn": construct_lognormal_income_process_unemployment,
    "PermShkDstn": get_PermShkDstn_from_IncShkDstn,
    "TranShkDstn": get_TranShkDstn_from_IncShkDstn,
    "aXtraGrid": make_assets_grid,
    "PrefShkDstn": make_lognormal_PrefShkDstn,
    "solution_terminal": make_basic_CRRA_solution_terminal,
}

# Default parameters to make IncShkDstn using construct_lognormal_income_process_unemployment

PrefShockConsumerType_IncShkDstn_default = {
    "PermShkStd": [0.1],  # Standard deviation of log permanent income shocks
    "PermShkCount": 7,  # Number of points in discrete approximation to permanent income shocks
    "TranShkStd": [0.1],  # Standard deviation of log transitory income shocks
    "TranShkCount": 7,  # Number of points in discrete approximation to transitory income shocks
    "UnempPrb": 0.05,  # Probability of unemployment while working
    "IncUnemp": 0.3,  # Unemployment benefits replacement rate while working
    "T_retire": 0,  # Period of retirement (0 --> no retirement)
    "UnempPrbRet": 0.005,  # Probability of "unemployment" while retired
    "IncUnempRet": 0.0,  # "Unemployment" benefits when retired
}

# Default parameters to make aXtraGrid using construct_assets_grid

PrefShockConsumerType_aXtraGrid_default = {
    "aXtraMin": 0.001,  # Minimum end-of-period "assets above minimum" value
    "aXtraMax": 20,  # Maximum end-of-period "assets above minimum" value
    "aXtraNestFac": 3,  # Exponential nesting factor for aXtraGrid
    "aXtraCount": 48,  # Number of points in the grid of "assets above minimum"
    "aXtraExtra": None,  # Additional other values to add in grid (optional)
}

# Default parameters to make PrefShkDstn using make_lognormal_PrefShkDstn

PrefShockConsumerType_PrefShkDstn_default = {
    "PrefShkCount": 12,  # Number of points in discrete approximation to preference shock dist
    "PrefShk_tail_N": 4,  # Number of "tail points" on each end of pref shock dist
    "PrefShkStd": [0.30],  # Standard deviation of utility shocks
}

# Make a dictionary to specify an preference shocks consumer type
PrefShockConsumerType_solving_default = {
    # BASIC HARK PARAMETERS REQUIRED TO SOLVE THE MODEL
    "cycles": 1,  # Finite, non-cyclic model
    "T_cycle": 1,  # Number of periods in the cycle for this agent type
    "pseudo_terminal": False,  # Terminal period really does exist
    "constructors": PrefShockConsumerType_constructors_default,  # See dictionary above
    # PRIMITIVE RAW PARAMETERS REQUIRED TO SOLVE THE MODEL
    "CRRA": 2.0,  # Coefficient of relative risk aversion
    "Rfree": 1.03,  # Interest factor on retained assets
    "DiscFac": 0.96,  # Intertemporal discount factor
    "LivPrb": [0.98],  # Survival probability after each period
    "PermGroFac": [1.01],  # Permanent income growth factor
    "BoroCnstArt": 0.0,  # Artificial borrowing constraint
    "vFuncBool": False,  # Whether to calculate the value function during solution
    "CubicBool": False,  # Whether to use cubic spline interpolation when True
    # (Uses linear spline interpolation for cFunc when False)
}
PrefShockConsumerType_simulation_default = {
    # PARAMETERS REQUIRED TO SIMULATE THE MODEL
    "AgentCount": 10000,  # Number of agents of this type
    "T_age": None,  # Age after which simulated agents are automatically killed
    "aNrmInitMean": 0.0,  # Mean of log initial assets
    "aNrmInitStd": 1.0,  # Standard deviation of log initial assets
    "pLvlInitMean": 0.0,  # Mean of log initial permanent income
    "pLvlInitStd": 0.0,  # Standard deviation of log initial permanent income
    "PermGroFacAgg": 1.0,  # Aggregate permanent income growth factor
    # (The portion of PermGroFac attributable to aggregate productivity growth)
    "NewbornTransShk": False,  # Whether Newborns have transitory shock
    # ADDITIONAL OPTIONAL PARAMETERS
    "PerfMITShk": False,  # Do Perfect Foresight MIT Shock
    # (Forces Newborns to follow solution path of the agent they replaced if True)
    "neutral_measure": False,  # Whether to use permanent income neutral measure (see Harmenberg 2021)
}

PrefShockConsumerType_default = {}
PrefShockConsumerType_default.update(PrefShockConsumerType_IncShkDstn_default)
PrefShockConsumerType_default.update(PrefShockConsumerType_aXtraGrid_default)
PrefShockConsumerType_default.update(PrefShockConsumerType_PrefShkDstn_default)
PrefShockConsumerType_default.update(PrefShockConsumerType_solving_default)
PrefShockConsumerType_default.update(PrefShockConsumerType_simulation_default)
init_preference_shocks = (
    PrefShockConsumerType_default  # So models that aren't updated don't break
)


class PrefShockConsumerType(IndShockConsumerType):
    r"""
    A consumer type based on IndShockConsumerType, with multiplicative shocks to utility each period.

    .. math::
        \newcommand{\CRRA}{\rho}
        \newcommand{\DiePrb}{\mathsf{D}}
        \newcommand{\PermGroFac}{\Gamma}
        \newcommand{\Rfree}{\mathsf{R}}
        \newcommand{\DiscFac}{\beta}
        \begin{align*}
        v_t(m_t,\eta_t) &=\max_{c_t} \eta_{t} u(c_t) + \DiscFac (1 - \DiePrb_{t+1}) \mathbb{E}_{t} \left[ (\PermGroFac_{t+1} \psi_{t+1})^{1-\CRRA} v_{t+1}(m_{t+1},\eta_{t+1}) \right], \\
        & \text{s.t.}  \\
        a_t &= m_t - c_t, \\
        a_t &\geq \underline{a}, \\
        m_{t+1} &= a_t \Rfree_{t+1}/(\PermGroFac_{t+1} \psi_{t+1}) + \theta_{t+1}, \\
        (\psi_{t+1},\theta_{t+1},\eta_{t+1}) &\sim F_{t+1}, \\
        \mathbb{E}[\psi]=\mathbb{E}[\theta] &= 1, \\
        u(c) &= \frac{c^{1-\CRRA}}{1-\CRRA} \\
        \end{align*}


    Constructors
    ------------
    IncShkDstn: Constructor, :math:`\psi`, :math:`\theta`
        The agent's income shock distributions.

        It's default constructor is :func:`HARK.Calibration.Income.IncomeProcesses.construct_lognormal_income_process_unemployment`
    aXtraGrid: Constructor
        The agent's asset grid.

        It's default constructor is :func:`HARK.utilities.make_assets_grid`
    PrefShkDstn: Constructor, :math:`\eta`
        The agent's preference shock distributions.

        It's default constuctor is :func:`HARK.ConsumptionSaving.ConsPrefShockModel.make_lognormal_PrefShkDstn`

    Solving Parameters
    ------------------
    cycles: int
        0 specifies an infinite horizon model, 1 specifies a finite model.
    T_cycle: int
        Number of periods in the cycle for this agent type.
    CRRA: float, :math:`\rho`
        Coefficient of Relative Risk Aversion.
    Rfree: float or list[float], time varying, :math:`\mathsf{R}`
        Risk Free interest rate. Pass a list of floats to make Rfree time varying.
    DiscFac: float, :math:`\beta`
        Intertemporal discount factor.
    LivPrb: list[float], time varying, :math:`1-\mathsf{D}`
        Survival probability after each period.
    PermGroFac: list[float], time varying, :math:`\Gamma`
        Permanent income growth factor.
    BoroCnstArt: float, :math:`\underline{a}`
        The minimum Asset/Perminant Income ratio, None to ignore.
    vFuncBool: bool
        Whether to calculate the value function during solution.
    CubicBool: bool
        Whether to use cubic spline interpoliation.

    Simulation Parameters
    ---------------------
    AgentCount: int
        Number of agents of this kind that are created during simulations.
    T_age: int
        Age after which to automatically kill agents, None to ignore.
    T_sim: int, required for simulation
        Number of periods to simulate.
    track_vars: list[strings]
        List of variables that should be tracked when running the simulation.
        For this agent, the options are 'PermShk', 'PrefShk', 'TranShk', 'aLvl', 'aNrm', 'bNrm', 'cNrm', 'mNrm', 'pLvl', and 'who_dies'.

        PermShk is the agent's permanent income shock

        PrefShk is the agent's preference shock

        TranShk is the agent's transitory income shock

        aLvl is the nominal asset level

        aNrm is the normalized assets

        bNrm is the normalized resources without this period's labor income

        cNrm is the normalized consumption

        mNrm is the normalized market resources

        pLvl is the permanent income level

        who_dies is the array of which agents died
    aNrmInitMean: float
        Mean of Log initial Normalized Assets.
    aNrmInitStd: float
        Std of Log initial Normalized Assets.
    pLvlInitMean: float
        Mean of Log initial permanent income.
    pLvlInitStd: float
        Std of Log initial permanent income.
    PermGroFacAgg: float
        Aggregate permanent income growth factor (The portion of PermGroFac attributable to aggregate productivity growth).
    PerfMITShk: boolean
        Do Perfect Foresight MIT Shock (Forces Newborns to follow solution path of the agent they replaced if True).
    NewbornTransShk: boolean
        Whether Newborns have transitory shock.

    Attributes
    ----------
    solution: list[Consumer solution object]
        Created by the :func:`.solve` method. Finite horizon models create a list with T_cycle+1 elements, for each period in the solution.
        Infinite horizon solutions return a list with T_cycle elements for each period in the cycle.

        For this model, cFunc is defined over normalized market resources and :math:`\eta`, cNrm = cFunc(mNrm, :math:`\eta`).

        Visit :class:`HARK.ConsumptionSaving.ConsIndShockModel.ConsumerSolution` for more information about the solution.
    history: Dict[Array]
        Created by running the :func:`.simulate()` method.
        Contains the variables in track_vars. Each item in the dictionary is an array with the shape (T_sim,AgentCount).
        Visit :class:`HARK.core.AgentType.simulate` for more information.
    """

    IncShkDstn_defaults = PrefShockConsumerType_IncShkDstn_default
    aXtraGrid_defaults = PrefShockConsumerType_aXtraGrid_default
    PrefShkDstn_defaults = PrefShockConsumerType_PrefShkDstn_default
    solving_defaults = PrefShockConsumerType_solving_default
    simulation_defaults = PrefShockConsumerType_simulation_default
    default_ = {
        "params": PrefShockConsumerType_default,
        "solver": solve_one_period_ConsPrefShock,
    }

    shock_vars_ = IndShockConsumerType.shock_vars_ + ["PrefShk"]
    time_vary_ = IndShockConsumerType.time_vary_ + ["PrefShkDstn"]

    def pre_solve(self):
        self.construct("solution_terminal")

    def reset_rng(self):
        """
        Reset the RNG behavior of this type.  This method is called automatically
        by initialize_sim(), ensuring that each simulation run uses the same sequence
        of random shocks; this is necessary for structural estimation to work.
        This method extends IndShockConsumerType.reset_rng() to also reset elements
        of PrefShkDstn.

        Parameters
        ----------
        None

        Returns
        -------
        None
        """
        IndShockConsumerType.reset_rng(self)

        # Reset PrefShkDstn if it exists (it might not because reset_rng is called at init)
        if hasattr(self, "PrefShkDstn"):
            for dstn in self.PrefShkDstn:
                dstn.reset()

    def get_shocks(self):
        """
        Gets permanent and transitory income shocks for this period as well as preference shocks.

        Parameters
        ----------
        None

        Returns
        -------
        None
        """
        IndShockConsumerType.get_shocks(
            self
        )  # Get permanent and transitory income shocks
        PrefShkNow = np.zeros(self.AgentCount)  # Initialize shock array
        for t in range(self.T_cycle):
            these = t == self.t_cycle
            N = np.sum(these)
            if N > 0:
                PrefShkNow[these] = self.PrefShkDstn[t].draw(N)
        self.shocks["PrefShk"] = PrefShkNow

    def get_controls(self):
        """
        Calculates consumption for each consumer of this type using the consumption functions.

        Parameters
        ----------
        None

        Returns
        -------
        None
        """
        cNrmNow = np.zeros(self.AgentCount) + np.nan
        for t in range(self.T_cycle):
            these = t == self.t_cycle
            cNrmNow[these] = self.solution[t].cFunc(
                self.state_now["mNrm"][these], self.shocks["PrefShk"][these]
            )
        self.controls["cNrm"] = cNrmNow
        return None

    def calc_bounding_values(self):
        """
        Calculate human wealth plus minimum and maximum MPC in an infinite
        horizon model with only one period repeated indefinitely.  Store results
        as attributes of self.  Human wealth is the present discounted value of
        expected future income after receiving income this period, ignoring mort-
        ality.  The maximum MPC is the limit of the MPC as m --> mNrmMin.  The
        minimum MPC is the limit of the MPC as m --> infty.

        NOT YET IMPLEMENTED FOR THIS CLASS

        Parameters
        ----------
        None

        Returns
        -------
        None
        """
        raise NotImplementedError()

    def make_euler_error_func(self, mMax=100, approx_inc_dstn=True):
        """
        Creates a "normalized Euler error" function for this instance, mapping
        from market resources to "consumption error per dollar of consumption."
        Stores result in attribute eulerErrorFunc as an interpolated function.
        Has option to use approximate income distribution stored in self.IncShkDstn
        or to use a (temporary) very dense approximation.

        NOT YET IMPLEMENTED FOR THIS CLASS

        Parameters
        ----------
        mMax : float
            Maximum normalized market resources for the Euler error function.
        approx_inc_dstn : Boolean
            Indicator for whether to use the approximate discrete income distri-
            bution stored in self.IncShkDstn[0], or to use a very accurate
            discrete approximation instead.  When True, uses approximation in
            IncShkDstn; when False, makes and uses a very dense approximation.

        Returns
        -------
        None

        Notes
        -----
        This method is not used by any other code in the library. Rather, it is here
        for expository and benchmarking purposes.
        """
        raise NotImplementedError()


###############################################################################

<<<<<<< HEAD
    Returns
    -------
    solution_now : ConsumerSolution
        The solution to the single period consumption-saving problem.  Includes
        a consumption function cFunc (using linear splines), a marginal value
        function vPfunc, a minimum acceptable level of normalized market re-
        sources mNrmMin, normalized human wealth hNrm, and bounding MPCs MPCmin
        and MPCmax.  It might also have a value function vFunc.  The consumption
        function is defined over normalized market resources and the preference
        shock, c = cFunc(m,PrefShk), but the (marginal) value function is defined
        unconditionally on the shock, just before it is revealed.
    """
    # Verifiy that there is actually a kink in the interest factor
    assert Rboro >= Rsave, (
        "Interest factor on debt less than interest factor on savings!"
    )
    # If the kink is in the wrong direction, code should break here. If there's
    # no kink at all, then just use the ConsIndShockModel solver.
    if Rboro == Rsave:
        solution_now = solve_one_period_ConsPrefShock(
            solution_next,
            IncShkDstn,
            PrefShkDstn,
            LivPrb,
            DiscFac,
            CRRA,
            Rboro,
            PermGroFac,
            BoroCnstArt,
            aXtraGrid,
            vFuncBool,
            CubicBool,
        )
        return solution_now
=======
# Specify default parameters that differ in "kinky preference" model compared to base PrefShockConsumerType
kinky_pref_different_params = {
    "Rboro": 1.20,  # Interest factor on assets when borrowing, a < 0
    "Rsave": 1.02,  # Interest factor on assets when saving, a > 0
    "BoroCnstArt": None,  # Kinked R only matters if borrowing is allowed
}
KinkyPrefConsumerType_constructors_default = (
    PrefShockConsumerType_constructors_default.copy()
)
KinkyPrefConsumerType_IncShkDstn_default = (
    PrefShockConsumerType_IncShkDstn_default.copy()
)
KinkyPrefConsumerType_aXtraGrid_default = PrefShockConsumerType_aXtraGrid_default.copy()
KinkyPrefConsumerType_PrefShkDstn_default = (
    PrefShockConsumerType_PrefShkDstn_default.copy()
)
KinkyPrefConsumerType_solving_default = PrefShockConsumerType_solving_default.copy()
KinkyPrefConsumerType_solving_default["constructors"] = (
    KinkyPrefConsumerType_constructors_default
)
KinkyPrefConsumerType_simulation_default = (
    PrefShockConsumerType_simulation_default.copy()
)
KinkyPrefConsumerType_solving_default.update(kinky_pref_different_params)
>>>>>>> 539f7f27

KinkyPrefConsumerType_default = {}
KinkyPrefConsumerType_default.update(KinkyPrefConsumerType_IncShkDstn_default)
KinkyPrefConsumerType_default.update(KinkyPrefConsumerType_aXtraGrid_default)
KinkyPrefConsumerType_default.update(KinkyPrefConsumerType_PrefShkDstn_default)
KinkyPrefConsumerType_default.update(KinkyPrefConsumerType_solving_default)
KinkyPrefConsumerType_default.update(KinkyPrefConsumerType_simulation_default)
# Make a dictionary to specify a "kinky preference" consumer
init_kinky_pref = KinkyPrefConsumerType_default  # Start with base above


class KinkyPrefConsumerType(PrefShockConsumerType, KinkedRconsumerType):
    r"""
    A consumer type based on PrefShockConsumerType, with different
    interest rates for saving (:math:`\mathsf{R}_{save}`) and borrowing
    (:math:`\mathsf{R}_{boro}`).

    Solver for this class is currently only compatible with linear spline interpolation.

    .. math::
        \newcommand{\CRRA}{\rho}
        \newcommand{\DiePrb}{\mathsf{D}}
        \newcommand{\PermGroFac}{\Gamma}
        \newcommand{\Rfree}{\mathsf{R}}
        \newcommand{\DiscFac}{\beta}
        \begin{align*}
        v_t(m_t,\eta_t) &= \max_{c_t} \eta_{t} u(c_t) + \DiscFac (1-\DiePrb_{t+1})  \mathbb{E}_{t} \left[(\PermGroFac_{t+1}\psi_{t+1})^{1-\CRRA} v_{t+1}(m_{t+1},\eta_{t+1}) \right], \\
        a_t &= m_t - c_t, \\
        a_t &\geq \underline{a}, \\
        m_{t+1} &= \Rfree_t/(\PermGroFac_{t+1} \psi_{t+1}) a_t + \theta_{t+1}, \\
        \Rfree_t &= \begin{cases}
        \Rfree_{boro} & \text{if } a_t < 0\\
        \Rfree_{save} & \text{if } a_t \geq 0,
        \end{cases}\\
        \Rfree_{boro} &> \Rfree_{save}, \\
        (\psi_{t+1},\theta_{t+1},\eta_{t+1}) &\sim F_{t+1}, \\
        \mathbb{E}[\psi]=\mathbb{E}[\theta] &= 1. \\
        u(c) &= \frac{c^{1-\CRRA}}{1-\CRRA} \\
        \end{align*}


    Constructors
    ------------
    IncShkDstn: Constructor, :math:`\psi`, :math:`\theta`
        The agent's income shock distributions.

        It's default constructor is :func:`HARK.Calibration.Income.IncomeProcesses.construct_lognormal_income_process_unemployment`
    aXtraGrid: Constructor
        The agent's asset grid.

        It's default constructor is :func:`HARK.utilities.make_assets_grid`
    PrefShkDstn: Constructor, :math:`\eta`
        The agent's preference shock distributions.

        It's default constuctor is :func:`HARK.ConsumptionSaving.ConsPrefShockModel.make_lognormal_PrefShkDstn`

    Solving Parameters
    ------------------
    cycles: int
        0 specifies an infinite horizon model, 1 specifies a finite model.
    T_cycle: int
        Number of periods in the cycle for this agent type.
    CRRA: float, :math:`\rho`
        Coefficient of Relative Risk Aversion.
    Rfree: float or list[float], time varying, :math:`\mathsf{R}`
        Risk Free interest rate. Pass a list of floats to make Rfree time varying.
    Rboro: float, :math:`\mathsf{R}_{boro}`
        Risk Free interest rate when assets are negative.
    Rsave: float, :math:`\mathsf{R}_{save}`
        Risk Free interest rate when assets are positive.
    DiscFac: float, :math:`\beta`
        Intertemporal discount factor.
    LivPrb: list[float], time varying, :math:`1-\mathsf{D}`
        Survival probability after each period.
    PermGroFac: list[float], time varying, :math:`\Gamma`
        Permanent income growth factor.
    BoroCnstArt: float, :math:`\underline{a}`
        The minimum Asset/Perminant Income ratio, None to ignore.
    vFuncBool: bool
        Whether to calculate the value function during solution.
    CubicBool: bool
        Whether to use cubic spline interpoliation.

    Simulation Parameters
    ---------------------
    AgentCount: int
        Number of agents of this kind that are created during simulations.
    T_age: int
        Age after which to automatically kill agents, None to ignore.
    T_sim: int, required for simulation
        Number of periods to simulate.
    track_vars: list[strings]
        List of variables that should be tracked when running the simulation.
        For this agent, the options are 'PermShk', 'PrefShk', 'TranShk', 'aLvl', 'aNrm', 'bNrm', 'cNrm', 'mNrm', 'pLvl', and 'who_dies'.

        PermShk is the agent's permanent income shock

        PrefShk is the agent's preference shock

        TranShk is the agent's transitory income shock

        aLvl is the nominal asset level

        aNrm is the normalized assets

        bNrm is the normalized resources without this period's labor income

        cNrm is the normalized consumption

        mNrm is the normalized market resources

        pLvl is the permanent income level

        who_dies is the array of which agents died
    aNrmInitMean: float
        Mean of Log initial Normalized Assets.
    aNrmInitStd: float
        Std of Log initial Normalized Assets.
    pLvlInitMean: float
        Mean of Log initial permanent income.
    pLvlInitStd: float
        Std of Log initial permanent income.
    PermGroFacAgg: float
        Aggregate permanent income growth factor (The portion of PermGroFac attributable to aggregate productivity growth).
    PerfMITShk: boolean
        Do Perfect Foresight MIT Shock (Forces Newborns to follow solution path of the agent they replaced if True).
    NewbornTransShk: boolean
        Whether Newborns have transitory shock.

    Attributes
    ----------
    solution: list[Consumer solution object]
        Created by the :func:`.solve` method. Finite horizon models create a list with T_cycle+1 elements, for each period in the solution.
        Infinite horizon solutions return a list with T_cycle elements for each period in the cycle.

        For this model, cFunc is defined over normalized market resources and :math:`\eta`, cNrm = cFunc(mNrm, :math:`\eta`).

        Visit :class:`HARK.ConsumptionSaving.ConsIndShockModel.ConsumerSolution` for more information about the solution.
    history: Dict[Array]
        Created by running the :func:`.simulate()` method.
        Contains the variables in track_vars. Each item in the dictionary is an array with the shape (T_sim,AgentCount).
        Visit :class:`HARK.core.AgentType.simulate` for more information.
    """

    IncShkDstn_defaults = KinkyPrefConsumerType_IncShkDstn_default
    aXtraGrid_defaults = KinkyPrefConsumerType_aXtraGrid_default
    PrefShkDstn_defaults = KinkyPrefConsumerType_PrefShkDstn_default
    solving_defaults = KinkyPrefConsumerType_solving_default
    simulation_defaults = KinkyPrefConsumerType_simulation_default
    default_ = {
        "params": KinkyPrefConsumerType_default,
        "solver": solve_one_period_ConsKinkyPref,
    }

    time_inv_ = IndShockConsumerType.time_inv_ + ["Rboro", "Rsave"]

    def pre_solve(self):
        self.construct("solution_terminal")

    def get_Rfree(self):  # Specify which get_Rfree to use
        return KinkedRconsumerType.get_Rfree(self)<|MERGE_RESOLUTION|>--- conflicted
+++ resolved
@@ -446,9 +446,9 @@
         unconditionally on the shock, just before it is revealed.
     """
     # Verifiy that there is actually a kink in the interest factor
-    assert (
-        Rboro >= Rsave
-    ), "Interest factor on debt less than interest factor on savings!"
+    assert Rboro >= Rsave, (
+        "Interest factor on debt less than interest factor on savings!"
+    )
     # If the kink is in the wrong direction, code should break here. If there's
     # no kink at all, then just use the ConsIndShockModel solver.
     if Rboro == Rsave:
@@ -1028,42 +1028,6 @@
 
 ###############################################################################
 
-<<<<<<< HEAD
-    Returns
-    -------
-    solution_now : ConsumerSolution
-        The solution to the single period consumption-saving problem.  Includes
-        a consumption function cFunc (using linear splines), a marginal value
-        function vPfunc, a minimum acceptable level of normalized market re-
-        sources mNrmMin, normalized human wealth hNrm, and bounding MPCs MPCmin
-        and MPCmax.  It might also have a value function vFunc.  The consumption
-        function is defined over normalized market resources and the preference
-        shock, c = cFunc(m,PrefShk), but the (marginal) value function is defined
-        unconditionally on the shock, just before it is revealed.
-    """
-    # Verifiy that there is actually a kink in the interest factor
-    assert Rboro >= Rsave, (
-        "Interest factor on debt less than interest factor on savings!"
-    )
-    # If the kink is in the wrong direction, code should break here. If there's
-    # no kink at all, then just use the ConsIndShockModel solver.
-    if Rboro == Rsave:
-        solution_now = solve_one_period_ConsPrefShock(
-            solution_next,
-            IncShkDstn,
-            PrefShkDstn,
-            LivPrb,
-            DiscFac,
-            CRRA,
-            Rboro,
-            PermGroFac,
-            BoroCnstArt,
-            aXtraGrid,
-            vFuncBool,
-            CubicBool,
-        )
-        return solution_now
-=======
 # Specify default parameters that differ in "kinky preference" model compared to base PrefShockConsumerType
 kinky_pref_different_params = {
     "Rboro": 1.20,  # Interest factor on assets when borrowing, a < 0
@@ -1088,7 +1052,6 @@
     PrefShockConsumerType_simulation_default.copy()
 )
 KinkyPrefConsumerType_solving_default.update(kinky_pref_different_params)
->>>>>>> 539f7f27
 
 KinkyPrefConsumerType_default = {}
 KinkyPrefConsumerType_default.update(KinkyPrefConsumerType_IncShkDstn_default)
