"""
Classes to solve and simulate consumption-savings model with a discrete, exogenous,
stochastic Markov state.  The only solver here extends ConsIndShockModel to
include a Markov state; the interest factor, permanent growth factor, and income
distribution can vary with the discrete state.
"""

import numpy as np

from HARK import AgentType, NullFunc
from HARK.Calibration.Income.IncomeProcesses import (
    construct_markov_lognormal_income_process_unemployment,
    get_PermShkDstn_from_IncShkDstn_markov,
    get_TranShkDstn_from_IncShkDstn_markov,
)
from HARK.ConsumptionSaving.ConsIndShockModel import (
    ConsumerSolution,
    IndShockConsumerType,
    PerfForesightConsumerType,
    make_basic_CRRA_solution_terminal,
)
from HARK.distributions import MarkovProcess, Uniform, expected
from HARK.interpolation import (
    CubicInterp,
    LinearInterp,
    LowerEnvelope,
    IndexedInterp,
    MargMargValueFuncCRRA,
    MargValueFuncCRRA,
    ValueFuncCRRA,
)
from HARK.rewards import (
    UtilityFuncCRRA,
    CRRAutility,
    CRRAutility_inv,
    CRRAutility_invP,
    CRRAutilityP,
    CRRAutilityP_inv,
    CRRAutilityP_invP,
    CRRAutilityPP,
)
from HARK.utilities import make_assets_grid

__all__ = ["MarkovConsumerType"]

utility = CRRAutility
utilityP = CRRAutilityP
utilityPP = CRRAutilityPP
utilityP_inv = CRRAutilityP_inv
utility_invP = CRRAutility_invP
utility_inv = CRRAutility_inv
utilityP_invP = CRRAutilityP_invP


###############################################################################

# Define some functions that can be used as constructors for MrkvArray


def make_simple_binary_markov(T_cycle, Mrkv_p11, Mrkv_p22):
    """
    Make a list of very simple Markov arrays between two binary states by specifying
    diagonal elements in each period (probability of remaining in that state).

    Parameters
    ----------
    T_cycle : int
        Number of non-terminal periods in this instance's sequential problem.
    Mrkv_p11 : [float]
        List or array of probabilities of remaining in the first state between periods.
    Mrkv_p22 : [float]
        List or array of probabilities of remaining in the second state between periods.

    Returns
    -------
    MrkvArray : [np.array]
        List of 2x2 Markov transition arrays, one for each non-terminal period.
    """
    p11 = np.array(Mrkv_p11)
    p22 = np.array(Mrkv_p22)

    if len(p11) != T_cycle or len(p22) != T_cycle:
        raise ValueError("Length of p11 and p22 probabilities must equal T_cycle!")
    if np.any(p11 > 1.0) or np.any(p22 > 1.0):
        raise ValueError("The p11 and p22 probabilities must not exceed 1!")
    if np.any(p11 < 0.0) or np.any(p22 < 0.0):
        raise ValueError("The p11 and p22 probabilities must not be less than 0!")

    MrkvArray = [
        np.array([[p11[t], 1.0 - p11[t]], [1.0 - p22[t], p22[t]]])
        for t in range(T_cycle)
    ]
    return MrkvArray


def make_ratchet_markov(T_cycle, Mrkv_ratchet_probs):
    """
    Make a list of "ratchet-style" Markov transition arrays, in which transitions
    are strictly *one way* and only by one step. Each element of the ratchet_probs
    list is a size-N vector giving the probability of progressing from state i to
    state to state i+1 in that period; progress from the topmost state reverts the
    agent to the 0th state. Set ratchet_probs[t][-1] to zero to make absorbing state.

    Parameters
    ----------
    T_cycle : int
        Number of non-terminal periods in this instance's sequential problem.
    Mrkv_ratchet_probs : [np.array]
        List of vectors of "ratchet probabilities" for each period.

    Returns
    -------
    MrkvArray : [np.array]
        List of NxN Markov transition arrays, one for each non-terminal period.
    """
    if len(Mrkv_ratchet_probs) != T_cycle:
        raise ValueError("Length of Mrkv_ratchet_probs must equal T_cycle!")

    N = Mrkv_ratchet_probs[0].size  # number of discrete states
    StateCount = np.array([Mrkv_ratchet_probs[t].size for t in range(T_cycle)])
    if np.any(StateCount != N):
        raise ValueError(
            "All periods of the problem must have the same number of discrete states!"
        )

    MrkvArray = []
    for t in range(T_cycle):
        if np.any(Mrkv_ratchet_probs[t] > 1.0):
            raise ValueError("Ratchet probabilities cannot exceed 1!")
        if np.any(Mrkv_ratchet_probs[t] < 0.0):
            raise ValueError("Ratchet probabilities cannot be below 0!")

        MrkvArray_t = np.zeros((N, N))
        for i in range(N):
            p_go = Mrkv_ratchet_probs[t][i]
            p_stay = 1.0 - p_go
            if i < (N - 1):
                i_next = i + 1
            else:
                i_next = 0
            MrkvArray_t[i, i] = p_stay
            MrkvArray_t[i, i_next] = p_go

        MrkvArray.append(MrkvArray_t)

    return MrkvArray


###############################################################################


def make_markov_solution_terminal(CRRA, MrkvArray):
    """
    Make the terminal period solution for a consumption-saving model with a discrete
    Markov state. Simply makes a basic terminal solution for IndShockConsumerType
    and then replicates the attributes N times for the N states in the terminal period.

    Parameters
    ----------
    CRRA : float
        Coefficient of relative risk aversion.
    MrkvArray : [np.array]
        List of Markov transition probabilities arrays. Only used to find the
        number of discrete states in the terminal period.

    Returns
    -------
    solution_terminal : ConsumerSolution
        Terminal period solution to the Markov consumption-saving problem.
    """
    solution_terminal_basic = make_basic_CRRA_solution_terminal(CRRA)
    StateCount_T = MrkvArray[-1].shape[1]
    N = StateCount_T  # for shorter typing

    # Make replicated terminal period solution: consume all resources, no human wealth, minimum m is 0
    solution_terminal = ConsumerSolution(
        cFunc=N * [solution_terminal_basic.cFunc],
        vFunc=N * [solution_terminal_basic.vFunc],
        vPfunc=N * [solution_terminal_basic.vPfunc],
        vPPfunc=N * [solution_terminal_basic.vPPfunc],
        mNrmMin=np.zeros(N),
        hNrm=np.zeros(N),
        MPCmin=np.ones(N),
        MPCmax=np.ones(N),
    )
    return solution_terminal


def solve_one_period_ConsMarkov(
    solution_next,
    IncShkDstn,
    LivPrb,
    DiscFac,
    CRRA,
    Rfree,
    PermGroFac,
    MrkvArray,
    BoroCnstArt,
    aXtraGrid,
    vFuncBool,
    CubicBool,
):
    """
    Solves a single period consumption-saving problem with risky income and
    stochastic transitions between discrete states, in a Markov fashion.  Has
    identical inputs as the ConsIndShock, except for a discrete Markov transition
    rule MrkvArray.  Markov states can differ in their interest factor, permanent
    growth factor, and income distribution, so the inputs Rfree, PermGroFac, and
    IncShkDstn are lists specifying those values in each (succeeding) Markov state.

    Parameters
    ----------
    solution_next : ConsumerSolution
        The solution to next period's one period problem.
    IncShkDstn : [distribution.Distribution]
        A length N list of income distributions in each succeeding Markov state.
        Each income distribution is a discrete approximation to the income process
        at the beginning of the succeeding period.
    LivPrb : [float]
        Survival probability; likelihood of being alive at the beginning of the
        succeeding period conditional on the current state.
    DiscFac : float
        Intertemporal discount factor for future utility.
    CRRA : float
        Coefficient of relative risk aversion.
    Rfree : [float]
        Risk free interest factor on end-of-period assets for each Markov
        state in the succeeding period.
    PermGroGac : [float]
        Expected permanent income growth factor at the end of this period
        for each Markov state in the succeeding period.
    MrkvArray : numpy.array
        An NxN array representing a Markov transition matrix between discrete
        states.  The i,j-th element of MrkvArray is the probability of
        moving from state i in period t to state j in period t+1.
    BoroCnstArt: float or None
        Borrowing constraint for the minimum allowable assets to end the
        period with.  If it is less than the natural borrowing constraint,
        then it is irrelevant; BoroCnstArt=None indicates no artificial bor-
        rowing constraint.
    aXtraGrid: np.array
        Array of "extra" end-of-period asset values-- assets above the
        absolute minimum acceptable level.
    vFuncBool: boolean
        An indicator for whether the value function should be computed and
        included in the reported solution.
    CubicBool: boolean
        An indicator for whether the solver should use cubic or linear inter-
        polation.

    Returns
    -------
    solution : ConsumerSolution
        The solution to the single period consumption-saving problem. Includes
        a consumption function cFunc (using cubic or linear splines), a marg-
        inal value function vPfunc, a minimum acceptable level of normalized
        market resources mNrmMin, normalized human wealth hNrm, and bounding
        MPCs MPCmin and MPCmax.  It might also have a value function vFunc
        and marginal marginal value function vPPfunc.  All of these attributes
        are lists or arrays, with elements corresponding to the current
        Markov state.  E.g. solution.cFunc[0] is the consumption function
        when in the i=0 Markov state this period.
    """
    # Relabel the inputs that vary across Markov states
    IncShkDstn_list = IncShkDstn
    Rfree_list = np.array(Rfree)
    LivPrb_list = np.array(LivPrb)
    PermGroFac_list = np.array(PermGroFac)
    StateCountNow = MrkvArray.shape[0]
    StateCountNext = MrkvArray.shape[1]

    # Define the utility function
    uFunc = UtilityFuncCRRA(CRRA)

    # Initialize the natural borrowing constraint when entering each succeeding state
    BoroCnstNat_temp = np.zeros(StateCountNext) + np.nan

    # Find the natural borrowing constraint conditional on next period's state
    for j in range(StateCountNext):
        PermShkMinNext = np.min(IncShkDstn_list[j].atoms[0])
        TranShkMinNext = np.min(IncShkDstn_list[j].atoms[1])
        BoroCnstNat_temp[j] = (
            (solution_next.mNrmMin[j] - TranShkMinNext)
            * (PermGroFac_list[j] * PermShkMinNext)
            / Rfree_list[j]
        )

    # Initialize the natural borrowing constraint and minimum value of mNrm for
    # *this* period's Markov states, as well as a "dependency table"
    BoroCnstNat_list = np.zeros(StateCountNow) + np.nan
    mNrmMin_list = np.zeros(StateCountNow) + np.nan
    BoroCnstDependency = np.zeros((StateCountNow, StateCountNext)) + np.nan

    # The natural borrowing constraint in each current state is the *highest*
    # among next-state-conditional natural borrowing constraints that could
    # occur from this current state.
    for i in range(StateCountNow):
        possible_next_states = MrkvArray[i, :] > 0
        BoroCnstNat_list[i] = np.max(BoroCnstNat_temp[possible_next_states])

        # Explicitly handle the "None" case:
        if BoroCnstArt is None:
            mNrmMin_list[i] = BoroCnstNat_list[i]
        else:
            mNrmMin_list[i] = np.max([BoroCnstNat_list[i], BoroCnstArt])
        BoroCnstDependency[i, :] = BoroCnstNat_list[i] == BoroCnstNat_temp
    # Also creates a Boolean array indicating whether the natural borrowing
    # constraint *could* be hit when transitioning from i to j.

    # Initialize end-of-period (marginal) value functions, expected income conditional
    # on the next state, and probability of getting the worst income shock in each
    # succeeding period state
    BegOfPrd_vFunc_list = []
    BegOfPrd_vPfunc_list = []
    Ex_IncNextAll = np.zeros(StateCountNext) + np.nan
    WorstIncPrbAll = np.zeros(StateCountNext) + np.nan

    # Loop through each next-period-state and calculate the beginning-of-period
    # (marginal) value function
    for j in range(StateCountNext):
        # Condition values on next period's state (and record a couple for later use)
        Rfree = Rfree_list[j]
        PermGroFac = PermGroFac_list[j]
        LivPrb = LivPrb_list[j]
        # mNrmMinNow = self.mNrmMin_list[state_index]
        BoroCnstNat = BoroCnstNat_temp[j]

        # Unpack the income distribution in next period's Markov state
        IncShkDstn = IncShkDstn_list[j]
        ShkPrbsNext = IncShkDstn.pmv
        PermShkValsNext = IncShkDstn.atoms[0]
        TranShkValsNext = IncShkDstn.atoms[1]
        PermShkMinNext = np.min(PermShkValsNext)
        TranShkMinNext = np.min(TranShkValsNext)

        # Calculate the probability that we get the worst possible income draw
        IncNext = PermShkValsNext * TranShkValsNext
        WorstIncNext = PermShkMinNext * TranShkMinNext
        WorstIncPrb = np.sum(ShkPrbsNext[IncNext == WorstIncNext])
        # WorstIncPrb is the "Weierstrass p" concept: the odds we get the WORST thing

        DiscFacEff = DiscFac  # survival probability LivPrb represents probability
        # from *current* state, so DiscFacEff is just DiscFac for now

        # Unpack next period's (marginal) value function
        vFuncNext = solution_next.vFunc[j]  # This is None when vFuncBool is False
        vPfuncNext = solution_next.vPfunc[j]
        vPPfuncNext = solution_next.vPPfunc[j]  # This is None when CubicBool is False

        # Compute expected income next period and record worst income probability
        Ex_IncNextAll[j] = np.dot(ShkPrbsNext, PermShkValsNext * TranShkValsNext)
        WorstIncPrbAll[j] = WorstIncPrb

        # Construct the BEGINNING-of-period marginal value function conditional
        # on next period's state and add it to the list of value functions

        # Get data to construct the end-of-period marginal value function (conditional on next state)
        aNrmNext = np.asarray(aXtraGrid) + BoroCnstNat

        # Define local functions for taking future expectations
        def calc_mNrmNext(S, a, R):
            return R / (PermGroFac * S["PermShk"]) * a + S["TranShk"]

        def calc_vNext(S, a, R):
            return (
                S["PermShk"] ** (1.0 - CRRA) * PermGroFac ** (1.0 - CRRA)
            ) * vFuncNext(calc_mNrmNext(S, a, R))

        def calc_vPnext(S, a, R):
            return S["PermShk"] ** (-CRRA) * vPfuncNext(calc_mNrmNext(S, a, R))

        def calc_vPPnext(S, a, R):
            return S["PermShk"] ** (-CRRA - 1.0) * vPPfuncNext(calc_mNrmNext(S, a, R))

        # Calculate beginning-of-period marginal value of assets at each gridpoint
        vPfacEff = DiscFacEff * Rfree * PermGroFac ** (-CRRA)
        BegOfPrd_vPnext = vPfacEff * expected(
            calc_vPnext, IncShkDstn, args=(aNrmNext, Rfree)
        )

        # "Decurved" marginal value
        BegOfPrd_vPnvrsNext = uFunc.derinv(BegOfPrd_vPnext, order=(1, 0))

        # Make the beginning-of-period pseudo-inverse marginal value of assets
        # function conditionalon next period's state
        if CubicBool:
            # Calculate end-of-period marginal marginal value of assets at each gridpoint
            vPPfacEff = DiscFacEff * Rfree * Rfree * PermGroFac ** (-CRRA - 1.0)
            BegOfPrd_vPPnext = vPPfacEff * expected(
                calc_vPPnext, IncShkDstn, args=(aNrmNext, Rfree)
            )
            # "Decurved" marginal marginal value
            BegOfPrd_vPnvrsPnext = BegOfPrd_vPPnext * uFunc.derinv(
                BegOfPrd_vPnext, order=(1, 1)
            )

            # Construct the end-of-period marginal value function conditional on the next state.
            BegOfPrd_vPnvrsFunc = CubicInterp(
                aNrmNext,
                BegOfPrd_vPnvrsNext,
                BegOfPrd_vPnvrsPnext,
                lower_extrap=True,
            )
            # TODO: Should not be lower extrap, add point at BoroCnstNat
        else:
            BegOfPrd_vPnvrsFunc = LinearInterp(
                aNrmNext, BegOfPrd_vPnvrsNext, lower_extrap=True
            )
            # TODO: Should not be lower extrap, add point at BoroCnstNat

        # "Recurve" the pseudo-inverse marginal value function
        BegOfPrd_vPfunc = MargValueFuncCRRA(BegOfPrd_vPnvrsFunc, CRRA)
        BegOfPrd_vPfunc_list.append(BegOfPrd_vPfunc)

        # Construct the beginning-of-period value functional conditional on next
        # period's state and add it to the list of value functions
        if vFuncBool:
            # Calculate end-of-period value, its derivative, and their pseudo-inverse
            BegOfPrd_vNext = DiscFacEff * expected(
                calc_vNext, IncShkDstn, args=(aNrmNext, Rfree)
            )
            # value transformed through inverse utility
            BegOfPrd_vNvrsNext = uFunc.inv(BegOfPrd_vNext)
            BegOfPrd_vNvrsPnext = BegOfPrd_vPnext * uFunc.derinv(
                BegOfPrd_vNext, order=(0, 1)
            )
            BegOfPrd_vNvrsNext = np.insert(BegOfPrd_vNvrsNext, 0, 0.0)
            BegOfPrd_vNvrsPnext = np.insert(
                BegOfPrd_vNvrsPnext, 0, BegOfPrd_vNvrsPnext[0]
            )
            # This is a very good approximation, vNvrsPP = 0 at the asset minimum

            # Construct the end-of-period value function
            aNrm_temp = np.insert(aNrmNext, 0, BoroCnstNat)
            BegOfPrd_vNvrsFunc = CubicInterp(
                aNrm_temp, BegOfPrd_vNvrsNext, BegOfPrd_vNvrsPnext
            )
            BegOfPrd_vFunc = ValueFuncCRRA(BegOfPrd_vNvrsFunc, CRRA)
            BegOfPrd_vFunc_list.append(BegOfPrd_vFunc)

    # BegOfPrdvP is marginal value conditional on *next* period's state.
    # Take expectations over Markov transitions to get EndOfPrdvP conditional on
    # *this* period's Markov state.

    # Find unique values of minimum acceptable end-of-period assets (and the
    # current period states for which they apply).
    aNrmMin_unique, Mrkv_inverse = np.unique(BoroCnstNat_list, return_inverse=True)
    possible_transitions = MrkvArray > 0

    # Initialize end-of-period marginal value (and marg marg value) at each
    # asset gridpoint for each current period state
    EndOfPrd_vP = np.zeros((StateCountNow, aXtraGrid.size))
    EndOfPrd_vPP = np.zeros((StateCountNow, aXtraGrid.size))

    # Calculate end-of-period marginal value (and marg marg value) at each
    # asset gridpoint for each current period state, grouping current states
    # by their natural borrowing constraint
    for k in range(aNrmMin_unique.size):
        # Get the states for which this minimum applies amd the aNrm grid for
        # this set of current states
        aNrmMin = aNrmMin_unique[k]  # minimum assets for this pass
        which_states = Mrkv_inverse == k
        aNrmNow = aNrmMin + aXtraGrid  # assets grid for this pass

        # Make arrays to hold successor period's beginning-of-period (marginal)
        # marginal value if we transition to it
        BegOfPrd_vPnext = np.zeros((StateCountNext, aXtraGrid.size))
        BegOfPrd_vPPnext = np.zeros((StateCountNext, aXtraGrid.size))

        # Loop through future Markov states and fill in those values, but only
        # look at future states that can actually be reached from our current
        # set of states (for this natural borrowing constraint value)
        for j in range(StateCountNext):
            if not np.any(np.logical_and(possible_transitions[:, j], which_states)):
                continue

            BegOfPrd_vPnext[j, :] = BegOfPrd_vPfunc_list[j](aNrmNow)
            # Add conditional end-of-period (marginal) marginal value to the arrays
            if CubicBool:
                BegOfPrd_vPPnext[j, :] = BegOfPrd_vPfunc_list[j].derivativeX(aNrmNow)

        # Weight conditional marginal values by transition probabilities
        # to get unconditional marginal (marginal) value at each gridpoint.
        EndOfPrd_vP_temp = np.dot(MrkvArray, BegOfPrd_vPnext)

        # Only take the states for which this asset minimum applies
        EndOfPrd_vP[which_states, :] = EndOfPrd_vP_temp[which_states, :]

        # Do the same thing for marginal marginal value
        if CubicBool:
            EndOfPrd_vPP_temp = np.dot(MrkvArray, BegOfPrd_vPPnext)
            EndOfPrd_vPP[which_states, :] = EndOfPrd_vPP_temp[which_states, :]

    # Store the results as attributes of self, scaling end of period marginal value by survival probability from each current state
    LivPrb_tiled = np.tile(
        np.reshape(LivPrb_list, (StateCountNow, 1)), (1, aXtraGrid.size)
    )
    EndOfPrd_vP = LivPrb_tiled * EndOfPrd_vP
    if CubicBool:
        EndOfPrd_vPP = LivPrb_tiled * EndOfPrd_vPP

    # Calculate the bounding MPCs and PDV of human wealth for each state

    # Calculate probability of getting the "worst" income shock and transition
    # from each current state
    WorstIncPrb_array = BoroCnstDependency * np.tile(
        np.reshape(WorstIncPrbAll, (1, StateCountNext)), (StateCountNow, 1)
    )
    temp_array = MrkvArray * WorstIncPrb_array
    WorstIncPrbNow = np.sum(temp_array, axis=1)

    # Calculate expectation of upper bound of next period's MPC
    Ex_MPCmaxNext = (
        np.dot(temp_array, Rfree_list ** (1.0 - CRRA) * solution_next.MPCmax ** (-CRRA))
        / WorstIncPrbNow
    ) ** (-1.0 / CRRA)

    # Calculate limiting upper bound of MPC this period for each Markov state
    DiscFacEff_temp = DiscFac * LivPrb_list
    MPCmaxNow = 1.0 / (
        1.0 + ((DiscFacEff_temp * WorstIncPrbNow) ** (1.0 / CRRA)) / Ex_MPCmaxNext
    )
    MPCmaxEff = MPCmaxNow
    MPCmaxEff[BoroCnstNat_list < mNrmMin_list] = 1.0

    # Calculate the current Markov-state-conditional PDV of human wealth, correctly
    # accounting for risky returns and risk aversion
    hNrmPlusIncNext = Ex_IncNextAll + solution_next.hNrm
    R_adj = np.dot(MrkvArray, Rfree_list ** (1.0 - CRRA))
    hNrmNow = (
        np.dot(MrkvArray, (PermGroFac_list / Rfree_list**CRRA) * hNrmPlusIncNext)
        / R_adj
    )

    # Calculate the lower bound on MPC as m gets arbitrarily large
    temp = (
        DiscFacEff_temp
        * np.dot(
            MrkvArray, solution_next.MPCmin ** (-CRRA) * Rfree_list ** (1.0 - CRRA)
        )
    ) ** (1.0 / CRRA)
    MPCminNow = 1.0 / (1.0 + temp)

    # Find consumption and market resources corresponding to each end-of-period
    # assets point for each state (and add an additional point at the lower bound)
    aNrmNow = (aXtraGrid)[np.newaxis, :] + np.array(BoroCnstNat_list)[:, np.newaxis]
    cNrmNow = uFunc.derinv(EndOfPrd_vP, order=(1, 0))
    mNrmNow = cNrmNow + aNrmNow  # Endogenous mNrm gridpoints
    cNrmNow = np.hstack((np.zeros((StateCountNow, 1)), cNrmNow))
    mNrmNow = np.hstack((np.reshape(mNrmMin_list, (StateCountNow, 1)), mNrmNow))

    # Calculate the MPC at each market resource gridpoint in each state (if desired)
    if CubicBool:
        dcda = EndOfPrd_vPP / uFunc.der(cNrmNow[:, 1:], order=2)  # drop first
        MPCnow = dcda / (dcda + 1.0)
        MPCnow = np.hstack((np.reshape(MPCmaxNow, (StateCountNow, 1)), MPCnow))

    # Initialize an empty solution to which we'll add state-conditional solutions
    solution = ConsumerSolution()

    # Loop through each current period state and add its solution to the overall solution
    for i in range(StateCountNow):
        # Set current-Markov-state-conditional human wealth and MPC bounds
        hNrmNow_i = hNrmNow[i]
        MPCminNow_i = MPCminNow[i]
        mNrmMin_i = mNrmMin_list[i]

        # Construct the consumption function by combining the constrained and unconstrained portions
        cFuncNowCnst = LinearInterp(
            np.array([mNrmMin_list[i], mNrmMin_list[i] + 1.0]), np.array([0.0, 1.0])
        )
        if CubicBool:
            cFuncNowUnc = CubicInterp(
                mNrmNow[i, :],
                cNrmNow[i, :],
                MPCnow[i, :],
                MPCminNow_i * hNrmNow_i,
                MPCminNow_i,
            )
        else:
            cFuncNowUnc = LinearInterp(
                mNrmNow[i, :], cNrmNow[i, :], MPCminNow_i * hNrmNow_i, MPCminNow_i
            )
        cFuncNow = LowerEnvelope(cFuncNowUnc, cFuncNowCnst)

        # Make the marginal (marginal) value function
        vPfuncNow = MargValueFuncCRRA(cFuncNow, CRRA)
        if CubicBool:
            vPPfuncNow = MargMargValueFuncCRRA(cFuncNow, CRRA)
        else:
            vPPfuncNow = NullFunc()

        # Make the value function for this state if requested
        if vFuncBool:
            # Make state-conditional grids of market resources and consumption
            mNrm_for_vFunc = mNrmMin_i + aXtraGrid
            cNrm_for_vFunc = cFuncNow(mNrm_for_vFunc)
            aNrm_for_vFunc = mNrm_for_vFunc - cNrm_for_vFunc

            # Calculate end-of-period value at each gridpoint
            BegOfPrd_v_temp = np.zeros((StateCountNow, aXtraGrid.size))
            for j in range(StateCountNext):
                if possible_transitions[i, j]:
                    BegOfPrd_v_temp[j, :] = BegOfPrd_vFunc_list[j](aNrm_for_vFunc)
            EndOfPrd_v = np.dot(MrkvArray[i, :], BegOfPrd_v_temp)

            # Calculate (normalized) value and marginal value at each gridpoint
            v_now = uFunc(cNrm_for_vFunc) + EndOfPrd_v
            vP_now = uFunc.der(cNrm_for_vFunc)

            # Make a "decurved" value function with the inverse utility function
            # value transformed through inverse utility
            vNvrs_now = uFunc.inv(v_now)
            vNvrsP_now = vP_now * uFunc.derinv(v_now, order=(0, 1))
            mNrm_temp = np.insert(mNrm_for_vFunc, 0, mNrmMin_i)  # add the lower bound
            vNvrs_now = np.insert(vNvrs_now, 0, 0.0)
            vNvrsP_now = np.insert(
                vNvrsP_now, 0, MPCmaxEff[i] ** (-CRRA / (1.0 - CRRA))
            )
            # MPCminNvrs = MPCminNow[i] ** (-CRRA / (1.0 - CRRA))
            vNvrsFuncNow = CubicInterp(
                mNrm_temp,
                vNvrs_now,
                vNvrsP_now,
            )  # MPCminNvrs * hNrmNow_i, MPCminNvrs)
            # The bounding function for the pseudo-inverse value function is incorrect.
            # TODO: Resolve this strange issue; extrapolation is suppressed for now.

            # "Recurve" the decurved value function and add it to the list
            vFuncNow = ValueFuncCRRA(vNvrsFuncNow, CRRA)

        else:
            vFuncNow = NullFunc()

        # Make the current-Markov-state-conditional solution
        solution_cond = ConsumerSolution(
            cFunc=cFuncNow,
            vFunc=vFuncNow,
            vPfunc=vPfuncNow,
            vPPfunc=vPPfuncNow,
            mNrmMin=mNrmMin_i,
        )

        # Add the current-state-conditional solution to the overall period solution
        solution.append_solution(solution_cond)

    # Add the lower bounds of market resources, MPC limits, human resources,
    # and the value functions to the overall solution, then return it
    solution.mNrmMin = mNrmMin_list
    solution.hNrm = hNrmNow
    solution.MPCmin = MPCminNow
    solution.MPCmax = MPCmaxNow
    solution.cFuncX = IndexedInterp(solution.cFunc)
    return solution


####################################################################################################
####################################################################################################

# Make a dictionary of constructors for the markov consumption-saving model
markov_constructor_dict = {
    "IncShkDstn": construct_markov_lognormal_income_process_unemployment,
    "PermShkDstn": get_PermShkDstn_from_IncShkDstn_markov,
    "TranShkDstn": get_TranShkDstn_from_IncShkDstn_markov,
    "aXtraGrid": make_assets_grid,
    "MrkvArray": make_simple_binary_markov,
    "solution_terminal": make_markov_solution_terminal,
}

# Default parameters to make IncShkDstn using construct_lognormal_income_process_unemployment
default_IncShkDstn_params = {
    "PermShkStd": np.array(
        [[0.1, 0.1]]
    ),  # Standard deviation of log permanent income shocks
    "PermShkCount": 7,  # Number of points in discrete approximation to permanent income shocks
    "TranShkStd": np.array(
        [[0.1, 0.1]]
    ),  # Standard deviation of log transitory income shocks
    "TranShkCount": 7,  # Number of points in discrete approximation to transitory income shocks
    "UnempPrb": np.array([0.05, 0.05]),  # Probability of unemployment while working
    "IncUnemp": np.array(
        [0.3, 0.3]
    ),  # Unemployment benefits replacement rate while working
    "T_retire": 0,  # Period of retirement (0 --> no retirement)
    "UnempPrbRet": None,  # Probability of "unemployment" while retired
    "IncUnempRet": None,  # "Unemployment" benefits when retired
}

# Default parameters to make aXtraGrid using make_assets_grid
default_aXtraGrid_params = {
    "aXtraMin": 0.001,  # Minimum end-of-period "assets above minimum" value
    "aXtraMax": 20,  # Maximum end-of-period "assets above minimum" value
    "aXtraNestFac": 3,  # Exponential nesting factor for aXtraGrid
    "aXtraCount": 48,  # Number of points in the grid of "assets above minimum"
    "aXtraExtra": None,  # Additional other values to add in grid (optional)
}

# Default parameters to make MrkvArray using make_simple_binary_markov
default_MrkvArray_params = {
    "Mrkv_p11": [0.9],  # Probability of remaining in binary state 1
    "Mrkv_p22": [0.4],  # Probability of remaining in binary state 2
}

# Make a dictionary to specify an idiosyncratic income shocks consumer type
init_indshk_markov = {
    # BASIC HARK PARAMETERS REQUIRED TO SOLVE THE MODEL
    "cycles": 1,  # Finite, non-cyclic model
    "T_cycle": 1,  # Number of periods in the cycle for this agent type
    "constructors": markov_constructor_dict,  # See dictionary above
    "pseudo_terminal": False,  # Terminal period really does exist
    "global_markov": False,  # Whether the Markov state is shared across agents
    # PRIMITIVE RAW PARAMETERS REQUIRED TO SOLVE THE MODEL
    "CRRA": 2.0,  # Coefficient of relative risk aversion
    "Rfree": np.array([1.03, 1.03]),  # Interest factor on retained assets
    "DiscFac": 0.96,  # Intertemporal discount factor
    "LivPrb": [np.array([0.98, 0.98])],  # Survival probability after each period
    "PermGroFac": [np.array([0.99, 1.03])],  # Permanent income growth factor
    "BoroCnstArt": 0.0,  # Artificial borrowing constraint
    "vFuncBool": False,  # Whether to calculate the value function during solution
    "CubicBool": False,  # Whether to use cubic spline interpolation when True
    # (Uses linear spline interpolation for cFunc when False)
    # PARAMETERS REQUIRED TO SIMULATE THE MODEL
    "AgentCount": 10000,  # Number of agents of this type
    "T_age": None,  # Age after which simulated agents are automatically killed
    "aNrmInitMean": 0.0,  # Mean of log initial assets
    "aNrmInitStd": 1.0,  # Standard deviation of log initial assets
    "pLvlInitMean": 0.0,  # Mean of log initial permanent income
    "pLvlInitStd": 0.0,  # Standard deviation of log initial permanent income
    "PermGroFacAgg": 1.0,  # Aggregate permanent income growth factor
    "MrkvPrbsInit": np.array([1.0, 0.0]),  # Initial distribution of discrete state
    # (The portion of PermGroFac attributable to aggregate productivity growth)
    "NewbornTransShk": False,  # Whether Newborns have transitory shock
    # ADDITIONAL OPTIONAL PARAMETERS
    "PerfMITShk": False,  # Do Perfect Foresight MIT Shock
    # (Forces Newborns to follow solution path of the agent they replaced if True)
    "neutral_measure": False,  # Whether to use permanent income neutral measure (see Harmenberg 2021)
}
init_indshk_markov.update(default_IncShkDstn_params)
init_indshk_markov.update(default_aXtraGrid_params)
init_indshk_markov.update(default_MrkvArray_params)


class MarkovConsumerType(IndShockConsumerType):
    """
    An agent in the Markov consumption-saving model.  His problem is defined by a sequence
    of income distributions, survival probabilities, discount factors, and permanent
    income growth rates, as well as time invariant values for risk aversion, the
    interest rate, the grid of end-of-period assets, and how he is borrowing constrained.
    """

    time_vary_ = IndShockConsumerType.time_vary_ + ["MrkvArray"]
<<<<<<< HEAD
    model_ = "ConsMarkov.yaml"

=======
>>>>>>> 11f1ea61
    # Mrkv is both a shock and a state
    shock_vars_ = IndShockConsumerType.shock_vars_ + ["Mrkv"]
    state_vars = IndShockConsumerType.state_vars + ["Mrkv"]
    default_ = {"params": init_indshk_markov, "solver": solve_one_period_ConsMarkov}

    def check_markov_inputs(self):
        """
        Many parameters used by MarkovConsumerType are arrays.  Make sure those arrays are the
        right shape.

        Parameters
        ----------
        None

        Returns
        -------
        None
        """
        StateCount = self.MrkvArray[0].shape[0]

        # Check that arrays are the right shape
        if not isinstance(self.Rfree, np.ndarray) or self.Rfree.shape != (StateCount,):
            raise ValueError(
                "Rfree not the right shape, it should be an array of Rfree of all the states."
            )

        # Check that arrays in lists are the right shape
        for MrkvArray_t in self.MrkvArray:
            if not isinstance(MrkvArray_t, np.ndarray) or MrkvArray_t.shape != (
                StateCount,
                StateCount,
            ):
                raise ValueError(
                    "MrkvArray not the right shape, it should be of the size states*states."
                )
        for LivPrb_t in self.LivPrb:
            if not isinstance(LivPrb_t, np.ndarray) or LivPrb_t.shape != (StateCount,):
                raise ValueError(
                    "Array in LivPrb is not the right shape, it should be an array of length equal to number of states"
                )
        for PermGroFac_t in self.PermGroFac:
            if not isinstance(PermGroFac_t, np.ndarray) or PermGroFac_t.shape != (
                StateCount,
            ):
                raise ValueError(
                    "Array in PermGroFac is not the right shape, it should be an array of length equal to number of states"
                )

        # Now check the income distribution.
        # Note IncShkDstn is (potentially) time-varying, so it is in time_vary.
        # Therefore it is a list, and each element of that list responds to the income distribution
        # at a particular point in time.
        for IncShkDstn_t in self.IncShkDstn:
            if not isinstance(IncShkDstn_t, list):
                raise ValueError(
                    "self.IncShkDstn is time varying and so must be a list"
                    + "of lists of Distributions, one per Markov State. Found "
                    + f"{self.IncShkDstn} instead"
                )
            elif len(IncShkDstn_t) != StateCount:
                raise ValueError(
                    "List in IncShkDstn is not the right length, it should be length equal to number of states"
                )

    def pre_solve(self):
        """
        Check to make sure that the inputs that are specific to MarkovConsumerType
        are of the right shape (if arrays) or length (if lists).

        Parameters
        ----------
        None

        Returns
        -------
        None
        """
        AgentType.pre_solve(self)
        self.check_markov_inputs()
        self.construct("solution_terminal")

    def initialize_sim(self):
        self.shocks["Mrkv"] = np.zeros(self.AgentCount, dtype=int)
        IndShockConsumerType.initialize_sim(self)
        if (
            self.global_markov
        ):  # Need to initialize markov state to be the same for all agents
            base_draw = Uniform(seed=self.RNG.integers(0, 2**31 - 1)).draw(1)
            Cutoffs = np.cumsum(np.array(self.MrkvPrbsInit))
            self.shocks["Mrkv"] = np.ones(self.AgentCount) * np.searchsorted(
                Cutoffs, base_draw
            ).astype(int)
        self.shocks["Mrkv"] = self.shocks["Mrkv"].astype(int)

    def reset_rng(self):
        """
        Extended method that ensures random shocks are drawn from the same sequence
        on each simulation, which is important for structural estimation.  This
        method is called automatically by initialize_sim().

        Parameters
        ----------
        None

        Returns
        -------
        None
        """
        PerfForesightConsumerType.reset_rng(self)

        # Reset IncShkDstn if it exists (it might not because reset_rng is called at init)
        if hasattr(self, "IncShkDstn"):
            T = len(self.IncShkDstn)
            for t in range(T):
                for dstn in self.IncShkDstn[t]:
                    dstn.reset()

    def sim_death(self):
        """
        Determines which agents die this period and must be replaced.  Uses the sequence in LivPrb
        to determine survival probabilities for each agent.

        Parameters
        ----------
        None

        Returns
        -------
        which_agents : np.array(bool)
            Boolean array of size AgentCount indicating which agents die.
        """
        # Determine who dies
        LivPrb = np.array(self.LivPrb)[
            self.t_cycle - 1, self.shocks["Mrkv"]
        ]  # Time has already advanced, so look back one
        DiePrb = 1.0 - LivPrb
        DeathShks = Uniform(seed=self.RNG.integers(0, 2**31 - 1)).draw(
            N=self.AgentCount
        )
        which_agents = DeathShks < DiePrb
        if self.T_age is not None:  # Kill agents that have lived for too many periods
            too_old = self.t_age >= self.T_age
            which_agents = np.logical_or(which_agents, too_old)
        return which_agents

    def sim_birth(self, which_agents):
        """
        Makes new Markov consumer by drawing initial normalized assets, permanent income levels, and
        discrete states. Calls IndShockConsumerType.sim_birth, then draws from initial Markov distribution.

        Parameters
        ----------
        which_agents : np.array(Bool)
            Boolean array of size self.AgentCount indicating which agents should be "born".

        Returns
        -------
        None
        """
        IndShockConsumerType.sim_birth(
            self, which_agents
        )  # Get initial assets and permanent income
        if (
            not self.global_markov
        ):  # Markov state is not changed if it is set at the global level
            N = np.sum(which_agents)
            base_draws = Uniform(seed=self.RNG.integers(0, 2**31 - 1)).draw(N)
            Cutoffs = np.cumsum(np.array(self.MrkvPrbsInit))
            self.shocks["Mrkv"][which_agents] = np.searchsorted(
                Cutoffs, base_draws
            ).astype(int)

    def get_markov_states(self):
        """
        Draw new Markov states for each agent in the simulated population, using
        the attribute MrkvArray to determine transition probabilities.

        Parameters
        ----------
        None

        Returns
        -------
        None
        """
        dont_change = (
            self.t_age == 0
        )  # Don't change Markov state for those who were just born (unless global_markov)
        if self.t_sim == 0:  # Respect initial distribution of Markov states
            dont_change[:] = True

        # Determine which agents are in which states right now
        MrkvPrev = self.shocks["Mrkv"]
        MrkvNow = np.zeros(self.AgentCount, dtype=int)

        # Draw new Markov states for each agent
        for t in range(self.T_cycle):
            markov_process = MarkovProcess(
                self.MrkvArray[t], seed=self.RNG.integers(0, 2**31 - 1)
            )
            right_age = self.t_cycle == t
            MrkvNow[right_age] = markov_process.draw(MrkvPrev[right_age])
        if not self.global_markov:
            MrkvNow[dont_change] = MrkvPrev[dont_change]

        self.shocks["Mrkv"] = MrkvNow.astype(int)

    def get_shocks(self):
        """
        Gets new Markov states and permanent and transitory income shocks for this period.  Samples
        from IncShkDstn for each period-state in the cycle.

        Parameters
        ----------
        None

        Returns
        -------
        None
        """
        self.get_markov_states()
        MrkvNow = self.shocks["Mrkv"]

        # Now get income shocks for each consumer, by cycle-time and discrete state
        PermShkNow = np.zeros(self.AgentCount)  # Initialize shock arrays
        TranShkNow = np.zeros(self.AgentCount)
        for t in range(self.T_cycle):
            for j in range(self.MrkvArray[t].shape[0]):
                these = np.logical_and(t == self.t_cycle, j == MrkvNow)
                N = np.sum(these)
                if N > 0:
                    IncShkDstnNow = self.IncShkDstn[t - 1][
                        j
                    ]  # set current income distribution
                    PermGroFacNow = self.PermGroFac[t - 1][
                        j
                    ]  # and permanent growth factor

                    # Get random draws of income shocks from the discrete distribution
                    EventDraws = IncShkDstnNow.draw_events(N)
                    PermShkNow[these] = (
                        IncShkDstnNow.atoms[0][EventDraws] * PermGroFacNow
                    )  # permanent "shock" includes expected growth
                    TranShkNow[these] = IncShkDstnNow.atoms[1][EventDraws]
        newborn = self.t_age == 0
        PermShkNow[newborn] = 1.0
        TranShkNow[newborn] = 1.0
        self.shocks["PermShk"] = PermShkNow
        self.shocks["TranShk"] = TranShkNow

    def read_shocks_from_history(self):
        """
        A slight modification of AgentType.read_shocks that makes sure that MrkvNow is int, not float.

        Parameters
        ----------
        None

        Returns
        -------
        None
        """
        IndShockConsumerType.read_shocks_from_history(self)
        self.shocks["Mrkv"] = self.shocks["Mrkv"].astype(int)

    def get_Rfree(self):
        """
        Returns an array of size self.AgentCount with interest factor that varies with discrete state.

        Parameters
        ----------
        None

        Returns
        -------
        RfreeNow : np.array
             Array of size self.AgentCount with risk free interest rate for each agent.
        """
        RfreeNow = self.Rfree[self.shocks["Mrkv"]]
        return RfreeNow

    def get_controls(self):
        """
        Calculates consumption for each consumer of this type using the consumption functions.

        Parameters
        ----------
        None

        Returns
        -------
        None
        """
        cNrmNow = np.zeros(self.AgentCount) + np.nan
        MPCnow = np.zeros(self.AgentCount) + np.nan
        J = self.MrkvArray[0].shape[0]

        MrkvBoolArray = np.zeros((J, self.AgentCount), dtype=bool)
        for j in range(J):
            MrkvBoolArray[j, :] = j == self.shocks["Mrkv"]

        for t in range(self.T_cycle):
            right_t = t == self.t_cycle
            for j in range(J):
                these = np.logical_and(right_t, MrkvBoolArray[j, :])
                cNrmNow[these], MPCnow[these] = (
                    self.solution[t]
                    .cFunc[j]
                    .eval_with_derivative(self.state_now["mNrm"][these])
                )
        self.controls["cNrm"] = cNrmNow
        self.MPCnow = MPCnow

    def get_poststates(self):
        super().get_poststates()
        self.state_now["Mrkv"] = self.shocks["Mrkv"].copy()

    def calc_bounding_values(self):
        """
        Calculate human wealth plus minimum and maximum MPC in an infinite
        horizon model with only one period repeated indefinitely.  Store results
        as attributes of self.  Human wealth is the present discounted value of
        expected future income after receiving income this period, ignoring mort-
        ality.  The maximum MPC is the limit of the MPC as m --> mNrmMin.  The
        minimum MPC is the limit of the MPC as m --> infty.  Results are all
        np.array with elements corresponding to each Markov state.

        NOT YET IMPLEMENTED FOR THIS CLASS

        Parameters
        ----------
        None

        Returns
        -------
        None
        """
        raise NotImplementedError()

    def make_euler_error_func(self, mMax=100, approx_inc_dstn=True):
        """
        Creates a "normalized Euler error" function for this instance, mapping
        from market resources to "consumption error per dollar of consumption."
        Stores result in attribute eulerErrorFunc as an interpolated function.
        Has option to use approximate income distribution stored in self.IncShkDstn
        or to use a (temporary) very dense approximation.

        NOT YET IMPLEMENTED FOR THIS CLASS

        Parameters
        ----------
        mMax : float
            Maximum normalized market resources for the Euler error function.
        approx_inc_dstn : Boolean
            Indicator for whether to use the approximate discrete income distri-
            bution stored in self.IncShkDstn[0], or to use a very accurate
            discrete approximation instead.  When True, uses approximation in
            IncShkDstn; when False, makes and uses a very dense approximation.

        Returns
        -------
        None

        Notes
        -----
        This method is not used by any other code in the library. Rather, it is here
        for expository and benchmarking purposes.
        """
        raise NotImplementedError()<|MERGE_RESOLUTION|>--- conflicted
+++ resolved
@@ -749,11 +749,8 @@
     """
 
     time_vary_ = IndShockConsumerType.time_vary_ + ["MrkvArray"]
-<<<<<<< HEAD
     model_ = "ConsMarkov.yaml"
 
-=======
->>>>>>> 11f1ea61
     # Mrkv is both a shock and a state
     shock_vars_ = IndShockConsumerType.shock_vars_ + ["Mrkv"]
     state_vars = IndShockConsumerType.state_vars + ["Mrkv"]
