--- conflicted
+++ resolved
@@ -128,9 +128,6 @@
     decision about how much to consume.
     """
 
-    #state_vars_ = ['pLvlNow', 'PlvlAggNow', 'bNrmNow', 'mNrmNow'] 
-    #shock_vars_ = []
-
     def __init__(self, **kwds):
         """
         Make a new instance of AggShockConsumerType, an extension of
@@ -678,7 +675,6 @@
             "DiscFac",
             "CRRA",
         ]
-<<<<<<< HEAD
 
         # need better handling of this
         self.state_now = {
@@ -690,10 +686,6 @@
             "EmpNow" : None
         }
 
-=======
-        self.poststate_vars = ["aNow", "EmpNow"]
-        self.shock_vars = {}
->>>>>>> 29921f8b
         self.solveOnePeriod = solveKrusellSmith
         self.update()
 
