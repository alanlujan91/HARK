"""
Classes to solve canonical consumption-saving models with idiosyncratic shocks
to income.  All models here assume CRRA utility with geometric discounting, no
bequest motive, and income shocks that are fully transitory or fully permanent.

It currently solves three types of models:
   1) A very basic "perfect foresight" consumption-savings model with no uncertainty.
   2) A consumption-savings model with risk over transitory and permanent income shocks.
   3) The model described in (2), with an interest rate for debt that differs
      from the interest rate for savings.

See NARK https://HARK.githhub.io/Documentation/NARK for information on variable naming conventions.
See HARK documentation for mathematical descriptions of the models being solved.
"""
from copy import copy, deepcopy

import numpy as np
from scipy.optimize import newton

from HARK import AgentType, NullFunc, MetricObject, make_one_period_oo_solver
from HARK import _log
from HARK import set_verbosity_level
from HARK.Calibration.Income.IncomeTools import (
    parse_income_spec,
    parse_time_params,
    Cagetti_income,
)
from HARK.datasets.SCF.WealthIncomeDist.SCFDistTools import income_wealth_dists_from_scf
from HARK.datasets.life_tables.us_ssa.SSATools import parse_ssa_life_table
from HARK.distribution import (
    DiscreteDistribution,
    add_discrete_outcome_constant_mean,
    calc_expectation,
    combine_indep_dstns,
    IndexDistribution,
)
from HARK.distribution import Lognormal, MeanOneLogNormal, Uniform
from HARK.interpolation import CubicHermiteInterp as CubicInterp
from HARK.interpolation import (
    CubicInterp,
    LowerEnvelope,
    LinearInterp,
    ValueFuncCRRA,
    MargValueFuncCRRA,
    MargMargValueFuncCRRA,
)
from HARK.utilities import (
    make_grid_exp_mult,
    CRRAutility,
    CRRAutilityP,
    CRRAutilityPP,
    CRRAutilityP_inv,
    CRRAutility_invP,
    CRRAutility_inv,
    CRRAutilityP_invP,
)

__all__ = [
    "ConsumerSolution",
    "ConsPerfForesightSolver",
    "ConsIndShockSetup",
    "ConsIndShockSolverBasic",
    "ConsIndShockSolver",
    "ConsKinkedRsolver",
    "PerfForesightConsumerType",
    "IndShockConsumerType",
    "KinkedRconsumerType",
    "init_perfect_foresight",
    "init_idiosyncratic_shocks",
    "init_kinked_R",
    "init_lifecycle",
    "init_cyclical",
]

utility = CRRAutility
utilityP = CRRAutilityP
utilityPP = CRRAutilityPP
utilityP_inv = CRRAutilityP_inv
utility_invP = CRRAutility_invP
utility_inv = CRRAutility_inv
utilityP_invP = CRRAutilityP_invP


# =====================================================================
# === Classes that help solve consumption-saving models ===
# =====================================================================


class ConsumerSolution(MetricObject):
    """
    A class representing the solution of a single period of a consumption-saving
    problem.  The solution must include a consumption function and marginal
    value function.

    Here and elsewhere in the code, Nrm indicates that variables are normalized
    by permanent income.

    Parameters
    ----------
    cFunc : function
        The consumption function for this period, defined over market
        resources: c = cFunc(m).
    vFunc : function
        The beginning-of-period value function for this period, defined over
        market resources: v = vFunc(m).
    vPfunc : function
        The beginning-of-period marginal value function for this period,
        defined over market resources: vP = vPfunc(m).
    vPPfunc : function
        The beginning-of-period marginal marginal value function for this
        period, defined over market resources: vPP = vPPfunc(m).
    mNrmMin : float
        The minimum allowable market resources for this period; the consump-
        tion function (etc) are undefined for m < mNrmMin.
    hNrm : float
        Human wealth after receiving income this period: PDV of all future
        income, ignoring mortality.
    MPCmin : float
        Infimum of the marginal propensity to consume this period.
        MPC --> MPCmin as m --> infinity.
    MPCmax : float
        Supremum of the marginal propensity to consume this period.
        MPC --> MPCmax as m --> mNrmMin.

    """

    distance_criteria = ["vPfunc"]

    def __init__(
        self,
        cFunc=None,
        vFunc=None,
        vPfunc=None,
        vPPfunc=None,
        mNrmMin=None,
        hNrm=None,
        MPCmin=None,
        MPCmax=None,
    ):
        # Change any missing function inputs to NullFunc
        self.cFunc = cFunc if cFunc is not None else NullFunc()
        self.vFunc = vFunc if vFunc is not None else NullFunc()
        self.vPfunc = vPfunc if vPfunc is not None else NullFunc()
        # vPFunc = NullFunc() if vPfunc is None else vPfunc
        self.vPPfunc = vPPfunc if vPPfunc is not None else NullFunc()
        self.mNrmMin = mNrmMin
        self.hNrm = hNrm
        self.MPCmin = MPCmin
        self.MPCmax = MPCmax

    def append_solution(self, new_solution):
        """
        Appends one solution to another to create a ConsumerSolution whose
        attributes are lists.  Used in ConsMarkovModel, where we append solutions
        *conditional* on a particular value of a Markov state to each other in
        order to get the entire solution.

        Parameters
        ----------
        new_solution : ConsumerSolution
            The solution to a consumption-saving problem; each attribute is a
            list representing state-conditional values or functions.

        Returns
        -------
        None
        """
        if type(self.cFunc) != list:
            # Then we assume that self is an empty initialized solution instance.
            # Begin by checking this is so.
            assert (
                NullFunc().distance(self.cFunc) == 0
            ), "append_solution called incorrectly!"

            # We will need the attributes of the solution instance to be lists.  Do that here.
            self.cFunc = [new_solution.cFunc]
            self.vFunc = [new_solution.vFunc]
            self.vPfunc = [new_solution.vPfunc]
            self.vPPfunc = [new_solution.vPPfunc]
            self.mNrmMin = [new_solution.mNrmMin]
        else:
            self.cFunc.append(new_solution.cFunc)
            self.vFunc.append(new_solution.vFunc)
            self.vPfunc.append(new_solution.vPfunc)
            self.vPPfunc.append(new_solution.vPPfunc)
            self.mNrmMin.append(new_solution.mNrmMin)


# =====================================================================
# === Classes and functions that solve consumption-saving models ===
# =====================================================================


class ConsPerfForesightSolver(MetricObject):
    """
    A class for solving a one period perfect foresight
    consumption-saving problem.
    An instance of this class is created by the function solvePerfForesight
    in each period.

    Parameters
    ----------
    solution_next : ConsumerSolution
        The solution to next period's one-period problem.
    DiscFac : float
        Intertemporal discount factor for future utility.
    LivPrb : float
        Survival probability; likelihood of being alive at the beginning of
        the next period.
    CRRA : float
        Coefficient of relative risk aversion.
    Rfree : float
        Risk free interest factor on end-of-period assets.
    PermGroFac : float
        Expected permanent income growth factor at the end of this period.
    BoroCnstArt : float or None
        Artificial borrowing constraint, as a multiple of permanent income.
        Can be None, indicating no artificial constraint.
    MaxKinks : int
        Maximum number of kink points to allow in the consumption function;
        additional points will be thrown out.  Only relevant in infinite
        horizon model with artificial borrowing constraint.
    """

    def __init__(
        self,
        solution_next,
        DiscFac,
        LivPrb,
        CRRA,
        Rfree,
        PermGroFac,
        BoroCnstArt,
        MaxKinks,
    ):
        self.solution_next = solution_next
        self.DiscFac = DiscFac
        self.LivPrb = LivPrb
        self.CRRA = CRRA
        self.Rfree = Rfree
        self.PermGroFac = PermGroFac
        self.BoroCnstArt = BoroCnstArt
        self.MaxKinks = MaxKinks

    def def_utility_funcs(self):
        """
        Defines CRRA utility function for this period (and its derivatives),
        saving them as attributes of self for other methods to use.

        Parameters
        ----------
        None

        Returns
        -------
        None
        """
        self.u = lambda c: utility(c, gam=self.CRRA)  # utility function
        # marginal utility function
        self.uP = lambda c: utilityP(c, gam=self.CRRA)
        self.uPP = lambda c: utilityPP(
            c, gam=self.CRRA
        )  # marginal marginal utility function

    def def_value_funcs(self):
        """
        Defines the value and marginal value functions for this period.
        Uses the fact that for a perfect foresight CRRA utility problem,
        if the MPC in period t is :math:`\kappa_{t}`, and relative risk
        aversion :math:`\rho`, then the inverse value vFuncNvrs has a
        constant slope of :math:`\kappa_{t}^{-\rho/(1-\rho)}` and
        vFuncNvrs has value of zero at the lower bound of market resources
        mNrmMin.  See PerfForesightConsumerType.ipynb documentation notebook
        for a brief explanation and the links below for a fuller treatment.

        https://www.econ2.jhu.edu/people/ccarroll/public/lecturenotes/consumption/PerfForesightCRRA/#vFuncAnalytical
        https://www.econ2.jhu.edu/people/ccarroll/SolvingMicroDSOPs/#vFuncPF

        Parameters
        ----------
        None

        Returns
        -------
        None
        """

        # See the PerfForesightConsumerType.ipynb documentation notebook for the derivations
        vFuncNvrsSlope = self.MPCmin ** (-self.CRRA / (1.0 - self.CRRA))
        vFuncNvrs = LinearInterp(
            np.array([self.mNrmMinNow, self.mNrmMinNow + 1.0]),
            np.array([0.0, vFuncNvrsSlope]),
        )
        self.vFunc = ValueFuncCRRA(vFuncNvrs, self.CRRA)
        self.vPfunc = MargValueFuncCRRA(self.cFunc, self.CRRA)

    def make_cFunc_PF(self):
        """
        Makes the (linear) consumption function for this period.

        Parameters
        ----------
        None

        Returns
        -------
        None
        """
        # Use a local value of BoroCnstArt to prevent comparing None and float below.
        if self.BoroCnstArt is None:
            BoroCnstArt = -np.inf
        else:
            BoroCnstArt = self.BoroCnstArt

        # Calculate human wealth this period
        self.hNrmNow = (self.PermGroFac / self.Rfree) * (self.solution_next.hNrm + 1.0)

        # Calculate the lower bound of the marginal propensity to consume
        PatFac = ((self.Rfree * self.DiscFacEff) ** (1.0 / self.CRRA)) / self.Rfree
        self.MPCmin = 1.0 / (1.0 + PatFac / self.solution_next.MPCmin)

        # Extract the discrete kink points in next period's consumption function;
        # don't take the last one, as it only defines the extrapolation and is not a kink.
        mNrmNext = self.solution_next.cFunc.x_list[:-1]
        cNrmNext = self.solution_next.cFunc.y_list[:-1]

        # Calculate the end-of-period asset values that would reach those kink points
        # next period, then invert the first order condition to get consumption. Then
        # find the endogenous gridpoint (kink point) today that corresponds to each kink
        aNrmNow = (self.PermGroFac / self.Rfree) * (mNrmNext - 1.0)
        cNrmNow = (self.DiscFacEff * self.Rfree) ** (-1.0 / self.CRRA) * (
            self.PermGroFac * cNrmNext
        )
        mNrmNow = aNrmNow + cNrmNow

        # Add an additional point to the list of gridpoints for the extrapolation,
        # using the new value of the lower bound of the MPC.
        mNrmNow = np.append(mNrmNow, mNrmNow[-1] + 1.0)
        cNrmNow = np.append(cNrmNow, cNrmNow[-1] + self.MPCmin)

        # If the artificial borrowing constraint binds, combine the constrained and
        # unconstrained consumption functions.
        if BoroCnstArt > mNrmNow[0]:
            # Find the highest index where constraint binds
            cNrmCnst = mNrmNow - BoroCnstArt
            CnstBinds = cNrmCnst < cNrmNow
            idx = np.where(CnstBinds)[0][-1]

            if idx < (mNrmNow.size - 1):
                # If it is not the *very last* index, find the the critical level
                # of mNrm where the artificial borrowing contraint begins to bind.
                d0 = cNrmNow[idx] - cNrmCnst[idx]
                d1 = cNrmCnst[idx + 1] - cNrmNow[idx + 1]
                m0 = mNrmNow[idx]
                m1 = mNrmNow[idx + 1]
                alpha = d0 / (d0 + d1)
                mCrit = m0 + alpha * (m1 - m0)

                # Adjust the grids of mNrm and cNrm to account for the borrowing constraint.
                cCrit = mCrit - BoroCnstArt
                mNrmNow = np.concatenate(([BoroCnstArt, mCrit], mNrmNow[(idx + 1) :]))
                cNrmNow = np.concatenate(([0.0, cCrit], cNrmNow[(idx + 1) :]))

            else:
                # If it *is* the very last index, then there are only three points
                # that characterize the consumption function: the artificial borrowing
                # constraint, the constraint kink, and the extrapolation point.
                mXtra = (cNrmNow[-1] - cNrmCnst[-1]) / (1.0 - self.MPCmin)
                mCrit = mNrmNow[-1] + mXtra
                cCrit = mCrit - BoroCnstArt
                mNrmNow = np.array([BoroCnstArt, mCrit, mCrit + 1.0])
                cNrmNow = np.array([0.0, cCrit, cCrit + self.MPCmin])

        # If the mNrm and cNrm grids have become too large, throw out the last
        # kink point, being sure to adjust the extrapolation.
        if mNrmNow.size > self.MaxKinks:
            mNrmNow = np.concatenate((mNrmNow[:-2], [mNrmNow[-3] + 1.0]))
            cNrmNow = np.concatenate((cNrmNow[:-2], [cNrmNow[-3] + self.MPCmin]))

        # Construct the consumption function as a linear interpolation.
        self.cFunc = LinearInterp(mNrmNow, cNrmNow)

        # Calculate the upper bound of the MPC as the slope of the bottom segment.
        self.MPCmax = (cNrmNow[1] - cNrmNow[0]) / (mNrmNow[1] - mNrmNow[0])

        # Add two attributes to enable calculation of steady state market resources.
        self.Ex_IncNext = 1.0  # Perfect foresight income of 1
        # Relabeling for compatibility with add_mNrmStE
        self.mNrmMinNow = mNrmNow[0]

    def add_mNrmTrg(self, solution):
        """
        Finds value of (normalized) market resources m at which individual consumer
        expects m not to change.
        This will exist if the GICNrm holds.

        https://econ-ark.github.io/BufferStockTheory#UniqueStablePoints

        Parameters
        ----------
        solution : ConsumerSolution
            Solution to this period's problem, which must have attribute cFunc.
        Returns
        -------
        solution : ConsumerSolution
            Same solution that was passed, but now with the attribute mNrmStE.
        """

        # If no uncertainty, return the degenerate targets for the PF model
        if hasattr(self, "TranShkMinNext"):  # Then it has transitory shocks
            # Handle the degenerate case where shocks are of size zero
            if (self.TranShkMinNext == 1.0) and (self.PermShkMinNext == 1.0):
                # but they are of zero size (and also permanent are zero)
                if self.GICRaw:  # max of nat and art boro cnst
                    if type(self.BoroCnstArt) == type(None):
                        solution.mNrmStE = -self.hNrmNow
                        solution.mNrmTrg = -self.hNrmNow
                    else:
                        bNrmNxt = -self.BoroCnstArt * self.Rfree / self.PermGroFac
                        solution.mNrmStE = bNrmNxt + 1.0
                        solution.mNrmTrg = bNrmNxt + 1.0
                else:  # infinity
                    solution.mNrmStE = float("inf")
                    solution.mNrmTrg = float("inf")
                return solution

        # First find
        # \bar{\mathcal{R}} = E_t[R/Gamma_{t+1}] = R/Gamma E_t[1/psi_{t+1}]
        if type(self) == ConsPerfForesightSolver:
            Ex_PermShkInv = 1.0
        else:
            Ex_PermShkInv = np.dot(1 / self.PermShkValsNext, self.ShkPrbsNext)

        Ex_RNrmFac = (self.Rfree / self.PermGroFac) * Ex_PermShkInv

        # mNrmTrg solves Rcalbar*(m - c(m)) + E[inc_next] = m. Define a
        # rearranged version.
        Ex_m_tp1_minus_m_t = (
            lambda m: Ex_RNrmFac * (m - solution.cFunc(m)) + self.Ex_IncNext - m
        )

        # Minimum market resources plus next income is okay starting guess
        m_init_guess = self.mNrmMinNow + self.Ex_IncNext
        try:
            mNrmTrg = newton(Ex_m_tp1_minus_m_t, m_init_guess)
        except:
            mNrmTrg = None

        # Add mNrmTrg to the solution and return it
        solution.mNrmTrg = mNrmTrg
        return solution

    def add_mNrmStE(self, solution):
        """
        Finds market resources ratio at which 'balanced growth' is expected.
        This is the m ratio such that the expected growth rate of the M level
        matches the expected growth rate of permanent income. This value does
        not exist if the Growth Impatience Condition does not hold.

        https://econ-ark.github.io/BufferStockTheory#Unique-Stable-Points

        Parameters
        ----------
        solution : ConsumerSolution
            Solution to this period's problem, which must have attribute cFunc.
        Returns
        -------
        solution : ConsumerSolution
            Same solution that was passed, but now with the attribute mNrmStE
        """
        # Probably should test whether GICRaw holds and log error if it does not
        # using check_conditions
        # All combinations of c and m that yield E[PermGroFac PermShkVal mNext] = mNow
        # https://econ-ark.github.io/BufferStockTheory/#The-Individual-Steady-State

        PF_RNrm = self.Rfree / self.PermGroFac
        # If we are working with a model that permits uncertainty but that
        # uncertainty has been set to zero, return the correct answer
        # by hand because in this degenerate case numerical search may
        # have trouble
        if hasattr(self, "TranShkMinNext"):  # Then it has transitory shocks
            if (self.TranShkMinNext == 1.0) and (self.PermShkMinNext == 1.0):
                # but they are of zero size (and permanent shocks also not there)
                if self.GICRaw:  # max of nat and art boro cnst
                    #                    breakpoint()
                    if type(self.BoroCnstArt) == type(None):
                        solution.mNrmStE = -self.hNrmNow
                        solution.mNrmTrg = -self.hNrmNow
                    else:
                        bNrmNxt = -self.BoroCnstArt * self.Rfree / self.PermGroFac
                        solution.mNrmStE = bNrmNxt + 1.0
                        solution.mNrmTrg = bNrmNxt + 1.0
                else:  # infinity
                    solution.mNrmStE = float("inf")
                    solution.mNrmTrg = float("inf")
                return solution

        Ex_PermShk_tp1_times_m_tp1_minus_m_t = (
            lambda mStE: PF_RNrm * (mStE - solution.cFunc(mStE)) + 1.0 - mStE
        )

        # Minimum market resources plus next income is okay starting guess
        m_init_guess = self.mNrmMinNow + self.Ex_IncNext
        try:
            mNrmStE = newton(Ex_PermShk_tp1_times_m_tp1_minus_m_t, m_init_guess)
        except:
            mNrmStE = None

        solution.mNrmStE = mNrmStE
        return solution

    def add_stable_points(self, solution):
        """
        Checks necessary conditions for the existence of the individual steady
        state and target levels of market resources (see above).
        If the conditions are satisfied, computes and adds the stable points
        to the solution.

        Parameters
        ----------
        solution : ConsumerSolution
            Solution to this period's problem, which must have attribute cFunc.
        Returns
        -------
        solution : ConsumerSolution
            Same solution that was provided, augmented with attributes mNrmStE and
            mNrmTrg, if they exist.

        """

        # 0. There is no non-degenerate steady state for any unconstrained PF model.
        # 1. There is a non-degenerate SS for constrained PF model if GICRaw holds.
        # Therefore
        # Check if  (GICRaw and BoroCnstArt) and if so compute them both
        thorn = (self.Rfree * self.DiscFacEff) ** (1 / self.CRRA)
        GICRaw = 1 > thorn / self.PermGroFac
        if self.BoroCnstArt is not None and GICRaw:
            solution = self.add_mNrmStE(solution)
            solution = self.add_mNrmTrg(solution)
        return solution

    def solve(self):
        """
        Solves the one period perfect foresight consumption-saving problem.

        Parameters
        ----------
        None

        Returns
        -------
        solution : ConsumerSolution
            The solution to this period's problem.
        """
        self.def_utility_funcs()
        self.DiscFacEff = self.DiscFac * self.LivPrb  # Effective=pure x LivPrb
        self.make_cFunc_PF()
        self.def_value_funcs()

        solution = ConsumerSolution(
            cFunc=self.cFunc,
            vFunc=self.vFunc,
            vPfunc=self.vPfunc,
            mNrmMin=self.mNrmMinNow,
            hNrm=self.hNrmNow,
            MPCmin=self.MPCmin,
            MPCmax=self.MPCmax,
        )

        solution = self.add_stable_points(solution)

        return solution


###############################################################################
###############################################################################
class ConsIndShockSetup(ConsPerfForesightSolver):
    """
    A superclass for solvers of one period consumption-saving problems with
    constant relative risk aversion utility and permanent and transitory shocks
    to income.  Has methods to set up but not solve the one period problem.

    Parameters
    ----------
    solution_next : ConsumerSolution
        The solution to next period's one period problem.
    IncShkDstn : distribution.Distribution
        A discrete
        approximation to the income process between the period being solved
        and the one immediately following (in solution_next).
    LivPrb : float
        Survival probability; likelihood of being alive at the beginning of
        the succeeding period.
    DiscFac : float
        Intertemporal discount factor for future utility.
    CRRA : float
        Coefficient of relative risk aversion.
    Rfree : float
        Risk free interest factor on end-of-period assets.
    PermGroFac : float
        Expected permanent income growth factor at the end of this period.
    BoroCnstArt: float or None
        Borrowing constraint for the minimum allowable assets to end the
        period with.  If it is less than the natural borrowing constraint,
        then it is irrelevant; BoroCnstArt=None indicates no artificial bor-
        rowing constraint.
    aXtraGrid: np.array
        Array of "extra" end-of-period asset values-- assets above the
        absolute minimum acceptable level.
    vFuncBool: boolean
        An indicator for whether the value function should be computed and
        included in the reported solution.
    CubicBool: boolean
        An indicator for whether the solver should use cubic or linear inter-
        polation.
    """

    def __init__(
        self,
        solution_next,
        IncShkDstn,
        LivPrb,
        DiscFac,
        CRRA,
        Rfree,
        PermGroFac,
        BoroCnstArt,
        aXtraGrid,
        vFuncBool,
        CubicBool,
    ):
        """
        Constructor for a new solver-setup for problems with income subject to
        permanent and transitory shocks.
        """
        self.solution_next = solution_next
        self.IncShkDstn = IncShkDstn
        self.LivPrb = LivPrb
        self.DiscFac = DiscFac
        self.CRRA = CRRA
        self.Rfree = Rfree
        self.PermGroFac = PermGroFac
        self.BoroCnstArt = BoroCnstArt
        self.aXtraGrid = aXtraGrid
        self.vFuncBool = vFuncBool
        self.CubicBool = CubicBool

        self.def_utility_funcs()

    def def_utility_funcs(self):
        """
        Defines CRRA utility function for this period (and its derivatives,
        and their inverses), saving them as attributes of self for other methods
        to use.

        Parameters
        ----------
        none

        Returns
        -------
        none
        """
        ConsPerfForesightSolver.def_utility_funcs(self)
        self.uPinv = lambda u: utilityP_inv(u, gam=self.CRRA)
        self.uPinvP = lambda u: utilityP_invP(u, gam=self.CRRA)
        self.uinvP = lambda u: utility_invP(u, gam=self.CRRA)
        if self.vFuncBool:
            self.uinv = lambda u: utility_inv(u, gam=self.CRRA)

    def set_and_update_values(self, solution_next, IncShkDstn, LivPrb, DiscFac):
        """
        Unpacks some of the inputs (and calculates simple objects based on them),
        storing the results in self for use by other methods.  These include:
        income shocks and probabilities, next period's marginal value function
        (etc), the probability of getting the worst income shock next period,
        the patience factor, human wealth, and the bounding MPCs.

        Parameters
        ----------
        solution_next : ConsumerSolution
            The solution to next period's one period problem.
        IncShkDstn : distribution.DiscreteDistribution
            A DiscreteDistribution with a pmf
            and two point value arrays in X, order:
            permanent shocks, transitory shocks.
        LivPrb : float
            Survival probability; likelihood of being alive at the beginning of
            the succeeding period.
        DiscFac : float
            Intertemporal discount factor for future utility.

        Returns
        -------
        None
        """
        self.DiscFacEff = DiscFac * LivPrb  # "effective" discount factor
        self.IncShkDstn = IncShkDstn
        self.ShkPrbsNext = IncShkDstn.pmf
        self.PermShkValsNext = IncShkDstn.X[0]
        self.TranShkValsNext = IncShkDstn.X[1]
        self.PermShkMinNext = np.min(self.PermShkValsNext)
        self.TranShkMinNext = np.min(self.TranShkValsNext)
        self.vPfuncNext = solution_next.vPfunc
        self.WorstIncPrb = np.sum(
            self.ShkPrbsNext[
                (self.PermShkValsNext * self.TranShkValsNext)
                == (self.PermShkMinNext * self.TranShkMinNext)
            ]
        )

        if self.CubicBool:
            self.vPPfuncNext = solution_next.vPPfunc

        if self.vFuncBool:
            self.vFuncNext = solution_next.vFunc

        # Update the bounding MPCs and PDV of human wealth:
        self.PatFac = ((self.Rfree * self.DiscFacEff) ** (1.0 / self.CRRA)) / self.Rfree
        self.MPCminNow = 1.0 / (1.0 + self.PatFac / solution_next.MPCmin)
        self.Ex_IncNext = np.dot(
            self.ShkPrbsNext, self.TranShkValsNext * self.PermShkValsNext
        )
        self.hNrmNow = (
            self.PermGroFac / self.Rfree * (self.Ex_IncNext + solution_next.hNrm)
        )
        self.MPCmaxNow = 1.0 / (
            1.0
            + (self.WorstIncPrb ** (1.0 / self.CRRA))
            * self.PatFac
            / solution_next.MPCmax
        )

        self.cFuncLimitIntercept = self.MPCminNow * self.hNrmNow
        self.cFuncLimitSlope = self.MPCminNow

    def def_BoroCnst(self, BoroCnstArt):
        """
        Defines the constrained portion of the consumption function as cFuncNowCnst,
        an attribute of self.  Uses the artificial and natural borrowing constraints.

        Parameters
        ----------
        BoroCnstArt : float or None
            Borrowing constraint for the minimum allowable assets to end the
            period with.  If it is less than the natural borrowing constraint,
            then it is irrelevant; BoroCnstArt=None indicates no artificial bor-
            rowing constraint.

        Returns
        -------
        none
        """
        # Calculate the minimum allowable value of money resources in this period
        self.BoroCnstNat = (
            (self.solution_next.mNrmMin - self.TranShkMinNext)
            * (self.PermGroFac * self.PermShkMinNext)
            / self.Rfree
        )

        # Note: need to be sure to handle BoroCnstArt==None appropriately.
        # In Py2, this would evaluate to 5.0:  np.max([None, 5.0]).
        # However in Py3, this raises a TypeError. Thus here we need to directly
        # address the situation in which BoroCnstArt == None:
        if BoroCnstArt is None:
            self.mNrmMinNow = self.BoroCnstNat
        else:
            self.mNrmMinNow = np.max([self.BoroCnstNat, BoroCnstArt])
        if self.BoroCnstNat < self.mNrmMinNow:
            self.MPCmaxEff = 1.0  # If actually constrained, MPC near limit is 1
        else:
            self.MPCmaxEff = self.MPCmaxNow

        # Define the borrowing constraint (limiting consumption function)
        self.cFuncNowCnst = LinearInterp(
            np.array([self.mNrmMinNow, self.mNrmMinNow + 1]), np.array([0.0, 1.0])
        )

    def prepare_to_solve(self):
        """
        Perform preparatory work before calculating the unconstrained consumption
        function.

        Parameters
        ----------
        none

        Returns
        -------
        none
        """
        self.set_and_update_values(
            self.solution_next, self.IncShkDstn, self.LivPrb, self.DiscFac
        )
        self.def_BoroCnst(self.BoroCnstArt)


####################################################################################################
####################################################################################################


class ConsIndShockSolverBasic(ConsIndShockSetup):
    """
    This class solves a single period of a standard consumption-saving problem,
    using linear interpolation and without the ability to calculate the value
    function.  ConsIndShockSolver inherits from this class and adds the ability
    to perform cubic interpolation and to calculate the value function.

    Note that this class does not have its own initializing method.  It initial-
    izes the same problem in the same way as ConsIndShockSetup, from which it
    inherits.
    """

    def prepare_to_calc_EndOfPrdvP(self):
        """
        Prepare to calculate end-of-period marginal value by creating an array
        of market resources that the agent could have next period, considering
        the grid of end-of-period assets and the distribution of shocks he might
        experience next period.

        Parameters
        ----------
        none

        Returns
        -------
        aNrmNow : np.array
            A 1D array of end-of-period assets; also stored as attribute of self.
        """

        # We define aNrmNow all the way from BoroCnstNat up to max(self.aXtraGrid)
        # even if BoroCnstNat < BoroCnstArt, so we can construct the consumption
        # function as the lower envelope of the (by the artificial borrowing con-
        # straint) uconstrained consumption function, and the artificially con-
        # strained consumption function.
        self.aNrmNow = np.asarray(self.aXtraGrid) + self.BoroCnstNat

        return self.aNrmNow

    def m_nrm_next(self, shocks, a_nrm):
        """
        Computes normalized market resources of the next period
        from income shocks and current normalized market resources.

        Parameters
        ----------
        shocks: [float]
            Permanent and transitory income shock levels.
        a_nrm: float
            Normalized market assets this period

        Returns
        -------
        float
           normalized market resources in the next period
        """
        return self.Rfree / (self.PermGroFac * shocks[0]) * a_nrm + shocks[1]

    def calc_EndOfPrdvP(self):
        """
        Calculate end-of-period marginal value of assets at each point in aNrmNow.
        Does so by taking a weighted sum of next period marginal values across
        income shocks (in a preconstructed grid self.mNrmNext).

        Parameters
        ----------
        none

        Returns
        -------
        EndOfPrdvP : np.array
            A 1D array of end-of-period marginal value of assets
        """

        def vp_next(shocks, a_nrm):
            return shocks[0] ** (-self.CRRA) * self.vPfuncNext(
                self.m_nrm_next(shocks, a_nrm)
            )

        EndOfPrdvP = (
            self.DiscFacEff
            * self.Rfree
            * self.PermGroFac ** (-self.CRRA)
            * calc_expectation(self.IncShkDstn, vp_next, self.aNrmNow)
        )

        return EndOfPrdvP

    def get_points_for_interpolation(self, EndOfPrdvP, aNrmNow):
        """
        Finds interpolation points (c,m) for the consumption function.

        Parameters
        ----------
        EndOfPrdvP : np.array
            Array of end-of-period marginal values.
        aNrmNow : np.array
            Array of end-of-period asset values that yield the marginal values
            in EndOfPrdvP.

        Returns
        -------
        c_for_interpolation : np.array
            Consumption points for interpolation.
        m_for_interpolation : np.array
            Corresponding market resource points for interpolation.
        """
        cNrmNow = self.uPinv(EndOfPrdvP)
        mNrmNow = cNrmNow + aNrmNow

        # Limiting consumption is zero as m approaches mNrmMin
        c_for_interpolation = np.insert(cNrmNow, 0, 0.0, axis=-1)
        m_for_interpolation = np.insert(mNrmNow, 0, self.BoroCnstNat, axis=-1)

        # Store these for calcvFunc
        self.cNrmNow = cNrmNow
        self.mNrmNow = mNrmNow

        return c_for_interpolation, m_for_interpolation

    def use_points_for_interpolation(self, cNrm, mNrm, interpolator):
        """
        Constructs a basic solution for this period, including the consumption
        function and marginal value function.

        Parameters
        ----------
        cNrm : np.array
            (Normalized) consumption points for interpolation.
        mNrm : np.array
            (Normalized) corresponding market resource points for interpolation.
        interpolator : function
            A function that constructs and returns a consumption function.

        Returns
        -------
        solution_now : ConsumerSolution
            The solution to this period's consumption-saving problem, with a
            consumption function, marginal value function, and minimum m.
        """
        # Construct the unconstrained consumption function
        cFuncNowUnc = interpolator(mNrm, cNrm)

        # Combine the constrained and unconstrained functions into the true consumption function
        # breakpoint()  # LowerEnvelope should only be used when BoroCnstArt is true
        cFuncNow = LowerEnvelope(cFuncNowUnc, self.cFuncNowCnst, nan_bool=False)

        # Make the marginal value function and the marginal marginal value function
        vPfuncNow = MargValueFuncCRRA(cFuncNow, self.CRRA)

        # Pack up the solution and return it
        solution_now = ConsumerSolution(
            cFunc=cFuncNow, vPfunc=vPfuncNow, mNrmMin=self.mNrmMinNow
        )

        return solution_now

    def make_basic_solution(self, EndOfPrdvP, aNrm, interpolator):
        """
        Given end of period assets and end of period marginal value, construct
        the basic solution for this period.

        Parameters
        ----------
        EndOfPrdvP : np.array
            Array of end-of-period marginal values.
        aNrm : np.array
            Array of end-of-period asset values that yield the marginal values
            in EndOfPrdvP.

        interpolator : function
            A function that constructs and returns a consumption function.

        Returns
        -------
        solution_now : ConsumerSolution
            The solution to this period's consumption-saving problem, with a
            consumption function, marginal value function, and minimum m.
        """
        cNrm, mNrm = self.get_points_for_interpolation(EndOfPrdvP, aNrm)
        solution_now = self.use_points_for_interpolation(cNrm, mNrm, interpolator)

        return solution_now

    def add_MPC_and_human_wealth(self, solution):
        """
        Take a solution and add human wealth and the bounding MPCs to it.

        Parameters
        ----------
        solution : ConsumerSolution
            The solution to this period's consumption-saving problem.

        Returns:
        ----------
        solution : ConsumerSolution
            The solution to this period's consumption-saving problem, but now
            with human wealth and the bounding MPCs.
        """
        solution.hNrm = self.hNrmNow
        solution.MPCmin = self.MPCminNow
        solution.MPCmax = self.MPCmaxEff
        return solution

    def add_stable_points(self, solution):
        """
        Checks necessary conditions for the existence of the individual steady
        state and target levels of market resources (see above).
        If the conditions are satisfied, computes and adds the stable points
        to the solution.

        Parameters
        ----------
        solution : ConsumerSolution
            Solution to this period's problem, which must have attribute cFunc.
        Returns
        -------
        solution : ConsumerSolution
            Same solution that was passed, but now with attributes mNrmStE and
            mNrmTrg, if they exist.

        """

        # 0. Check if GICRaw holds. If so, then mNrmStE will exist. So, compute it.
        # 1. Check if GICNrm holds. If so, then mNrmTrg will exist. So, compute it.

        thorn = (self.Rfree * self.DiscFacEff) ** (1 / self.CRRA)

        GPFRaw = thorn / self.PermGroFac
        self.GPFRaw = GPFRaw
        GPFNrm = (
            thorn / self.PermGroFac / np.dot(1 / self.PermShkValsNext, self.ShkPrbsNext)
        )
        self.GPFNrm = GPFNrm
        GICRaw = 1 > thorn / self.PermGroFac
        self.GICRaw = GICRaw
        GICNrm = 1 > GPFNrm
        self.GICNrm = GICNrm

        if GICRaw:
            # find steady state m, if it exists
            solution = self.add_mNrmStE(solution)
        if GICNrm:
            # find target m, if it exists
            solution = self.add_mNrmTrg(solution)

        return solution

    def make_linear_cFunc(self, mNrm, cNrm):
        """
        Makes a linear interpolation to represent the (unconstrained) consumption function.

        Parameters
        ----------
        mNrm : np.array
            Corresponding market resource points for interpolation.
        cNrm : np.array
            Consumption points for interpolation.

        Returns
        -------
        cFuncUnc : LinearInterp
            The unconstrained consumption function for this period.
        """
        cFuncUnc = LinearInterp(
            mNrm, cNrm, self.cFuncLimitIntercept, self.cFuncLimitSlope
        )
        return cFuncUnc

    def solve(self):
        """
        Solves a one period consumption saving problem with risky income.

        Parameters
        ----------
        None

        Returns
        -------
        solution : ConsumerSolution
            The solution to the one period problem.
        """
        aNrmNow = self.prepare_to_calc_EndOfPrdvP()
        EndOfPrdvP = self.calc_EndOfPrdvP()
        solution = self.make_basic_solution(EndOfPrdvP, aNrmNow, self.make_linear_cFunc)
        solution = self.add_MPC_and_human_wealth(solution)
        solution = self.add_stable_points(solution)

        return solution


###############################################################################
###############################################################################


class ConsIndShockSolver(ConsIndShockSolverBasic):
    """
    This class solves a single period of a standard consumption-saving problem.
    It inherits from ConsIndShockSolverBasic, adding the ability to perform cubic
    interpolation and to calculate the value function.
    """

    def make_cubic_cFunc(self, mNrm, cNrm):
        """
        Makes a cubic spline interpolation of the unconstrained consumption
        function for this period.

        Parameters
        ----------
        mNrm : np.array
            Corresponding market resource points for interpolation.
        cNrm : np.array
            Consumption points for interpolation.

        Returns
        -------
        cFuncUnc : CubicInterp
            The unconstrained consumption function for this period.
        """

        def vpp_next(shocks, a_nrm):
            return shocks[0] ** (-self.CRRA - 1.0) * self.vPPfuncNext(
                self.m_nrm_next(shocks, a_nrm)
            )

        EndOfPrdvPP = (
            self.DiscFacEff
            * self.Rfree
            * self.Rfree
            * self.PermGroFac ** (-self.CRRA - 1.0)
            * calc_expectation(self.IncShkDstn, vpp_next, self.aNrmNow)
        )
        dcda = EndOfPrdvPP / self.uPP(np.array(cNrm[1:]))
        MPC = dcda / (dcda + 1.0)
        MPC = np.insert(MPC, 0, self.MPCmaxNow)

        cFuncNowUnc = CubicInterp(
            mNrm, cNrm, MPC, self.MPCminNow * self.hNrmNow, self.MPCminNow
        )
        return cFuncNowUnc

    def make_EndOfPrdvFunc(self, EndOfPrdvP):
        """
        Construct the end-of-period value function for this period, storing it
        as an attribute of self for use by other methods.

        Parameters
        ----------
        EndOfPrdvP : np.array
            Array of end-of-period marginal value of assets corresponding to the
            asset values in self.aNrmNow.

        Returns
        -------
        none
        """

        def v_lvl_next(shocks, a_nrm):
            return (
                shocks[0] ** (1.0 - self.CRRA) * self.PermGroFac ** (1.0 - self.CRRA)
            ) * self.vFuncNext(self.m_nrm_next(shocks, a_nrm))

        EndOfPrdv = self.DiscFacEff * calc_expectation(
            self.IncShkDstn, v_lvl_next, self.aNrmNow
        )
        EndOfPrdvNvrs = self.uinv(
            EndOfPrdv
        )  # value transformed through inverse utility
        EndOfPrdvNvrsP = EndOfPrdvP * self.uinvP(EndOfPrdv)
        EndOfPrdvNvrs = np.insert(EndOfPrdvNvrs, 0, 0.0)
        EndOfPrdvNvrsP = np.insert(
            EndOfPrdvNvrsP, 0, EndOfPrdvNvrsP[0]
        )  # This is a very good approximation, vNvrsPP = 0 at the asset minimum
        aNrm_temp = np.insert(self.aNrmNow, 0, self.BoroCnstNat)
        EndOfPrdvNvrsFunc = CubicInterp(aNrm_temp, EndOfPrdvNvrs, EndOfPrdvNvrsP)
        self.EndOfPrdvFunc = ValueFuncCRRA(EndOfPrdvNvrsFunc, self.CRRA)

    def add_vFunc(self, solution, EndOfPrdvP):
        """
        Creates the value function for this period and adds it to the solution.

        Parameters
        ----------
        solution : ConsumerSolution
            The solution to this single period problem, likely including the
            consumption function, marginal value function, etc.
        EndOfPrdvP : np.array
            Array of end-of-period marginal value of assets corresponding to the
            asset values in self.aNrmNow.

        Returns
        -------
        solution : ConsumerSolution
            The single period solution passed as an input, but now with the
            value function (defined over market resources m) as an attribute.
        """
        self.make_EndOfPrdvFunc(EndOfPrdvP)
        solution.vFunc = self.make_vFunc(solution)
        return solution

    def make_vFunc(self, solution):
        """
        Creates the value function for this period, defined over market resources m.
        self must have the attribute EndOfPrdvFunc in order to execute.

        Parameters
        ----------
        solution : ConsumerSolution
            The solution to this single period problem, which must include the
            consumption function.

        Returns
        -------
        vFuncNow : ValueFuncCRRA
            A representation of the value function for this period, defined over
            normalized market resources m: v = vFuncNow(m).
        """
        # Compute expected value and marginal value on a grid of market resources
        mNrm_temp = self.mNrmMinNow + self.aXtraGrid
        cNrmNow = solution.cFunc(mNrm_temp)
        aNrmNow = mNrm_temp - cNrmNow
        vNrmNow = self.u(cNrmNow) + self.EndOfPrdvFunc(aNrmNow)
        vPnow = self.uP(cNrmNow)

        # Construct the beginning-of-period value function
        vNvrs = self.uinv(vNrmNow)  # value transformed through inverse utility
        vNvrsP = vPnow * self.uinvP(vNrmNow)
        mNrm_temp = np.insert(mNrm_temp, 0, self.mNrmMinNow)
        vNvrs = np.insert(vNvrs, 0, 0.0)
        vNvrsP = np.insert(
            vNvrsP, 0, self.MPCmaxEff ** (-self.CRRA / (1.0 - self.CRRA))
        )
        MPCminNvrs = self.MPCminNow ** (-self.CRRA / (1.0 - self.CRRA))
        vNvrsFuncNow = CubicInterp(
            mNrm_temp, vNvrs, vNvrsP, MPCminNvrs * self.hNrmNow, MPCminNvrs
        )
        vFuncNow = ValueFuncCRRA(vNvrsFuncNow, self.CRRA)
        return vFuncNow

    def add_vPPfunc(self, solution):
        """
        Adds the marginal marginal value function to an existing solution, so
        that the next solver can evaluate vPP and thus use cubic interpolation.

        Parameters
        ----------
        solution : ConsumerSolution
            The solution to this single period problem, which must include the
            consumption function.

        Returns
        -------
        solution : ConsumerSolution
            The same solution passed as input, but with the marginal marginal
            value function for this period added as the attribute vPPfunc.
        """
        vPPfuncNow = MargMargValueFuncCRRA(solution.cFunc, self.CRRA)
        solution.vPPfunc = vPPfuncNow
        return solution

    def solve(self):
        """
        Solves the single period consumption-saving problem using the method of
        endogenous gridpoints.  Solution includes a consumption function cFunc
        (using cubic or linear splines), a marginal value function vPfunc, a min-
        imum acceptable level of normalized market resources mNrmMin, normalized
        human wealth hNrm, and bounding MPCs MPCmin and MPCmax.  It might also
        have a value function vFunc and marginal marginal value function vPPfunc.

        Parameters
        ----------
        none

        Returns
        -------
        solution : ConsumerSolution
            The solution to the single period consumption-saving problem.
        """
        # Make arrays of end-of-period assets and end-of-period marginal value
        aNrm = self.prepare_to_calc_EndOfPrdvP()
        EndOfPrdvP = self.calc_EndOfPrdvP()

        # Construct a basic solution for this period
        if self.CubicBool:
            solution = self.make_basic_solution(
                EndOfPrdvP, aNrm, interpolator=self.make_cubic_cFunc
            )
        else:
            solution = self.make_basic_solution(
                EndOfPrdvP, aNrm, interpolator=self.make_linear_cFunc
            )

        solution = self.add_MPC_and_human_wealth(solution)  # add a few things
        solution = self.add_stable_points(solution)

        # Add the value function if requested, as well as the marginal marginal
        # value function if cubic splines were used (to prepare for next period)
        if self.vFuncBool:
            solution = self.add_vFunc(solution, EndOfPrdvP)
        if self.CubicBool:
            solution = self.add_vPPfunc(solution)
        return solution


####################################################################################################
####################################################################################################


class ConsKinkedRsolver(ConsIndShockSolver):
    """
    A class to solve a single period consumption-saving problem where the interest
    rate on debt differs from the interest rate on savings.  Inherits from
    ConsIndShockSolver, with nearly identical inputs and outputs.  The key diff-
    erence is that Rfree is replaced by Rsave (a>0) and Rboro (a<0).  The solver
    can handle Rboro == Rsave, which makes it identical to ConsIndShocksolver, but
    it terminates immediately if Rboro < Rsave, as this has a different solution.

    Parameters
    ----------
    solution_next : ConsumerSolution
        The solution to next period's one period problem.
    IncShkDstn : distribution.Distribution
        A discrete
        approximation to the income process between the period being solved
        and the one immediately following (in solution_next).
    LivPrb : float
        Survival probability; likelihood of being alive at the beginning of
        the succeeding period.
    DiscFac : float
        Intertemporal discount factor for future utility.
    CRRA : float
        Coefficient of relative risk aversion.
    Rboro: float
        Interest factor on assets between this period and the succeeding
        period when assets are negative.
    Rsave: float
        Interest factor on assets between this period and the succeeding
        period when assets are positive.
    PermGroFac : float
        Expected permanent income growth factor at the end of this period.
    BoroCnstArt: float or None
        Borrowing constraint for the minimum allowable assets to end the
        period with.  If it is less than the natural borrowing constraint,
        then it is irrelevant; BoroCnstArt=None indicates no artificial bor-
        rowing constraint.
    aXtraGrid: np.array
        Array of "extra" end-of-period asset values-- assets above the
        absolute minimum acceptable level.
    vFuncBool: boolean
        An indicator for whether the value function should be computed and
        included in the reported solution.
    CubicBool: boolean
        An indicator for whether the solver should use cubic or linear inter-
        polation.
    """

    def __init__(
        self,
        solution_next,
        IncShkDstn,
        LivPrb,
        DiscFac,
        CRRA,
        Rboro,
        Rsave,
        PermGroFac,
        BoroCnstArt,
        aXtraGrid,
        vFuncBool,
        CubicBool,
    ):
        assert (
            Rboro >= Rsave
        ), "Interest factor on debt less than interest factor on savings!"

        # Initialize the solver.  Most of the steps are exactly the same as in
        # the non-kinked-R basic case, so start with that.
        ConsIndShockSolver.__init__(
            self,
            solution_next,
            IncShkDstn,
            LivPrb,
            DiscFac,
            CRRA,
            Rboro,
            PermGroFac,
            BoroCnstArt,
            aXtraGrid,
            vFuncBool,
            CubicBool,
        )

        # Assign the interest rates as class attributes, to use them later.
        self.Rboro = Rboro
        self.Rsave = Rsave

    def make_cubic_cFunc(self, mNrm, cNrm):
        """
        Makes a cubic spline interpolation that contains the kink of the unconstrained
        consumption function for this period.

        Parameters
        ----------
        mNrm : np.array
            Corresponding market resource points for interpolation.
        cNrm : np.array
            Consumption points for interpolation.

        Returns
        -------
        cFuncUnc : CubicInterp
            The unconstrained consumption function for this period.
        """
        # Call the make_cubic_cFunc from ConsIndShockSolver.
        cFuncNowUncKink = super().make_cubic_cFunc(mNrm, cNrm)

        # Change the coeffients at the kinked points.
        cFuncNowUncKink.coeffs[self.i_kink + 1] = [
            cNrm[self.i_kink],
            mNrm[self.i_kink + 1] - mNrm[self.i_kink],
            0,
            0,
        ]

        return cFuncNowUncKink

    def add_stable_points(self, solution):
        """
        TODO:
        Placeholder method for a possible future implementation of stable
        points in the kinked R model. For now it simply serves to override
        ConsIndShock's method, which does not apply here given the multiple
        interest rates.

        Discusson:
        - The target and steady state should exist under the same conditions
          as in ConsIndShock.
        - The ConsIndShock code as it stands can not be directly applied
          because it assumes that R is a constant, and in this model R depends
          on the level of wealth.
        - After allowing for wealth-depending interest rates, the existing
         code might work without modification to add the stable points. If not,
         it should be possible to find these values by checking within three
         distinct intervals:
             - From h_min to the lower kink.
             - From the lower kink to the upper kink
             - From the upper kink to infinity.
        the stable points must be in one of these regions.

        """
        return solution

    def prepare_to_calc_EndOfPrdvP(self):
        """
        Prepare to calculate end-of-period marginal value by creating an array
        of market resources that the agent could have next period, considering
        the grid of end-of-period assets and the distribution of shocks he might
        experience next period.  This differs from the baseline case because
        different savings choices yield different interest rates.

        Parameters
        ----------
        none

        Returns
        -------
        aNrmNow : np.array
            A 1D array of end-of-period assets; also stored as attribute of self.
        """
        KinkBool = (
            self.Rboro > self.Rsave
        )  # Boolean indicating that there is actually a kink.
        # When Rboro == Rsave, this method acts just like it did in IndShock.
        # When Rboro < Rsave, the solver would have terminated when it was called.

        # Make a grid of end-of-period assets, including *two* copies of a=0
        if KinkBool:
            aNrmNow = np.sort(
                np.hstack(
                    (np.asarray(self.aXtraGrid) + self.mNrmMinNow, np.array([0.0, 0.0]))
                )
            )
        else:
            aNrmNow = np.asarray(self.aXtraGrid) + self.mNrmMinNow
        aXtraCount = aNrmNow.size

        # Make tiled versions of the assets grid and income shocks
        ShkCount = self.TranShkValsNext.size
        aNrm_temp = np.tile(aNrmNow, (ShkCount, 1))
        PermShkVals_temp = (np.tile(self.PermShkValsNext, (aXtraCount, 1))).transpose()
        TranShkVals_temp = (np.tile(self.TranShkValsNext, (aXtraCount, 1))).transpose()
        ShkPrbs_temp = (np.tile(self.ShkPrbsNext, (aXtraCount, 1))).transpose()

        # Make a 1D array of the interest factor at each asset gridpoint
        Rfree_vec = self.Rsave * np.ones(aXtraCount)
        if KinkBool:
            self.i_kink = (
                np.sum(aNrmNow <= 0) - 1
            )  # Save the index of the kink point as an attribute
            Rfree_vec[0 : self.i_kink] = self.Rboro
        self.Rfree = Rfree_vec
        Rfree_temp = np.tile(Rfree_vec, (ShkCount, 1))

        # Make an array of market resources that we could have next period,
        # considering the grid of assets and the income shocks that could occur
        mNrmNext = (
            Rfree_temp / (self.PermGroFac * PermShkVals_temp) * aNrm_temp
            + TranShkVals_temp
        )

        # Recalculate the minimum MPC and human wealth using the interest factor on saving.
        # This overwrites values from set_and_update_values, which were based on Rboro instead.
        if KinkBool:
            PatFacTop = (
                (self.Rsave * self.DiscFacEff) ** (1.0 / self.CRRA)
            ) / self.Rsave
            self.MPCminNow = 1.0 / (1.0 + PatFacTop / self.solution_next.MPCmin)
            self.hNrmNow = (
                self.PermGroFac
                / self.Rsave
                * (
                    np.dot(
                        self.ShkPrbsNext, self.TranShkValsNext * self.PermShkValsNext
                    )
                    + self.solution_next.hNrm
                )
            )

        # Store some of the constructed arrays for later use and return the assets grid
        self.PermShkVals_temp = PermShkVals_temp
        self.ShkPrbs_temp = ShkPrbs_temp
        self.mNrmNext = mNrmNext
        self.aNrmNow = aNrmNow
        return aNrmNow


# ============================================================================
# == Classes for representing types of consumer agents (and things they do) ==
# ============================================================================

# Make a dictionary to specify a perfect foresight consumer type
init_perfect_foresight = {
    "cycles": 1,  # Finite, non-cyclic model
    "CRRA": 2.0,  # Coefficient of relative risk aversion,
    "Rfree": 1.03,  # Interest factor on assets
    "DiscFac": 0.96,  # Intertemporal discount factor
    "LivPrb": [0.98],  # Survival probability
    "PermGroFac": [1.01],  # Permanent income growth factor
    "BoroCnstArt": None,  # Artificial borrowing constraint
    # Maximum number of grid points to allow in cFunc (should be large)
    # Number of agents of this type (only matters for simulation)
    "MaxKinks": 400,
    # Mean of log initial assets (only matters for simulation)
    "AgentCount": 10000,
    # Standard deviation of log initial assets (only for simulation)
    "aNrmInitMean": 0.0,
    # Mean of log initial permanent income (only matters for simulation)
    "aNrmInitStd": 1.0,
    "pLvlInitMean": 0.0,
    # Standard deviation of log initial permanent income (only matters for simulation)
    "pLvlInitStd": 0.0,
    # Aggregate permanent income growth factor: portion of PermGroFac attributable to aggregate productivity growth (only matters for simulation)
    "PermGroFacAgg": 1.0,
    "T_age": None,
    # Age after which simulated agents are automatically killed
    "T_cycle": 1,  # Number of periods in the cycle for this agent type
    "PerfMITShk": False,
    # Do Perfect Foresight MIT Shock: Forces Newborns to follow solution path of the agent he/she replaced when True
}


class PerfForesightConsumerType(AgentType):
    """
    A perfect foresight consumer type who has no uncertainty other than mortality.
    His problem is defined by a coefficient of relative risk aversion, intertemporal
    discount factor, interest factor, an artificial borrowing constraint (maybe)
    and time sequences of the permanent income growth rate and survival probability.

    Parameters
    ----------

    """

    # Define some universal values for all consumer types
    cFunc_terminal_ = LinearInterp([0.0, 1.0], [0.0, 1.0])  # c=m in terminal period
    vFunc_terminal_ = LinearInterp([0.0, 1.0], [0.0, 0.0])  # This is overwritten
    solution_terminal_ = ConsumerSolution(
        cFunc=cFunc_terminal_,
        vFunc=vFunc_terminal_,
        mNrmMin=0.0,
        hNrm=0.0,
        MPCmin=1.0,
        MPCmax=1.0,
    )
    time_vary_ = ["LivPrb", "PermGroFac"]
    time_inv_ = ["CRRA", "Rfree", "DiscFac", "MaxKinks", "BoroCnstArt"]
    state_vars = ["pLvl", "PlvlAgg", "bNrm", "mNrm", "aNrm", "aLvl"]
    shock_vars_ = []

    def __init__(self, verbose=1, quiet=False, **kwds):
        params = init_perfect_foresight.copy()
        params.update(kwds)
        kwds = params

        # Initialize a basic AgentType
        AgentType.__init__(
            self,
            solution_terminal=deepcopy(self.solution_terminal_),
            pseudo_terminal=False,
            **kwds
        )

        # Add consumer-type specific objects, copying to create independent versions
        self.time_vary = deepcopy(self.time_vary_)
        self.time_inv = deepcopy(self.time_inv_)

        self.shock_vars = deepcopy(self.shock_vars_)
        self.verbose = verbose
        self.quiet = quiet
        self.solve_one_period = make_one_period_oo_solver(ConsPerfForesightSolver)
        set_verbosity_level((4 - verbose) * 10)

    def pre_solve(self):
        self.update_solution_terminal()  # Solve the terminal period problem

        # Fill in BoroCnstArt and MaxKinks if they're not specified or are irrelevant.
        # If no borrowing constraint specified...
        if not hasattr(self, "BoroCnstArt"):
            self.BoroCnstArt = None  # ...assume the user wanted none

        if not hasattr(self, "MaxKinks"):
            if self.cycles > 0:  # If it's not an infinite horizon model...
                self.MaxKinks = np.inf  # ...there's no need to set MaxKinks
            elif self.BoroCnstArt is None:  # If there's no borrowing constraint...
                self.MaxKinks = np.inf  # ...there's no need to set MaxKinks
            else:
                raise (
                    AttributeError(
                        "PerfForesightConsumerType requires the attribute MaxKinks to be specified when BoroCnstArt is not None and cycles == 0."
                    )
                )

    def check_restrictions(self):
        """
        A method to check that various restrictions are met for the model class.
        """
        if self.DiscFac < 0:
            raise Exception("DiscFac is below zero with value: " + str(self.DiscFac))

        return

    def update_solution_terminal(self):
        """
        Update the terminal period solution.  This method should be run when a
        new AgentType is created or when CRRA changes.

        Parameters
        ----------
        none

        Returns
        -------
        none
        """
        self.solution_terminal.vFunc = ValueFuncCRRA(self.cFunc_terminal_, self.CRRA)
        self.solution_terminal.vPfunc = MargValueFuncCRRA(
            self.cFunc_terminal_, self.CRRA
        )
        self.solution_terminal.vPPfunc = MargMargValueFuncCRRA(
            self.cFunc_terminal_, self.CRRA
        )

    def unpack_cFunc(self):
        """DEPRECATED: Use solution.unpack('cFunc') instead.
        "Unpacks" the consumption functions into their own field for easier access.
        After the model has been solved, the consumption functions reside in the
        attribute cFunc of each element of ConsumerType.solution.  This method
        creates a (time varying) attribute cFunc that contains a list of consumption
        functions.
        Parameters
        ----------
        none
        Returns
        -------
        none
        """
        _log.critical(
            "unpack_cFunc is deprecated and it will soon be removed, "
            "please use unpack('cFunc') instead."
        )
        self.unpack("cFunc")

    def initialize_sim(self):
        self.PermShkAggNow = self.PermGroFacAgg  # This never changes during simulation
        self.state_now["PlvlAgg"] = 1.0
        AgentType.initialize_sim(self)

    def sim_birth(self, which_agents):
        """
        Makes new consumers for the given indices.  Initialized variables include aNrm and pLvl, as
        well as time variables t_age and t_cycle.  Normalized assets and permanent income levels
        are drawn from lognormal distributions given by aNrmInitMean and aNrmInitStd (etc).

        Parameters
        ----------
        which_agents : np.array(Bool)
            Boolean array of size self.AgentCount indicating which agents should be "born".

        Returns
        -------
        None
        """
        # Get and store states for newly born agents
        N = np.sum(which_agents)  # Number of new consumers to make
        self.state_now["aNrm"][which_agents] = Lognormal(
            mu=self.aNrmInitMean,
            sigma=self.aNrmInitStd,
            seed=self.RNG.randint(0, 2 ** 31 - 1),
        ).draw(N)
        # why is a now variable set here? Because it's an aggregate.
        pLvlInitMeanNow = self.pLvlInitMean + np.log(
            self.state_now["PlvlAgg"]
        )  # Account for newer cohorts having higher permanent income
        self.state_now["pLvl"][which_agents] = Lognormal(
            pLvlInitMeanNow, self.pLvlInitStd, seed=self.RNG.randint(0, 2 ** 31 - 1)
        ).draw(N)
        # How many periods since each agent was born
        self.t_age[which_agents] = 0

        if not hasattr(
            self, "PerfMITShk"
        ):  # If PerfMITShk not specified, let it be False
            self.PerfMITShk = False
        if (
            self.PerfMITShk == False
        ):  # If True, Newborns inherit t_cycle of agent they replaced (i.e. t_cycles are not reset).
            self.t_cycle[
                which_agents
            ] = 0  # Which period of the cycle each agent is currently in

        return None

    def sim_death(self):
        """
        Determines which agents die this period and must be replaced.  Uses the sequence in LivPrb
        to determine survival probabilities for each agent.

        Parameters
        ----------
        None

        Returns
        -------
        which_agents : np.array(bool)
            Boolean array of size AgentCount indicating which agents die.
        """
        # Determine who dies
        DiePrb_by_t_cycle = 1.0 - np.asarray(self.LivPrb)
        DiePrb = DiePrb_by_t_cycle[
            self.t_cycle - 1 if self.cycles == 1 else self.t_cycle
        ]  # Time has already advanced, so look back one

        # In finite-horizon problems the previous line gives newborns the
        # survival probability of the last non-terminal period. This is okay,
        # however, since they will be instantly replaced by new newborns if
        # they die.
        # See: https://github.com/econ-ark/HARK/pull/981

        DeathShks = Uniform(seed=self.RNG.randint(0, 2 ** 31 - 1)).draw(
            N=self.AgentCount
        )
        which_agents = DeathShks < DiePrb
        if self.T_age is not None:  # Kill agents that have lived for too many periods
            too_old = self.t_age >= self.T_age
            which_agents = np.logical_or(which_agents, too_old)
        return which_agents

    def get_shocks(self):
        """
        Finds permanent and transitory income "shocks" for each agent this period.  As this is a
        perfect foresight model, there are no stochastic shocks: PermShkNow = PermGroFac for each
        agent (according to their t_cycle) and TranShkNow = 1.0 for all agents.

        Parameters
        ----------
        None

        Returns
        -------
        None
        """
        PermGroFac = np.array(self.PermGroFac)
        self.shocks["PermShk"] = PermGroFac[
            self.t_cycle - 1
        ]  # cycle time has already been advanced
        self.shocks["TranShk"] = np.ones(self.AgentCount)

    def get_Rfree(self):
        """
        Returns an array of size self.AgentCount with self.Rfree in every entry.

        Parameters
        ----------
        None

        Returns
        -------
        RfreeNow : np.array
             Array of size self.AgentCount with risk free interest rate for each agent.
        """
        RfreeNow = self.Rfree * np.ones(self.AgentCount)
        return RfreeNow

    def transition(self):
        pLvlPrev = self.state_prev["pLvl"]
        aNrmPrev = self.state_prev["aNrm"]
        RfreeNow = self.get_Rfree()

        # Calculate new states: normalized market resources and permanent income level
        # Updated permanent income level
        pLvlNow = pLvlPrev * self.shocks["PermShk"]
        # Updated aggregate permanent productivity level
        PlvlAggNow = self.state_prev["PlvlAgg"] * self.PermShkAggNow
        # "Effective" interest factor on normalized assets
        ReffNow = RfreeNow / self.shocks["PermShk"]
        bNrmNow = ReffNow * aNrmPrev  # Bank balances before labor income
        # Market resources after income
        mNrmNow = bNrmNow + self.shocks["TranShk"]

        return pLvlNow, PlvlAggNow, bNrmNow, mNrmNow, None

    def get_controls(self):
        """
        Calculates consumption for each consumer of this type using the consumption functions.

        Parameters
        ----------
        None

        Returns
        -------
        None
        """
        cNrmNow = np.zeros(self.AgentCount) + np.nan
        MPCnow = np.zeros(self.AgentCount) + np.nan
        for t in range(self.T_cycle):
            these = t == self.t_cycle
            cNrmNow[these], MPCnow[these] = self.solution[t].cFunc.eval_with_derivative(
                self.state_now["mNrm"][these]
            )
        self.controls["cNrm"] = cNrmNow

        # MPCnow is not really a control
        self.MPCnow = MPCnow
        return None

    def get_poststates(self):
        """
        Calculates end-of-period assets for each consumer of this type.

        Parameters
        ----------
        None

        Returns
        -------
        None
        """
        # should this be "Now", or "Prev"?!?
        self.state_now["aNrm"] = self.state_now["mNrm"] - self.controls["cNrm"]
        # Useful in some cases to precalculate asset level
        self.state_now["aLvl"] = self.state_now["aNrm"] * self.state_now["pLvl"]

        # moves now to prev
        super().get_poststates()

        return None

    def check_condition(self, name, test, messages, verbose, verbose_messages=None):
        """
        Checks one condition.

        Parameters
        ----------
        name : string
             Name for the condition.

        test : function(self -> boolean)
             A function (of self) which tests the condition

        messages : dict{boolean : string}
            A dictiomary with boolean keys containing values
            for messages to print if the condition is
            true or false.

        verbose_messages : dict{boolean : string}
            (Optional) A dictiomary with boolean keys containing values
            for messages to print if the condition is
            true or false under verbose printing.
        """
        self.conditions[name] = test(self)
        set_verbosity_level((4 - verbose) * 10)
        _log.info(messages[self.conditions[name]].format(self))
        if verbose_messages:
            _log.debug(verbose_messages[self.conditions[name]].format(self))

    def check_AIC(self, verbose=None):
        """
        Evaluate and report on the Absolute Impatience Condition
        """
        name = "AIC"

        def test(agent):
            return agent.thorn < 1

        messages = {
            True: "The value of the Absolute Patience Factor (APF) for the supplied parameter values satisfies the Absolute Impatience Condition.",
            False: "The given type violates the Absolute Impatience Condition with the supplied parameter values; the APF is {0.thorn}",
        }
        verbose_messages = {
            True: "  Because the APF < 1, the absolute amount of consumption is expected to fall over time.",
            False: "  Because the APF > 1, the absolute amount of consumption is expected to grow over time.",
        }
        verbose = self.verbose if verbose is None else verbose
        self.check_condition(name, test, messages, verbose, verbose_messages)

    def check_GICRaw(self, verbose=None):
        """
        Evaluate and report on the Growth Impatience Condition for the Perfect Foresight model
        """
        name = "GICRaw"

        self.GPFRaw = self.thorn / self.PermGroFac[0]

        def test(agent):
            return agent.GPFRaw < 1

        messages = {
            True: "The value of the Growth Patience Factor for the supplied parameter values satisfies the Perfect Foresight Growth Impatience Condition.",
            False: "The value of the Growth Patience Factor for the supplied parameter values fails the Perfect Foresight Growth Impatience Condition; the GPFRaw is: {0.GPFRaw}",
        }

        verbose_messages = {
            True: "  Therefore, for a perfect foresight consumer, the ratio of individual wealth to permanent income will fall indefinitely.",
            False: "  Therefore, for a perfect foresight consumer, the ratio of individual wealth to permanent income is expected to grow toward infinity.",
        }
        verbose = self.verbose if verbose is None else verbose
        self.check_condition(name, test, messages, verbose, verbose_messages)

    def check_RIC(self, verbose=None):
        """
        Evaluate and report on the Return Impatience Condition
        """

        self.RPF = self.thorn / self.Rfree

        name = "RIC"

        def test(agent):
            return self.RPF < 1

        messages = {
            True: "The value of the Return Patience Factor for the supplied parameter values satisfies the Return Impatience Condition.",
            False: "The value of the Return Patience Factor for the supplied parameter values fails the Return Impatience Condition; the factor is {0.RPF}",
        }

        verbose_messages = {
            True: "  Therefore, the limiting consumption function is not c(m)=0 for all m",
            False: "  Therefore, if the FHWC is satisfied, the limiting consumption function is c(m)=0 for all m.",
        }
        verbose = self.verbose if verbose is None else verbose
        self.check_condition(name, test, messages, verbose, verbose_messages)

    def check_FHWC(self, verbose=None):
        """
        Evaluate and report on the Finite Human Wealth Condition
        """

        self.FHWF = self.PermGroFac[0] / self.Rfree
        self.cNrmPDV = 1.0 / (1.0 - self.thorn / self.Rfree)

        name = "FHWC"

        def test(agent):
            return self.FHWF < 1

        messages = {
            True: "The Finite Human wealth factor value for the supplied parameter values satisfies the Finite Human Wealth Condition.",
            False: "The given type violates the Finite Human Wealth Condition; the Finite Human wealth factor value is {0.FHWF}",
        }

        verbose_messages = {
            True: "  Therefore, the limiting consumption function is not c(m)=Infinity\nand human wealth normalized by permanent income is {0.hNrm}\nand the PDV of future consumption growth is {0.cNrmPDV}",
            False: "  Therefore, the limiting consumption function is c(m)=Infinity for all m unless the RIC is also violated.  If both FHWC and RIC fail and the consumer faces a liquidity constraint, the limiting consumption function is nondegenerate but has a limiting slope of 0.  (https://econ-ark.github.io/BufferStockTheory#PFGICRawHoldsFHWCFailsRICFailsDiscuss)",
        }
        verbose = self.verbose if verbose is None else verbose
        self.check_condition(name, test, messages, verbose)

    def check_conditions(self, verbose=None):
        """
        This method checks whether the instance's type satisfies the
        Absolute Impatience Condition (AIC),
        the Return Impatience Condition (RIC),
        the Finite Human Wealth Condition (FHWC), the perfect foresight
        model's Growth Impatience Condition (GICRaw) and
        Perfect Foresight Finite Value of Autarky Condition (FVACPF). Depending on the configuration of parameter values, some
        combination of these conditions must be satisfied in order for the problem to have
        a nondegenerate solution. To check which conditions are required, in the verbose mode
        a reference to the relevant theoretical literature is made.


        Parameters
        ----------
        verbose : boolean
            Specifies different levels of verbosity of feedback. When False, it only reports whether the
            instance's type fails to satisfy a particular condition. When True, it reports all results, i.e.
            the factor values for all conditions.

        Returns
        -------
        None
        """
        self.conditions = {}

        self.violated = False

        # This method only checks for the conditions for infinite horizon models
        # with a 1 period cycle. If these conditions are not met, we exit early.
        if self.cycles != 0 or self.T_cycle > 1:
            return

        self.thorn = (self.Rfree * self.DiscFac * self.LivPrb[0]) ** (1 / self.CRRA)

        verbose = self.verbose if verbose is None else verbose
        self.check_AIC(verbose)
        self.check_GICRaw(verbose)
        self.check_RIC(verbose)
        self.check_FHWC(verbose)

        if hasattr(self, "BoroCnstArt") and self.BoroCnstArt is not None:
            self.violated = not self.conditions["RIC"]
        else:
            self.violated = not self.conditions["RIC"] or not self.conditions["FHWC"]


# Make a dictionary to specify an idiosyncratic income shocks consumer
init_idiosyncratic_shocks = dict(
    init_perfect_foresight,
    **{  # assets above grid parameters
        "aXtraMin": 0.001,  # Minimum end-of-period "assets above minimum" value
        "aXtraMax": 20,  # Maximum end-of-period "assets above minimum" value
        # Exponential nesting factor when constructing "assets above minimum" grid
        "aXtraNestFac": 3,
        "aXtraCount": 48,  # Number of points in the grid of "assets above minimum"
        "aXtraExtra": [
            None
        ],  # Some other value of "assets above minimum" to add to the grid, not used
        # Income process variables
        # Standard deviation of log permanent income shocks
        "PermShkStd": [0.1],
        "PermShkCount": 7,  # Number of points in discrete approximation to permanent income shocks
        # Standard deviation of log transitory income shocks
        "TranShkStd": [0.1],
        "TranShkCount": 7,  # Number of points in discrete approximation to transitory income shocks
        "UnempPrb": 0.05,  # Probability of unemployment while working
        "UnempPrbRet": 0.005,  # Probability of "unemployment" while retired
        "IncUnemp": 0.3,  # Unemployment benefits replacement rate
        "IncUnempRet": 0.0,  # "Unemployment" benefits when retired
        # Artificial borrowing constraint; imposed minimum level of end-of period assets
        "BoroCnstArt": 0.0,
        "tax_rate": 0.0,  # Flat income tax rate
        "T_retire": 0,  # Period of retirement (0 --> no retirement)
        "vFuncBool": False,  # Whether to calculate the value function during solution
        # Use cubic spline interpolation when True, linear interpolation when False
        # Use permanent income neutral measure (see Harmenberg 2021) during simulations when True.
        "CubicBool": False,
        "neutral_measure": False,
    }
)


class IndShockConsumerType(PerfForesightConsumerType):
    """
    A consumer type with idiosyncratic shocks to permanent and transitory income.
    His problem is defined by a sequence of income distributions, survival prob-
    abilities, and permanent income growth rates, as well as time invariant values
    for risk aversion, discount factor, the interest rate, the grid of end-of-
    period assets, and an artificial borrowing constraint.

    Parameters
    ----------
    cycles : int
        Number of times the sequence of periods should be solved.
    """

    time_inv_ = PerfForesightConsumerType.time_inv_ + [
        "BoroCnstArt",
        "vFuncBool",
        "CubicBool",
    ]
    time_inv_.remove(
        "MaxKinks"
    )  # This is in the PerfForesight model but not ConsIndShock
    shock_vars_ = ["PermShk", "TranShk"]

    def __init__(self, verbose=1, quiet=False, **kwds):
        params = init_idiosyncratic_shocks.copy()
        params.update(kwds)

        # Initialize a basic AgentType
        PerfForesightConsumerType.__init__(self, verbose=verbose, quiet=quiet, **params)

        # Add consumer-type specific objects, copying to create independent versions
        if (not self.CubicBool) and (not self.vFuncBool):
            solver = ConsIndShockSolverBasic
        else:  # Use the "advanced" solver if either is requested
            solver = ConsIndShockSolver
        self.solve_one_period = make_one_period_oo_solver(solver)

        self.update()  # Make assets grid, income process, terminal solution

    def update_income_process(self):
        """
        Updates this agent's income process based on his own attributes.

        Parameters
        ----------
        none

        Returns:
        -----------
        none
        """
        (
            IncShkDstn,
            PermShkDstn,
            TranShkDstn,
        ) = self.construct_lognormal_income_process_unemployment()
        self.IncShkDstn = IncShkDstn
        self.PermShkDstn = PermShkDstn
        self.TranShkDstn = TranShkDstn
        self.add_to_time_vary("IncShkDstn", "PermShkDstn", "TranShkDstn")

    def update_assets_grid(self):
        """
        Updates this agent's end-of-period assets grid by constructing a multi-
        exponentially spaced grid of aXtra values.

        Parameters
        ----------
        none

        Returns
        -------
        none
        """
        aXtraGrid = construct_assets_grid(self)
        self.aXtraGrid = aXtraGrid
        self.add_to_time_inv("aXtraGrid")

    def update(self):
        """
        Update the income process, the assets grid, and the terminal solution.

        Parameters
        ----------
        None

        Returns
        -------
        None
        """
        self.update_income_process()
        self.update_assets_grid()
        self.update_solution_terminal()

    def reset_rng(self):
        """
        Reset the RNG behavior of this type.  This method is called automatically
        by initialize_sim(), ensuring that each simulation run uses the same sequence
        of random shocks; this is necessary for structural estimation to work.
        This method extends AgentType.reset_rng() to also reset elements of IncShkDstn.

        Parameters
        ----------
        None

        Returns
        -------
        None
        """
        PerfForesightConsumerType.reset_rng(self)

        # Reset IncShkDstn if it exists (it might not because reset_rng is called at init)
        if hasattr(self, "IncShkDstn"):
            for dstn in self.IncShkDstn:
                dstn.reset()

    def get_shocks(self):
        """
        Gets permanent and transitory income shocks for this period.  Samples from IncShkDstn for
        each period in the cycle.

        Parameters
        ----------
        None

        Returns
        -------
        None
        """
        PermShkNow = np.zeros(self.AgentCount)  # Initialize shock arrays
        TranShkNow = np.zeros(self.AgentCount)
        newborn = self.t_age == 0
        for t in range(self.T_cycle):
            these = t == self.t_cycle

            # temporary, see #1022
            if self.cycles == 1:
                t = t - 1

            N = np.sum(these)
            if N > 0:
                # set current income distribution
                IncShkDstnNow = self.IncShkDstn[t]
                # and permanent growth factor
                PermGroFacNow = self.PermGroFac[t]
                # Get random draws of income shocks from the discrete distribution
                IncShks = IncShkDstnNow.draw(N)

                PermShkNow[these] = (
                    IncShks[0, :] * PermGroFacNow
                )  # permanent "shock" includes expected growth
                TranShkNow[these] = IncShks[1, :]

        # That procedure used the *last* period in the sequence for newborns, but that's not right
        # Redraw shocks for newborns, using the *first* period in the sequence.  Approximation.
        N = np.sum(newborn)
        if N > 0:
            these = newborn
            # set current income distribution
            IncShkDstnNow = self.IncShkDstn[0]
            PermGroFacNow = self.PermGroFac[0]  # and permanent growth factor

            # Get random draws of income shocks from the discrete distribution
            EventDraws = IncShkDstnNow.draw_events(N)
            PermShkNow[these] = (
                IncShkDstnNow.X[0][EventDraws] * PermGroFacNow
            )  # permanent "shock" includes expected growth
            TranShkNow[these] = IncShkDstnNow.X[1][EventDraws]
        #        PermShkNow[newborn] = 1.0
        TranShkNow[newborn] = 1.0

        # Store the shocks in self
        self.EmpNow = np.ones(self.AgentCount, dtype=bool)
        self.EmpNow[TranShkNow == self.IncUnemp] = False
        self.shocks["PermShk"] = PermShkNow
        self.shocks["TranShk"] = TranShkNow

    def calc_bounding_values(self):
        """
        Calculate human wealth plus minimum and maximum MPC in an infinite
        horizon model with only one period repeated indefinitely.  Store results
        as attributes of self.  Human wealth is the present discounted value of
        expected future income after receiving income this period, ignoring mort-
        ality (because your income matters to you only if you are still alive).
        The maximum MPC is the limit of the MPC as m --> mNrmMin.  The
        minimum MPC is the limit of the MPC as m --> infty.

        Parameters
        ----------
        None

        Returns
        -------
        None
        """
        # Unpack the income distribution and get average and worst outcomes
        PermShkValsNext = self.IncShkDstn[0][1]
        TranShkValsNext = self.IncShkDstn[0][2]
        ShkPrbsNext = self.IncShkDstn[0][0]
        Ex_IncNext = np.dot(ShkPrbsNext, PermShkValsNext * TranShkValsNext)
        PermShkMinNext = np.min(PermShkValsNext)
        TranShkMinNext = np.min(TranShkValsNext)
        WorstIncNext = PermShkMinNext * TranShkMinNext
        WorstIncPrb = np.sum(
            ShkPrbsNext[(PermShkValsNext * TranShkValsNext) == WorstIncNext]
        )

        # Calculate human wealth and the infinite horizon natural borrowing constraint
        hNrm = (Ex_IncNext * self.PermGroFac[0] / self.Rfree) / (
            1.0 - self.PermGroFac[0] / self.Rfree
        )
        temp = self.PermGroFac[0] * PermShkMinNext / self.Rfree
        BoroCnstNat = -TranShkMinNext * temp / (1.0 - temp)

        PatFac = (self.DiscFac * self.LivPrb[0] * self.Rfree) ** (
            1.0 / self.CRRA
        ) / self.Rfree
        if BoroCnstNat < self.BoroCnstArt:
            MPCmax = 1.0  # if natural borrowing constraint is overridden by artificial one, MPCmax is 1
        else:
            MPCmax = 1.0 - WorstIncPrb ** (1.0 / self.CRRA) * PatFac
        MPCmin = 1.0 - PatFac

        # Store the results as attributes of self
        self.hNrm = hNrm
        self.MPCmin = MPCmin
        self.MPCmax = MPCmax

    def make_euler_error_func(self, mMax=100, approx_inc_dstn=True):
        """
        Creates a "normalized Euler error" function for this instance, mapping
        from market resources to "consumption error per dollar of consumption."
        Stores result in attribute eulerErrorFunc as an interpolated function.
        Has option to use approximate income distribution stored in self.IncShkDstn
        or to use a (temporary) very dense approximation.

        Only works on (one period) infinite horizon models at this time, will
        be generalized later.

        Parameters
        ----------
        mMax : float
            Maximum normalized market resources for the Euler error function.
        approx_inc_dstn : Boolean
            Indicator for whether to use the approximate discrete income distri-
            bution stored in self.IncShkDstn[0], or to use a very accurate
            discrete approximation instead.  When True, uses approximation in
            IncShkDstn; when False, makes and uses a very dense approximation.

        Returns
        -------
        None

        Notes
        -----
        This method is not used by any other code in the library. Rather, it is here
        for expository and benchmarking purposes.
        """
        # Get the income distribution (or make a very dense one)
        if approx_inc_dstn:
            IncShkDstn = self.IncShkDstn[0]
        else:
            TranShkDstn = MeanOneLogNormal(sigma=self.TranShkStd[0]).approx(
                N=200, tail_N=50, tail_order=1.3, tail_bound=[0.05, 0.95]
            )
            TranShkDstn = add_discrete_outcome_constant_mean(
                TranShkDstn, self.UnempPrb, self.IncUnemp
            )
            PermShkDstn = MeanOneLogNormal(sigma=self.PermShkStd[0]).approx(
                N=200, tail_N=50, tail_order=1.3, tail_bound=[0.05, 0.95]
            )
            IncShkDstn = combine_indep_dstns(PermShkDstn, TranShkDstn)

        # Make a grid of market resources
        mNowMin = self.solution[0].mNrmMin + 10 ** (
            -15
        )  # add tiny bit to get around 0/0 problem
        mNowMax = mMax
        mNowGrid = np.linspace(mNowMin, mNowMax, 1000)

        # Get the consumption function this period and the marginal value function
        # for next period.  Note that this part assumes a one period cycle.
        cFuncNow = self.solution[0].cFunc
        vPfuncNext = self.solution[0].vPfunc

        # Calculate consumption this period at each gridpoint (and assets)
        cNowGrid = cFuncNow(mNowGrid)
        aNowGrid = mNowGrid - cNowGrid

        # Tile the grids for fast computation
        ShkCount = IncShkDstn[0].size
        aCount = aNowGrid.size
        aNowGrid_tiled = np.tile(aNowGrid, (ShkCount, 1))
        PermShkVals_tiled = (np.tile(IncShkDstn[1], (aCount, 1))).transpose()
        TranShkVals_tiled = (np.tile(IncShkDstn[2], (aCount, 1))).transpose()
        ShkPrbs_tiled = (np.tile(IncShkDstn[0], (aCount, 1))).transpose()

        # Calculate marginal value next period for each gridpoint and each shock
        mNextArray = (
            self.Rfree / (self.PermGroFac[0] * PermShkVals_tiled) * aNowGrid_tiled
            + TranShkVals_tiled
        )
        vPnextArray = vPfuncNext(mNextArray)

        # Calculate expected marginal value and implied optimal consumption
        ExvPnextGrid = (
            self.DiscFac
            * self.Rfree
            * self.LivPrb[0]
            * self.PermGroFac[0] ** (-self.CRRA)
            * np.sum(
                PermShkVals_tiled ** (-self.CRRA) * vPnextArray * ShkPrbs_tiled, axis=0
            )
        )
        cOptGrid = ExvPnextGrid ** (
            -1.0 / self.CRRA
        )  # This is the 'Endogenous Gridpoints' step

        # Calculate Euler error and store an interpolated function
        EulerErrorNrmGrid = (cNowGrid - cOptGrid) / cOptGrid
        eulerErrorFunc = LinearInterp(mNowGrid, EulerErrorNrmGrid)
        self.eulerErrorFunc = eulerErrorFunc

    def pre_solve(self):
        #        AgentType.pre_solve(self)
        # Update all income process variables to match any attributes that might
        # have been changed since `__init__` or `solve()` was last called.
        #        self.update_income_process()
        self.update_solution_terminal()
        if not self.quiet:
            self.check_conditions(verbose=self.verbose)

    def check_GICNrm(self, verbose=None):
        """
        Check Individual Growth Patience Factor.
        """
        self.GPFNrm = self.thorn / (
            self.PermGroFac[0] * self.InvEx_PermShkInv
        )  # [url]/#GICRawI

        name = "GICRaw"

        def test(agent):
            return agent.GPFNrm <= 1

        messages = {
            True: "\nThe value of the Individual Growth Patience Factor for the supplied parameter values satisfies the Growth Impatience Condition; the value of the GPFNrm is: {0.GPFNrm}",
            False: "\nThe given parameter values violate the Normalized Growth Impatience Condition; the GPFNrm is: {0.GPFNrm}",
        }

        verbose_messages = {
            True: " Therefore, a target level of the individual market resources ratio m exists (see {0.url}/#onetarget for more).\n",
            False: " Therefore, a target ratio of individual market resources to individual permanent income does not exist.  (see {0.url}/#onetarget for more).\n",
        }
        verbose = self.verbose if verbose is None else verbose
        self.check_condition(name, test, messages, verbose, verbose_messages)

    def check_GICAggLivPrb(self, verbose=None):
        name = "GICAggLivPrb"

        def test(agent):
            return agent.GPFAggLivPrb <= 1

        messages = {
            True: "\nThe value of the Mortality Adjusted Aggregate Growth Patience Factor for the supplied parameter values satisfies the Mortality Adjusted Aggregate Growth Imatience Condition; the value of the GPFAggLivPrb is: {0.GPFAggLivPrb}",
            False: "\nThe given parameter values violate the Mortality Adjusted Aggregate Growth Imatience Condition; the GPFAggLivPrb is: {0.GPFAggLivPrb}",
        }

        verbose_messages = {  # (see {0.url}/#WRIC for more).',
            True: "  Therefore, a target level of the ratio of aggregate market resources to aggregate permanent income exists.\n",
            # (see {0.url}/#WRIC for more).'
            False: "  Therefore, a target ratio of aggregate resources to aggregate permanent income may not exist.\n",
        }
        verbose = self.verbose if verbose is None else verbose
        self.check_condition(name, test, messages, verbose, verbose_messages)

    def check_WRIC(self, verbose=None):
        """
        Evaluate and report on the Weak Return Impatience Condition
        [url]/#WRPF modified to incorporate LivPrb
        """
        self.WRPF = (
            (self.UnempPrb ** (1 / self.CRRA))
            * (self.Rfree * self.DiscFac * self.LivPrb[0]) ** (1 / self.CRRA)
            / self.Rfree
        )

        name = "WRIC"

        def test(agent):
            return agent.WRPF <= 1

        messages = {
            True: "\nThe Weak Return Patience Factor value for the supplied parameter values satisfies the Weak Return Impatience Condition; the WRPF is {0.WRPF}.",
            False: "\nThe Weak Return Patience Factor value for the supplied parameter values fails     the Weak Return Impatience Condition; the WRPF is {0.WRPF} (see {0.url}/#WRIC for more).",
        }

        verbose_messages = {
            True: "  Therefore, a nondegenerate solution exists if the FVAC is also satisfied.  (see {0.url}/#WRIC for more) \n",
            False: "  Therefore, a nondegenerate solution is not available (see {0.url}/#WRIC for more). \n",
        }
        verbose = self.verbose if verbose is None else verbose
        self.check_condition(name, test, messages, verbose, verbose_messages)

    def check_FVAC(self, verbose=None):
        """
        Evaluate and report on the Finite Value of Autarky Condition
        Hyperlink to paper: [url]/#Autarky-Value
        """
        EpShkuInv = calc_expectation(
            self.PermShkDstn[0], lambda x: x ** (1 - self.CRRA)
        )

        if self.CRRA != 1.0:
            uInvEpShkuInv = EpShkuInv ** (
                1 / (1 - self.CRRA)
            )  # The term that gives a utility-consequence-adjusted utility growth
        else:
            uInvEpShkuInv = 1.0

        self.uInvEpShkuInv = uInvEpShkuInv

        self.VAF = self.LivPrb[0] * self.DiscFac * self.uInvEpShkuInv

        name = "FVAC"

        def test(agent):
            return agent.VAF <= 1

        messages = {
            True: "\nThe Value of Autarky Factor (VAF) for the supplied parameter values satisfies the Finite Value of Autarky Condition; the VAF is {0.VAF}",
            False: "\nThe Value of Autarky Factor (VAF) for the supplied parameter values fails     the Finite Value of Autarky Condition; the VAF is {0.VAF}",
        }

        verbose_messages = {
            True: "  Therefore, a nondegenerate solution exists if the WRIC also holds; see {0.url}/#Conditions-Under-Which-the-Problem-Defines-a-Contraction-Mapping\n",
            False: "  Therefore, a nondegenerate solution is not available (see {0.url}/#Conditions-Under-Which-the-Problem-Defines-a-Contraction-Mapping\n",
        }
        verbose = self.verbose if verbose is None else verbose
        self.check_condition(name, test, messages, verbose, verbose_messages)

    def check_conditions(self, verbose=None):
        """
        This method checks whether the instance's type satisfies the Absolute Impatience Condition (AIC), Weak Return
        Impatience Condition (WRIC), Finite Human Wealth Condition (FHWC) and Finite Value of
        Autarky Condition (FVAC).  When combinations of these conditions are satisfied, the
        solution to the problem exhibits different characteristics.  (For an exposition of the
        conditions, see https://econ-ark.github.io/BufferStockTheory/)

        Parameters
        ----------
        verbose : boolean
            Specifies different levels of verbosity of feedback. When False, it only reports whether the
            instance's type fails to satisfy a particular condition. When True, it reports all results, i.e.
            the factor values for all conditions.

        Returns
        -------
        None
        """
        self.conditions = {}

        # PerfForesightConsumerType.check_conditions(self, verbose=False, verbose_reference=False)
        self.violated = False

        if self.cycles != 0 or self.T_cycle > 1:
            return

        # For theory, see hyperlink targets to expressions in
        # url=https://econ-ark.github.io/BufferStockTheory
        # For example, the hyperlink to the relevant section of the paper
        self.url = "https://econ-ark.github.io/BufferStockTheory"
        # would be referenced below as:
        # [url]/#Uncertainty-Modified-Conditions

        self.Ex_PermShkInv = calc_expectation(self.PermShkDstn[0], lambda x: 1 / x)
        # $\Ex_{t}[\psi^{-1}_{t+1}]$ (in first eqn in sec)

        # [url]/#Pat, adjusted to include mortality

        self.InvEx_PermShkInv = (
            1 / self.Ex_PermShkInv
        )  # $\underline{\psi}$ in the paper (\bar{\isp} in private version)
        self.PermGroFacAdj = (
            self.PermGroFac[0] * self.InvEx_PermShkInv
        )  # [url]/#PGroAdj

        self.thorn = ((self.Rfree * self.DiscFac)) ** (1 / self.CRRA)

        # self.Ex_RNrm           = self.Rfree*Ex_PermShkInv/(self.PermGroFac[0]*self.LivPrb[0])
        self.GPFRaw = self.thorn / (self.PermGroFac[0])  # [url]/#GPF
        # Lower bound of aggregate wealth growth if all inheritances squandered

        self.GPFAggLivPrb = self.thorn * self.LivPrb[0] / self.PermGroFac[0]

        self.DiscFacGPFRawMax = ((self.PermGroFac[0]) ** (self.CRRA)) / (
            self.Rfree
        )  # DiscFac at growth impatience knife edge
        self.DiscFacGPFNrmMax = (
            (self.PermGroFac[0] * self.InvEx_PermShkInv) ** (self.CRRA)
        ) / (
            self.Rfree
        )  # DiscFac at growth impatience knife edge
        self.DiscFacGPFAggLivPrbMax = ((self.PermGroFac[0]) ** (self.CRRA)) / (
            self.Rfree * self.LivPrb[0]
        )  # DiscFac at growth impatience knife edge
        verbose = self.verbose if verbose is None else verbose

        #        self.check_GICRaw(verbose)
        self.check_GICNrm(verbose)
        self.check_GICAggLivPrb(verbose)
        self.check_WRIC(verbose)
        self.check_FVAC(verbose)

        self.violated = not self.conditions["WRIC"] or not self.conditions["FVAC"]

        if self.violated:
            _log.warning(
                '\n[!] For more information on the conditions, see Tables 3 and 4 in "Theoretical Foundations of Buffer Stock Saving" at '
                + self.url
                + "/#Factors-Defined-And-Compared"
            )

        _log.warning("GPFRaw                 = %2.6f " % (self.GPFRaw))
        _log.warning("GPFNrm                 = %2.6f " % (self.GPFNrm))
        _log.warning("GPFAggLivPrb           = %2.6f " % (self.GPFAggLivPrb))
        _log.warning("Thorn = APF            = %2.6f " % (self.thorn))
        _log.warning("PermGroFacAdj          = %2.6f " % (self.PermGroFacAdj))
        _log.warning("uInvEpShkuInv          = %2.6f " % (self.uInvEpShkuInv))
        _log.warning("VAF                    = %2.6f " % (self.VAF))
        _log.warning("WRPF                   = %2.6f " % (self.WRPF))
        _log.warning("DiscFacGPFNrmMax       = %2.6f " % (self.DiscFacGPFNrmMax))
        _log.warning("DiscFacGPFAggLivPrbMax = %2.6f " % (self.DiscFacGPFAggLivPrbMax))

    def Ex_Mtp1_over_Ex_Ptp1(self, mNrm):
        cNrm = self.solution[-1].cFunc(mNrm)
        aNrm = mNrm - cNrm
        Ex_Ptp1 = PermGroFac[0]
        Ex_bLev_tp1 = aNrm * self.Rfree
        Ex_Mtp1 = Ex_bLev_tp1
        return Ex_Mtp1 / Ex_Ptp1

    def Ex_mtp1(self, mNrm):
        cNrm = self.solution[-1].cFunc(mNrm)
        aNrm = mNrm - cNrm
        Ex_bNrm_tp1 = aNrm * self.Rfree * self.Ex_PermShkInv / self.PermGroFac[0]
        Ex_Mtp1 = (Ex_bNrm_tp1 + 1) * Ex_Ptp1  # mean TranShk and PermShk are 1
        return Ex_Mtp1 / Ex_Ptp1

    def calc_stable_points(self):
        """
        If the problem is one that satisfies the conditions required for target ratios of different
        variables to permanent income to exist, and has been solved to within the self-defined
        tolerance, this method calculates the target values of market resources, consumption,
        and assets.

        Parameters
        ----------
        None

        Returns
        -------
        None
        """
        infinite_horizon = cycles_left == 0
        if not infinite_horizon:
            _log.warning(
                "The calc_stable_points method works only for infinite horizon models."
            )
            return

    # = Functions for generating discrete income processes and
    #   simulated income shocks =
    # ========================================================

    def construct_lognormal_income_process_unemployment(self):
        """
        Generates a list of discrete approximations to the income process for each
        life period, from end of life to beginning of life.  Permanent shocks are mean
        one lognormally distributed with standard deviation PermShkStd[t] during the
        working life, and degenerate at 1 in the retirement period.  Transitory shocks
        are mean one lognormally distributed with a point mass at IncUnemp with
        probability UnempPrb while working; they are mean one with a point mass at
        IncUnempRet with probability UnempPrbRet.  Retirement occurs
        after t=T_retire periods of working.

        Note 1: All time in this function runs forward, from t=0 to t=T

        Note 2: All parameters are passed as attributes of the input parameters.

        Parameters (passed as attributes of the input parameters)
        ----------
        PermShkStd : [float]
            List of standard deviations in log permanent income uncertainty during
            the agent's life.
        PermShkCount : int
            The number of approximation points to be used in the discrete approxima-
            tion to the permanent income shock distribution.
        TranShkStd : [float]
            List of standard deviations in log transitory income uncertainty during
            the agent's life.
        TranShkCount : int
            The number of approximation points to be used in the discrete approxima-
            tion to the permanent income shock distribution.
        UnempPrb : float or [float]
            The probability of becoming unemployed during the working period.
        UnempPrbRet : float or None
            The probability of not receiving typical retirement income when retired.
        T_retire : int
            The index value for the final working period in the agent's life.
            If T_retire <= 0 then there is no retirement.
        IncUnemp : float or [float]
            Transitory income received when unemployed.
        IncUnempRet : float or None
            Transitory income received while "unemployed" when retired.
        T_cycle :  int
            Total number of non-terminal periods in the consumer's sequence of periods.

        Returns
        -------
        IncShkDstn :  [distribution.Distribution]
            A list with T_cycle elements, each of which is a
            discrete approximation to the income process in a period.
        PermShkDstn : [[distribution.Distributiony]]
            A list with T_cycle elements, each of which
            a discrete approximation to the permanent income shocks.
        TranShkDstn : [[distribution.Distribution]]
            A list with T_cycle elements, each of which
            a discrete approximation to the transitory income shocks.
        """
        # Unpack the parameters from the input
        T_cycle = self.T_cycle
        PermShkStd = self.PermShkStd
        PermShkCount = self.PermShkCount
        TranShkStd = self.TranShkStd
        TranShkCount = self.TranShkCount
        T_retire = self.T_retire
        UnempPrb = self.UnempPrb
        IncUnemp = self.IncUnemp
        UnempPrbRet = self.UnempPrbRet
        IncUnempRet = self.IncUnempRet

        if T_retire > 0:
            normal_length = T_retire
            retire_length = T_cycle - T_retire
        else:
            normal_length = T_cycle
            retire_length = 0

        if all(
            [
                isinstance(x, (float, int)) or (x is None)
                for x in [UnempPrb, IncUnemp, UnempPrbRet, IncUnempRet]
            ]
        ):

            UnempPrb_list = [UnempPrb] * normal_length + [UnempPrbRet] * retire_length
            IncUnemp_list = [IncUnemp] * normal_length + [IncUnempRet] * retire_length

        elif all([isinstance(x, list) for x in [UnempPrb, IncUnemp]]):

            UnempPrb_list = UnempPrb
            IncUnemp_list = IncUnemp

        else:

            raise Exception(
                "Unemployment must be specified either using floats for UnempPrb,"
                + "IncUnemp, UnempPrbRet, and IncUnempRet, in which case the "
                + "unemployment probability and income change only with retirement, or "
                + "using lists of length T_cycle for UnempPrb and IncUnemp, specifying "
                + "each feature at every age."
            )

        PermShkCount_list = [PermShkCount] * normal_length + [1] * retire_length
        TranShkCount_list = [TranShkCount] * normal_length + [1] * retire_length

        if not hasattr(self, "neutral_measure"):
            self.neutral_measure = False

        neutral_measure_list = [self.neutral_measure] * len(PermShkCount_list)

        IncShkDstn = IndexDistribution(
            engine=BufferStockIncShkDstn,
            conditional={
                "sigma_Perm": PermShkStd,
                "sigma_Tran": TranShkStd,
                "n_approx_Perm": PermShkCount_list,
                "n_approx_Tran": TranShkCount_list,
                "neutral_measure": neutral_measure_list,
                "UnempPrb": UnempPrb_list,
                "IncUnemp": IncUnemp_list,
            },
            RNG=self.RNG,
        )

        PermShkDstn = IndexDistribution(
            engine=LognormPermIncShk,
            conditional={
                "sigma": PermShkStd,
                "n_approx": PermShkCount_list,
                "neutral_measure": neutral_measure_list,
            },
        )

        TranShkDstn = IndexDistribution(
            engine=MixtureTranIncShk,
            conditional={
                "sigma": TranShkStd,
                "UnempPrb": UnempPrb_list,
                "IncUnemp": IncUnemp_list,
                "n_approx": TranShkCount_list,
            },
        )

        return IncShkDstn, PermShkDstn, TranShkDstn


class LognormPermIncShk(DiscreteDistribution):
    """
    A one-period distribution of a multiplicative lognormal permanent income shock.

    Parameters
    ----------
    sigma : float
        Standard deviation of the log-shock.
    n_approx : int
        Number of points to use in the discrete approximation.
    neutral_measure : Bool, optional
        Whether to use Hamenberg's permanent-income-neutral measure. The default is False.
    seed : int, optional
        Random seed. The default is 0.

    Returns
    -------
    PermShkDstn : DiscreteDistribution
        Permanent income shock distribution.

    """

    def __init__(self, sigma, n_approx, neutral_measure=False, seed=0):
        # Construct an auxiliary discretized normal
        logn_approx = MeanOneLogNormal(sigma).approx(
            n_approx if sigma > 0.0 else 1, tail_N=0
        )
        # Change the pmf if necessary
        if neutral_measure:
            logn_approx.pmf = logn_approx.X * logn_approx.pmf

        super().__init__(pmf=logn_approx.pmf, X=logn_approx.X, seed=seed)


class MixtureTranIncShk(DiscreteDistribution):
    """
    A one-period distribution for transitory income shocks that are a mixture
    between a log-normal and a single-value unemployment shock.

    Parameters
    ----------
    sigma : float
        Standard deviation of the log-shock.
    UnempPrb : float
        Probability of the "unemployment" shock.
    IncUnemp : float
        Income shock in the "unemployment" state.
    n_approx : int
        Number of points to use in the discrete approximation.
    seed : int, optional
        Random seed. The default is 0.

    Returns
    -------
    TranShkDstn : DiscreteDistribution
        Transitory income shock distribution.

    """

    def __init__(self, sigma, UnempPrb, IncUnemp, n_approx, seed=0):
<<<<<<< HEAD
        dstn_approx = MeanOneLogNormal(sigma).approx(n_approx, tail_N=0)
        if UnempPrb > 0:
=======

        dstn_approx = MeanOneLogNormal(sigma).approx(
            n_approx if sigma > 0.0 else 1, tail_N=0
        )
        if UnempPrb > 0.0:
>>>>>>> 38880fa7
            dstn_approx = add_discrete_outcome_constant_mean(
                dstn_approx, p=UnempPrb, x=IncUnemp
            )

        super().__init__(pmf=dstn_approx.pmf, X=dstn_approx.X, seed=seed)


class BufferStockIncShkDstn(DiscreteDistribution):
    """
    A one-period distribution object for the joint distribution of income
    shocks (permanent and transitory), as modeled in the Buffer Stock Theory
    paper:
        - Lognormal, discretized permanent income shocks.
        - Transitory shocks that are a mixture of:
            - A lognormal distribution in normal times.
            - An "unemployment" shock.

    Parameters
    ----------
    sigma_Perm : float
        Standard deviation of the log- permanent shock.
    sigma_Tran : float
        Standard deviation of the log- transitory shock.
    n_approx_Perm : int
        Number of points to use in the discrete approximation of the permanent shock.
    n_approx_Tran : int
        Number of points to use in the discrete approximation of the transitory shock.
    UnempPrb : float
        Probability of the "unemployment" shock.
    IncUnemp : float
        Income shock in the "unemployment" state.
    neutral_measure : Bool, optional
        Whether to use Hamenberg's permanent-income-neutral measure. The default is False.
    seed : int, optional
        Random seed. The default is 0.

    Returns
    -------
    IncShkDstn : DiscreteDistribution
        Income shock distribution.

    """

    def __init__(
        self,
        sigma_Perm,
        sigma_Tran,
        n_approx_Perm,
        n_approx_Tran,
        UnempPrb,
        IncUnemp,
        neutral_measure=False,
        seed=0,
    ):
        perm_dstn = LognormPermIncShk(
            sigma=sigma_Perm, n_approx=n_approx_Perm, neutral_measure=neutral_measure
        )
        tran_dstn = MixtureTranIncShk(
            sigma=sigma_Tran,
            UnempPrb=UnempPrb,
            IncUnemp=IncUnemp,
            n_approx=n_approx_Tran,
        )

        joint_dstn = combine_indep_dstns(perm_dstn, tran_dstn)

        super().__init__(pmf=joint_dstn.pmf, X=joint_dstn.X, seed=seed)


# Make a dictionary to specify a "kinked R" idiosyncratic shock consumer
init_kinked_R = dict(
    init_idiosyncratic_shocks,
    **{
        "Rboro": 1.20,  # Interest factor on assets when borrowing, a < 0
        "Rsave": 1.02,  # Interest factor on assets when saving, a > 0
        "BoroCnstArt": None,
        # kinked R is a bit silly if borrowing not allowed
        "CubicBool": True,
        # kinked R is now compatible with linear cFunc and cubic cFunc
        "aXtraCount": 48,
        # ...so need lots of extra gridpoints to make up for it
    }
)
del init_kinked_R["Rfree"]  # get rid of constant interest factor


class KinkedRconsumerType(IndShockConsumerType):
    """
    A consumer type that faces idiosyncratic shocks to income and has a different
    interest factor on saving vs borrowing.  Extends IndShockConsumerType, with
    very small changes.  Solver for this class is currently only compatible with
    linear spline interpolation.

    Same parameters as AgentType.


    Parameters
    ----------
    """

    time_inv_ = copy(IndShockConsumerType.time_inv_)
    time_inv_.remove("Rfree")
    time_inv_ += ["Rboro", "Rsave"]

    def __init__(self, **kwds):
        params = init_kinked_R.copy()
        params.update(kwds)

        # Initialize a basic AgentType
        PerfForesightConsumerType.__init__(self, **params)

        # Add consumer-type specific objects, copying to create independent versions
        self.solve_one_period = make_one_period_oo_solver(ConsKinkedRsolver)
        self.update()  # Make assets grid, income process, terminal solution

    def pre_solve(self):
        #        AgentType.pre_solve(self)
        self.update_solution_terminal()

    def calc_bounding_values(self):
        """
        Calculate human wealth plus minimum and maximum MPC in an infinite
        horizon model with only one period repeated indefinitely.  Store results
        as attributes of self.  Human wealth is the present discounted value of
        expected future income after receiving income this period, ignoring mort-
        ality.  The maximum MPC is the limit of the MPC as m --> mNrmMin.  The
        minimum MPC is the limit of the MPC as m --> infty.  This version deals
        with the different interest rates on borrowing vs saving.

        Parameters
        ----------
        None

        Returns
        -------
        None
        """
        # Unpack the income distribution and get average and worst outcomes
        PermShkValsNext = self.IncShkDstn[0][1]
        TranShkValsNext = self.IncShkDstn[0][2]
        ShkPrbsNext = self.IncShkDstn[0][0]
        Ex_IncNext = calc_expectation(IncShkDstn, lambda trans, perm: trans * perm)
        PermShkMinNext = np.min(PermShkValsNext)
        TranShkMinNext = np.min(TranShkValsNext)
        WorstIncNext = PermShkMinNext * TranShkMinNext
        WorstIncPrb = np.sum(
            ShkPrbsNext[(PermShkValsNext * TranShkValsNext) == WorstIncNext]
        )

        # Calculate human wealth and the infinite horizon natural borrowing constraint
        hNrm = (Ex_IncNext * self.PermGroFac[0] / self.Rsave) / (
            1.0 - self.PermGroFac[0] / self.Rsave
        )
        temp = self.PermGroFac[0] * PermShkMinNext / self.Rboro
        BoroCnstNat = -TranShkMinNext * temp / (1.0 - temp)

        PatFacTop = (self.DiscFac * self.LivPrb[0] * self.Rsave) ** (
            1.0 / self.CRRA
        ) / self.Rsave
        PatFacBot = (self.DiscFac * self.LivPrb[0] * self.Rboro) ** (
            1.0 / self.CRRA
        ) / self.Rboro
        if BoroCnstNat < self.BoroCnstArt:
            MPCmax = 1.0  # if natural borrowing constraint is overridden by artificial one, MPCmax is 1
        else:
            MPCmax = 1.0 - WorstIncPrb ** (1.0 / self.CRRA) * PatFacBot
        MPCmin = 1.0 - PatFacTop

        # Store the results as attributes of self
        self.hNrm = hNrm
        self.MPCmin = MPCmin
        self.MPCmax = MPCmax

    def make_euler_error_func(self, mMax=100, approx_inc_dstn=True):
        """
        Creates a "normalized Euler error" function for this instance, mapping
        from market resources to "consumption error per dollar of consumption."
        Stores result in attribute eulerErrorFunc as an interpolated function.
        Has option to use approximate income distribution stored in self.IncShkDstn
        or to use a (temporary) very dense approximation.

        SHOULD BE INHERITED FROM ConsIndShockModel

        Parameters
        ----------
        mMax : float
            Maximum normalized market resources for the Euler error function.
        approx_inc_dstn : Boolean
            Indicator for whether to use the approximate discrete income distri-
            bution stored in self.IncShkDstn[0], or to use a very accurate
            discrete approximation instead.  When True, uses approximation in
            IncShkDstn; when False, makes and uses a very dense approximation.

        Returns
        -------
        None

        Notes
        -----
        This method is not used by any other code in the library. Rather, it is here
        for expository and benchmarking purposes.
        """
        raise NotImplementedError()

    def get_Rfree(self):
        """
        Returns an array of size self.AgentCount with self.Rboro or self.Rsave in each entry, based
        on whether self.aNrmNow >< 0.

        Parameters
        ----------
        None

        Returns
        -------
        RfreeNow : np.array
             Array of size self.AgentCount with risk free interest rate for each agent.
        """
        RfreeNow = self.Rboro * np.ones(self.AgentCount)
        RfreeNow[self.state_prev["aNrm"] > 0] = self.Rsave
        return RfreeNow

    def check_conditions(self):
        """
        This method checks whether the instance's type satisfies the Absolute Impatience Condition (AIC),
        the Return Impatience Condition (RIC), the Growth Impatience Condition (GICRaw), the Normalized Growth Impatience Condition (GIC-Nrm), the Weak Return
        Impatience Condition (WRIC), the Finite Human Wealth Condition (FHWC) and the Finite Value of
        Autarky Condition (FVAC). To check which conditions are relevant to the model at hand, a
        reference to the relevant theoretical literature is made.

        Parameters
        ----------
        None

        Returns
        -------
        None
        """
        raise NotImplementedError()


def apply_flat_income_tax(
    IncShkDstn, tax_rate, T_retire, unemployed_indices=None, transitory_index=2
):
    """
    Applies a flat income tax rate to all employed income states during the working
    period of life (those before T_retire).  Time runs forward in this function.

    Parameters
    ----------
    IncShkDstn : [distribution.Distribution]
        The discrete approximation to the income distribution in each time period.
    tax_rate : float
        A flat income tax rate to be applied to all employed income.
    T_retire : int
        The time index after which the agent retires.
    unemployed_indices : [int]
        Indices of transitory shocks that represent unemployment states (no tax).
    transitory_index : int
        The index of each element of IncShkDstn representing transitory shocks.

    Returns
    -------
    IncShkDstn_new : [distribution.Distribution]
        The updated income distributions, after applying the tax.
    """
    unemployed_indices = (
        unemployed_indices if unemployed_indices is not None else list()
    )
    IncShkDstn_new = deepcopy(IncShkDstn)
    i = transitory_index
    for t in range(len(IncShkDstn)):
        if t < T_retire:
            for j in range((IncShkDstn[t][i]).size):
                if j not in unemployed_indices:
                    IncShkDstn_new[t][i][j] = IncShkDstn[t][i][j] * (1 - tax_rate)
    return IncShkDstn_new


# =======================================================
# ================ Other useful functions ===============
# =======================================================


def construct_assets_grid(parameters):
    """
    Constructs the base grid of post-decision states, representing end-of-period
    assets above the absolute minimum.

    All parameters are passed as attributes of the single input parameters.  The
    input can be an instance of a ConsumerType, or a custom Parameters class.

    Parameters
    ----------
    aXtraMin:                  float
        Minimum value for the a-grid
    aXtraMax:                  float
        Maximum value for the a-grid
    aXtraCount:                 int
        Size of the a-grid
    aXtraExtra:                [float]
        Extra values for the a-grid.
    exp_nest:               int
        Level of nesting for the exponentially spaced grid

    Returns
    -------
    aXtraGrid:     np.ndarray
        Base array of values for the post-decision-state grid.
    """
    # Unpack the parameters
    aXtraMin = parameters.aXtraMin
    aXtraMax = parameters.aXtraMax
    aXtraCount = parameters.aXtraCount
    aXtraExtra = parameters.aXtraExtra
    grid_type = "exp_mult"
    exp_nest = parameters.aXtraNestFac

    # Set up post decision state grid:
    aXtraGrid = None
    if grid_type == "linear":
        aXtraGrid = np.linspace(aXtraMin, aXtraMax, aXtraCount)
    elif grid_type == "exp_mult":
        aXtraGrid = make_grid_exp_mult(
            ming=aXtraMin, maxg=aXtraMax, ng=aXtraCount, timestonest=exp_nest
        )
    else:
        raise Exception(
            "grid_type not recognized in __init__."
            + "Please ensure grid_type is 'linear' or 'exp_mult'"
        )

    # Add in additional points for the grid:
    for a in aXtraExtra:
        if a is not None:
            if a not in aXtraGrid:
                j = aXtraGrid.searchsorted(a)
                aXtraGrid = np.insert(aXtraGrid, j, a)

    return aXtraGrid


# Make a dictionary to specify a lifecycle consumer with a finite horizon

# Main calibration characteristics
birth_age = 25
death_age = 90
adjust_infl_to = 1992
# Use income estimates from Cagetti (2003) for High-school graduates
education = "HS"
income_calib = Cagetti_income[education]

# Income specification
income_params = parse_income_spec(
    age_min=birth_age,
    age_max=death_age,
    adjust_infl_to=adjust_infl_to,
    **income_calib,
    SabelhausSong=True
)

# Initial distribution of wealth and permanent income
dist_params = income_wealth_dists_from_scf(
    base_year=adjust_infl_to, age=birth_age, education=education, wave=1995
)

# We need survival probabilities only up to death_age-1, because survival
# probability at death_age is 1.
liv_prb = parse_ssa_life_table(
    female=False, cross_sec=True, year=2004, min_age=birth_age, max_age=death_age - 1
)

# Parameters related to the number of periods implied by the calibration
time_params = parse_time_params(age_birth=birth_age, age_death=death_age)

# Update all the new parameters
init_lifecycle = copy(init_idiosyncratic_shocks)
init_lifecycle.update(time_params)
init_lifecycle.update(dist_params)
# Note the income specification overrides the pLvlInitMean from the SCF.
init_lifecycle.update(income_params)
init_lifecycle.update({"LivPrb": liv_prb})

# Make a dictionary to specify an infinite consumer with a four period cycle
init_cyclical = copy(init_idiosyncratic_shocks)
init_cyclical["PermGroFac"] = [1.1, 1.082251, 2.8, 0.3]
init_cyclical["PermShkStd"] = [0.1, 0.1, 0.1, 0.1]
init_cyclical["TranShkStd"] = [0.1, 0.1, 0.1, 0.1]
init_cyclical["LivPrb"] = 4 * [0.98]
init_cyclical["T_cycle"] = 4<|MERGE_RESOLUTION|>--- conflicted
+++ resolved
@@ -1715,14 +1715,14 @@
         self.state_now["aNrm"][which_agents] = Lognormal(
             mu=self.aNrmInitMean,
             sigma=self.aNrmInitStd,
-            seed=self.RNG.randint(0, 2 ** 31 - 1),
+            seed=self.RNG.randint(0, 2**31 - 1),
         ).draw(N)
         # why is a now variable set here? Because it's an aggregate.
         pLvlInitMeanNow = self.pLvlInitMean + np.log(
             self.state_now["PlvlAgg"]
         )  # Account for newer cohorts having higher permanent income
         self.state_now["pLvl"][which_agents] = Lognormal(
-            pLvlInitMeanNow, self.pLvlInitStd, seed=self.RNG.randint(0, 2 ** 31 - 1)
+            pLvlInitMeanNow, self.pLvlInitStd, seed=self.RNG.randint(0, 2**31 - 1)
         ).draw(N)
         # How many periods since each agent was born
         self.t_age[which_agents] = 0
@@ -1766,7 +1766,7 @@
         # they die.
         # See: https://github.com/econ-ark/HARK/pull/981
 
-        DeathShks = Uniform(seed=self.RNG.randint(0, 2 ** 31 - 1)).draw(
+        DeathShks = Uniform(seed=self.RNG.randint(0, 2**31 - 1)).draw(
             N=self.AgentCount
         )
         which_agents = DeathShks < DiePrb
@@ -2858,16 +2858,11 @@
     """
 
     def __init__(self, sigma, UnempPrb, IncUnemp, n_approx, seed=0):
-<<<<<<< HEAD
-        dstn_approx = MeanOneLogNormal(sigma).approx(n_approx, tail_N=0)
-        if UnempPrb > 0:
-=======
 
         dstn_approx = MeanOneLogNormal(sigma).approx(
             n_approx if sigma > 0.0 else 1, tail_N=0
         )
         if UnempPrb > 0.0:
->>>>>>> 38880fa7
             dstn_approx = add_discrete_outcome_constant_mean(
                 dstn_approx, p=UnempPrb, x=IncUnemp
             )
