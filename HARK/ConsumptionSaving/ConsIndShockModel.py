--- conflicted
+++ resolved
@@ -325,10 +325,12 @@
             BoroCnstArt = self.BoroCnstArt
 
         # Calculate human wealth this period
-        self.hNrmNow = (self.PermGroFac / self.Rfree) * (self.solution_next.hNrm + 1.0)
+        self.hNrmNow = (self.PermGroFac / self.Rfree) * \
+            (self.solution_next.hNrm + 1.0)
 
         # Calculate the lower bound of the marginal propensity to consume
-        PatFac = ((self.Rfree * self.DiscFacEff) ** (1.0 / self.CRRA)) / self.Rfree
+        PatFac = ((self.Rfree * self.DiscFacEff) **
+                  (1.0 / self.CRRA)) / self.Rfree
         self.MPCmin = 1.0 / (1.0 + PatFac / self.solution_next.MPCmin)
 
         # Extract the discrete kink points in next period's consumption function;
@@ -370,8 +372,9 @@
 
                 # Adjust the grids of mNrm and cNrm to account for the borrowing constraint.
                 cCrit = mCrit - BoroCnstArt
-                mNrmNow = np.concatenate(([BoroCnstArt, mCrit], mNrmNow[(idx + 1) :]))
-                cNrmNow = np.concatenate(([0.0, cCrit], cNrmNow[(idx + 1) :]))
+                mNrmNow = np.concatenate(
+                    ([BoroCnstArt, mCrit], mNrmNow[(idx + 1):]))
+                cNrmNow = np.concatenate(([0.0, cCrit], cNrmNow[(idx + 1):]))
 
             else:
                 # If it *is* the very last index, then there are only three points
@@ -387,7 +390,8 @@
         # kink point, being sure to adjust the extrapolation.
         if mNrmNow.size > self.MaxKinks:
             mNrmNow = np.concatenate((mNrmNow[:-2], [mNrmNow[-3] + 1.0]))
-            cNrmNow = np.concatenate((cNrmNow[:-2], [cNrmNow[-3] + self.MPCmin]))
+            cNrmNow = np.concatenate(
+                (cNrmNow[:-2], [cNrmNow[-3] + self.MPCmin]))
 
         # Construct the consumption function as a linear interpolation.
         self.cFunc = LinearInterp(mNrmNow, cNrmNow)
@@ -448,7 +452,8 @@
         # mNrmTrg solves Rcalbar*(m - c(m)) + E[inc_next] = m. Define a
         # rearranged version.
         Ex_m_tp1_minus_m_t = (
-            lambda m: Ex_RNrmFac * (m - solution.cFunc(m)) + self.Ex_IncNext - m
+            lambda m: Ex_RNrmFac *
+            (m - solution.cFunc(m)) + self.Ex_IncNext - m
         )
 
         # Minimum market resources plus next income is okay starting guess
@@ -514,7 +519,8 @@
         # Minimum market resources plus next income is okay starting guess
         m_init_guess = self.mNrmMinNow + self.Ex_IncNext
         try:
-            mNrmStE = newton(Ex_PermShk_tp1_times_m_tp1_minus_m_t, m_init_guess)
+            mNrmStE = newton(
+                Ex_PermShk_tp1_times_m_tp1_minus_m_t, m_init_guess)
         except:
             mNrmStE = None
 
@@ -707,13 +713,15 @@
             self.vFuncNext = solution_next.vFunc
 
         # Update the bounding MPCs and PDV of human wealth:
-        self.PatFac = ((self.Rfree * self.DiscFacEff) ** (1.0 / self.CRRA)) / self.Rfree
+        self.PatFac = ((self.Rfree * self.DiscFacEff) **
+                       (1.0 / self.CRRA)) / self.Rfree
         self.MPCminNow = 1.0 / (1.0 + self.PatFac / solution_next.MPCmin)
         self.Ex_IncNext = np.dot(
             self.ShkPrbsNext, self.TranShkValsNext * self.PermShkValsNext
         )
         self.hNrmNow = (
-            self.PermGroFac / self.Rfree * (self.Ex_IncNext + solution_next.hNrm)
+            self.PermGroFac / self.Rfree *
+            (self.Ex_IncNext + solution_next.hNrm)
         )
         self.MPCmaxNow = 1.0 / (
             1.0
@@ -764,7 +772,8 @@
 
         # Define the borrowing constraint (limiting consumption function)
         self.cFuncNowCnst = LinearInterp(
-            np.array([self.mNrmMinNow, self.mNrmMinNow + 1]), np.array([0.0, 1.0])
+            np.array([self.mNrmMinNow, self.mNrmMinNow + 1]
+                     ), np.array([0.0, 1.0])
         )
 
     def prepare_to_solve(self):
@@ -934,7 +943,8 @@
 
         # Combine the constrained and unconstrained functions into the true consumption function
         # breakpoint()  # LowerEnvelope should only be used when BoroCnstArt is true
-        cFuncNow = LowerEnvelope(cFuncNowUnc, self.cFuncNowCnst, nan_bool=False)
+        cFuncNow = LowerEnvelope(
+            cFuncNowUnc, self.cFuncNowCnst, nan_bool=False)
 
         # Make the marginal value function and the marginal marginal value function
         vPfuncNow = MargValueFuncCRRA(cFuncNow, self.CRRA)
@@ -969,7 +979,8 @@
             consumption function, marginal value function, and minimum m.
         """
         cNrm, mNrm = self.get_points_for_interpolation(EndOfPrdvP, aNrm)
-        solution_now = self.use_points_for_interpolation(cNrm, mNrm, interpolator)
+        solution_now = self.use_points_for_interpolation(
+            cNrm, mNrm, interpolator)
 
         return solution_now
 
@@ -1020,7 +1031,8 @@
         GPFRaw = thorn / self.PermGroFac
         self.GPFRaw = GPFRaw
         GPFNrm = (
-            thorn / self.PermGroFac / np.dot(1 / self.PermShkValsNext, self.ShkPrbsNext)
+            thorn / self.PermGroFac /
+            np.dot(1 / self.PermShkValsNext, self.ShkPrbsNext)
         )
         self.GPFNrm = GPFNrm
         GICRaw = 1 > thorn / self.PermGroFac
@@ -1073,7 +1085,8 @@
         """
         aNrmNow = self.prepare_to_calc_EndOfPrdvP()
         EndOfPrdvP = self.calc_EndOfPrdvP()
-        solution = self.make_basic_solution(EndOfPrdvP, aNrmNow, self.make_linear_cFunc)
+        solution = self.make_basic_solution(
+            EndOfPrdvP, aNrmNow, self.make_linear_cFunc)
         solution = self.add_MPC_and_human_wealth(solution)
         solution = self.add_stable_points(solution)
 
@@ -1164,7 +1177,8 @@
             EndOfPrdvNvrsP, 0, EndOfPrdvNvrsP[0]
         )  # This is a very good approximation, vNvrsPP = 0 at the asset minimum
         aNrm_temp = np.insert(self.aNrmNow, 0, self.BoroCnstNat)
-        EndOfPrdvNvrsFunc = CubicInterp(aNrm_temp, EndOfPrdvNvrs, EndOfPrdvNvrsP)
+        EndOfPrdvNvrsFunc = CubicInterp(
+            aNrm_temp, EndOfPrdvNvrs, EndOfPrdvNvrsP)
         self.EndOfPrdvFunc = ValueFuncCRRA(EndOfPrdvNvrsFunc, self.CRRA)
 
     def add_vFunc(self, solution, EndOfPrdvP):
@@ -1470,7 +1484,8 @@
         if KinkBool:
             aNrmNow = np.sort(
                 np.hstack(
-                    (np.asarray(self.aXtraGrid) + self.mNrmMinNow, np.array([0.0, 0.0]))
+                    (np.asarray(self.aXtraGrid) +
+                     self.mNrmMinNow, np.array([0.0, 0.0]))
                 )
             )
         else:
@@ -1480,8 +1495,10 @@
         # Make tiled versions of the assets grid and income shocks
         ShkCount = self.TranShkValsNext.size
         aNrm_temp = np.tile(aNrmNow, (ShkCount, 1))
-        PermShkVals_temp = (np.tile(self.PermShkValsNext, (aXtraCount, 1))).transpose()
-        TranShkVals_temp = (np.tile(self.TranShkValsNext, (aXtraCount, 1))).transpose()
+        PermShkVals_temp = (np.tile(self.PermShkValsNext,
+                            (aXtraCount, 1))).transpose()
+        TranShkVals_temp = (np.tile(self.TranShkValsNext,
+                            (aXtraCount, 1))).transpose()
         ShkPrbs_temp = (np.tile(self.ShkPrbsNext, (aXtraCount, 1))).transpose()
 
         # Make a 1D array of the interest factor at each asset gridpoint
@@ -1490,7 +1507,7 @@
             self.i_kink = (
                 np.sum(aNrmNow <= 0) - 1
             )  # Save the index of the kink point as an attribute
-            Rfree_vec[0 : self.i_kink] = self.Rboro
+            Rfree_vec[0: self.i_kink] = self.Rboro
         self.Rfree = Rfree_vec
         Rfree_temp = np.tile(Rfree_vec, (ShkCount, 1))
 
@@ -1507,7 +1524,8 @@
             PatFacTop = (
                 (self.Rsave * self.DiscFacEff) ** (1.0 / self.CRRA)
             ) / self.Rsave
-            self.MPCminNow = 1.0 / (1.0 + PatFacTop / self.solution_next.MPCmin)
+            self.MPCminNow = 1.0 / \
+                (1.0 + PatFacTop / self.solution_next.MPCmin)
             self.hNrmNow = (
                 self.PermGroFac
                 / self.Rsave
@@ -1574,8 +1592,10 @@
     """
 
     # Define some universal values for all consumer types
-    cFunc_terminal_ = LinearInterp([0.0, 1.0], [0.0, 1.0])  # c=m in terminal period
-    vFunc_terminal_ = LinearInterp([0.0, 1.0], [0.0, 0.0])  # This is overwritten
+    cFunc_terminal_ = LinearInterp(
+        [0.0, 1.0], [0.0, 1.0])  # c=m in terminal period
+    vFunc_terminal_ = LinearInterp(
+        [0.0, 1.0], [0.0, 0.0])  # This is overwritten
     solution_terminal_ = ConsumerSolution(
         cFunc=cFunc_terminal_,
         vFunc=vFunc_terminal_,
@@ -1609,7 +1629,8 @@
         self.shock_vars = deepcopy(self.shock_vars_)
         self.verbose = verbose
         self.quiet = quiet
-        self.solve_one_period = make_one_period_oo_solver(ConsPerfForesightSolver)
+        self.solve_one_period = make_one_period_oo_solver(
+            ConsPerfForesightSolver)
         set_verbosity_level((4 - verbose) * 10)
 
         self.update_Rfree()  # update interest rate if time varying
@@ -1639,7 +1660,8 @@
         A method to check that various restrictions are met for the model class.
         """
         if self.DiscFac < 0:
-            raise Exception("DiscFac is below zero with value: " + str(self.DiscFac))
+            raise Exception(
+                "DiscFac is below zero with value: " + str(self.DiscFac))
 
         return
 
@@ -1656,7 +1678,8 @@
         -------
         none
         """
-        self.solution_terminal.vFunc = ValueFuncCRRA(self.cFunc_terminal_, self.CRRA)
+        self.solution_terminal.vFunc = ValueFuncCRRA(
+            self.cFunc_terminal_, self.CRRA)
         self.solution_terminal.vPfunc = MargValueFuncCRRA(
             self.cFunc_terminal_, self.CRRA
         )
@@ -1741,7 +1764,8 @@
             self.state_now["PlvlAgg"]
         )  # Account for newer cohorts having higher permanent income
         self.state_now["pLvl"][which_agents] = Lognormal(
-            pLvlInitMeanNow, self.pLvlInitStd, seed=self.RNG.integers(0, 2**31 - 1)
+            pLvlInitMeanNow, self.pLvlInitStd, seed=self.RNG.integers(
+                0, 2**31 - 1)
         ).draw(N)
         # How many periods since each agent was born
         self.t_age[which_agents] = 0
@@ -1894,7 +1918,8 @@
         # should this be "Now", or "Prev"?!?
         self.state_now["aNrm"] = self.state_now["mNrm"] - self.controls["cNrm"]
         # Useful in some cases to precalculate asset level
-        self.state_now["aLvl"] = self.state_now["aNrm"] * self.state_now["pLvl"]
+        self.state_now["aLvl"] = self.state_now["aNrm"] * \
+            self.state_now["pLvl"]
 
         # moves now to prev
         super().get_poststates()
@@ -2054,7 +2079,8 @@
         if self.cycles != 0 or self.T_cycle > 1:
             return
 
-        self.thorn = (self.Rfree * self.DiscFac * self.LivPrb[0]) ** (1 / self.CRRA)
+        self.thorn = (self.Rfree * self.DiscFac *
+                      self.LivPrb[0]) ** (1 / self.CRRA)
 
         verbose = self.verbose if verbose is None else verbose
         self.check_AIC(verbose)
@@ -2135,7 +2161,8 @@
         params.update(kwds)
 
         # Initialize a basic AgentType
-        PerfForesightConsumerType.__init__(self, verbose=verbose, quiet=quiet, **params)
+        PerfForesightConsumerType.__init__(
+            self, verbose=verbose, quiet=quiet, **params)
 
         # Add consumer-type specific objects, copying to create independent versions
         if (not self.CubicBool) and (not self.vFuncBool):
@@ -2436,7 +2463,8 @@
                     1.05 + 1e-3, np.exp(max_p), num_points, 3
                 )
                 self.dist_pGrid = np.append(
-                    np.append(1.0 / np.fliplr([one_sided_grid])[0], np.ones(1)),
+                    np.append(
+                        1.0 / np.fliplr([one_sided_grid])[0], np.ones(1)),
                     one_sided_grid,
                 )  # Compute permanent income grid
             else:
@@ -2497,14 +2525,16 @@
                     # set variance of permanent income shocks this period
                     p_variance = self.PermShkStd[i] ** 2
                     # Consider probability of staying alive this period
-                    max_p = max_p_fac * (p_variance / (1 - self.LivPrb[i])) ** 0.5
+                    max_p = max_p_fac * \
+                        (p_variance / (1 - self.LivPrb[i])) ** 0.5
                     one_sided_grid = make_grid_exp_mult(
                         1.05 + 1e-3, np.exp(max_p), num_points, 2
                     )
 
                     # Compute permanent income grid this period. Grid of permanent income may differ dependent on PermShkStd
                     dist_pGrid = np.append(
-                        np.append(1.0 / np.fliplr([one_sided_grid])[0], np.ones(1)),
+                        np.append(
+                            1.0 / np.fliplr([one_sided_grid])[0], np.ones(1)),
                         one_sided_grid,
                     )
                     self.dist_pGrid.append(dist_pGrid)
@@ -2561,7 +2591,8 @@
 
             # New borns have this distribution (assumes start with no assets and permanent income=1)
             NewBornDist = jump_to_grid_2D(
-                tran_shks, np.ones_like(tran_shks), shk_prbs, dist_mGrid, dist_pGrid
+                tran_shks, np.ones_like(
+                    tran_shks), shk_prbs, dist_mGrid, dist_pGrid
             )
 
             if len(dist_pGrid) == 1:
@@ -2602,7 +2633,8 @@
                 )
 
         elif self.cycles > 1:
-            raise Exception("calc_transition_matrix requires cycles = 0 or cycles = 1")
+            raise Exception(
+                "calc_transition_matrix requires cycles = 0 or cycles = 1")
 
         elif self.T_cycle != 0:  # finite horizon problem
 
@@ -2960,13 +2992,15 @@
 
         # Compute zeroth column of jacobian
         # List of transition matrices where the first transition matrix inherits the shock
-        shock0_TM = [tranmat_t[params["T_cycle"] - 1]] + (T - 1) * [self.tran_matrix]
+        shock0_TM = [tranmat_t[params["T_cycle"] - 1]] + \
+            (T - 1) * [self.tran_matrix]
 
         C_list = []  # Aggrgate Consumption Values
         A_list = []  # Aggregate Asset values
 
         A_ss = np.dot(self.a_ss, self.vec_erg_dstn)[0]  # Steady State Assets
-        C_ss = np.dot(self.c_ss, self.vec_erg_dstn)[0]  # Steady State Consumption
+        C_ss = np.dot(self.c_ss, self.vec_erg_dstn)[
+            0]  # Steady State Consumption
         dstn = self.vec_erg_dstn
         for i in range(T):  # Period in which we are computing Aggregate Consumption
 
@@ -3069,7 +3103,8 @@
 
         # Calculate marginal value next period for each gridpoint and each shock
         mNextArray = (
-            self.Rfree / (self.PermGroFac[0] * PermShkVals_tiled) * aNowGrid_tiled
+            self.Rfree / (self.PermGroFac[0] *
+                          PermShkVals_tiled) * aNowGrid_tiled
             + TranShkVals_tiled
         )
         vPnextArray = vPfuncNext(mNextArray)
@@ -3179,7 +3214,8 @@
         Evaluate and report on the Finite Value of Autarky Condition
         Hyperlink to paper: [url]/#Autarky-Value
         """
-        EpShkuInv = expected(lambda x: x ** (1 - self.CRRA), self.PermShkDstn[0])[0]
+        EpShkuInv = expected(lambda x: x ** (1 - self.CRRA),
+                             self.PermShkDstn[0])[0]
 
         if self.CRRA != 1.0:
             uInvEpShkuInv = EpShkuInv ** (
@@ -3299,8 +3335,10 @@
         _log.warning("uInvEpShkuInv          = %2.6f " % (self.uInvEpShkuInv))
         _log.warning("VAF                    = %2.6f " % (self.VAF))
         _log.warning("WRPF                   = %2.6f " % (self.WRPF))
-        _log.warning("DiscFacGPFNrmMax       = %2.6f " % (self.DiscFacGPFNrmMax))
-        _log.warning("DiscFacGPFAggLivPrbMax = %2.6f " % (self.DiscFacGPFAggLivPrbMax))
+        _log.warning("DiscFacGPFNrmMax       = %2.6f " %
+                     (self.DiscFacGPFNrmMax))
+        _log.warning("DiscFacGPFAggLivPrbMax = %2.6f " %
+                     (self.DiscFacGPFAggLivPrbMax))
 
     def Ex_Mtp1_over_Ex_Ptp1(self, mNrm):
         cNrm = self.solution[-1].cFunc(mNrm)
@@ -3313,7 +3351,8 @@
     def Ex_mtp1(self, mNrm):
         cNrm = self.solution[-1].cFunc(mNrm)
         aNrm = mNrm - cNrm
-        Ex_bNrm_tp1 = aNrm * self.Rfree * self.Ex_PermShkInv / self.PermGroFac[0]
+        Ex_bNrm_tp1 = aNrm * self.Rfree * \
+            self.Ex_PermShkInv / self.PermGroFac[0]
         Ex_Mtp1 = (Ex_bNrm_tp1 + 1) * Ex_Ptp1  # mean TranShk and PermShk are 1
         return Ex_Mtp1 / Ex_Ptp1
 
@@ -3424,8 +3463,10 @@
             ]
         ):
 
-            UnempPrb_list = [UnempPrb] * normal_length + [UnempPrbRet] * retire_length
-            IncUnemp_list = [IncUnemp] * normal_length + [IncUnempRet] * retire_length
+            UnempPrb_list = [UnempPrb] * normal_length + \
+                [UnempPrbRet] * retire_length
+            IncUnemp_list = [IncUnemp] * normal_length + \
+                [IncUnempRet] * retire_length
 
         elif all([isinstance(x, list) for x in [UnempPrb, IncUnemp]]):
 
@@ -3442,8 +3483,10 @@
                 + "each feature at every age."
             )
 
-        PermShkCount_list = [PermShkCount] * normal_length + [1] * retire_length
-        TranShkCount_list = [TranShkCount] * normal_length + [1] * retire_length
+        PermShkCount_list = [PermShkCount] * \
+            normal_length + [1] * retire_length
+        TranShkCount_list = [TranShkCount] * \
+            normal_length + [1] * retire_length
 
         if not hasattr(self, "neutral_measure"):
             self.neutral_measure = False
@@ -3620,11 +3663,7 @@
             name="Joint distribution of permanent and transitory shocks to income",
             var_names=["PermShk", "TranShk"],
             pmv=joint_dstn.pmv,
-<<<<<<< HEAD
             atoms=joint_dstn.atoms,
-=======
-            data=joint_dstn.atoms,
->>>>>>> 881aa068
             seed=seed,
         )
 
@@ -3700,7 +3739,8 @@
         PermShkValsNext = self.IncShkDstn[0][1]
         TranShkValsNext = self.IncShkDstn[0][2]
         ShkPrbsNext = self.IncShkDstn[0][0]
-        Ex_IncNext = expected(lambda trans, perm: trans * perm, self.IncShkDstn)
+        Ex_IncNext = expected(
+            lambda trans, perm: trans * perm, self.IncShkDstn)
         PermShkMinNext = np.min(PermShkValsNext)
         TranShkMinNext = np.min(TranShkValsNext)
         WorstIncNext = PermShkMinNext * TranShkMinNext
@@ -3834,7 +3874,8 @@
         if t < T_retire:
             for j in range((IncShkDstn[t][i]).size):
                 if j not in unemployed_indices:
-                    IncShkDstn_new[t][i][j] = IncShkDstn[t][i][j] * (1 - tax_rate)
+                    IncShkDstn_new[t][i][j] = IncShkDstn[t][i][j] * \
+                        (1 - tax_rate)
     return IncShkDstn_new
 
 
