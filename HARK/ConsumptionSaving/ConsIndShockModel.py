"""
Classes to solve canonical consumption-savings models with idiosyncratic shocks
to income.  All models here assume CRRA utility with geometric discounting, no
bequest motive, and income shocks are fully transitory or fully permanent.

It currently solves three types of models:
   1) A very basic "perfect foresight" consumption-savings model with no uncertainty.
   2) A consumption-savings model with risk over transitory and permanent income shocks.
   3) The model described in (2), with an interest rate for debt that differs
      from the interest rate for savings.

See NARK https://HARK.githhub.io/Documentation/NARK for information on variable naming conventions.
See HARK documentation for mathematical descriptions of the models being solved.
<<<<<<< HEAD
"""
from __future__ import division
from __future__ import print_function
from __future__ import absolute_import
=======
'''
>>>>>>> 8ef76096
from builtins import str
from builtins import range
from builtins import object
from copy import copy, deepcopy
import numpy as np
from scipy.optimize import newton
from HARK import AgentType, NullFunc, HARKobject, makeOnePeriodOOSolver
from HARK.utilities import warnings  # Because of "patch" to warnings modules
from HARK.interpolation import CubicInterp, LowerEnvelope, LinearInterp
from HARK.distribution import Lognormal, MeanOneLogNormal, Uniform
from HARK.distribution import (
    DiscreteDistribution,
    addDiscreteOutcomeConstantMean,
    combineIndepDstns,
)
from HARK.utilities import (
    makeGridExpMult,
    CRRAutility,
    CRRAutilityP,
    CRRAutilityPP,
    CRRAutilityP_inv,
    CRRAutility_invP,
    CRRAutility_inv,
    CRRAutilityP_invP,
)
from HARK import _log
from HARK import set_verbosity_level


__all__ = [
    "ConsumerSolution",
    "ValueFunc",
    "MargValueFunc",
    "MargMargValueFunc",
    "ConsPerfForesightSolver",
    "ConsIndShockSetup",
    "ConsIndShockSolverBasic",
    "ConsIndShockSolver",
    "ConsKinkedRsolver",
    "PerfForesightConsumerType",
    "IndShockConsumerType",
    "KinkedRconsumerType",
    "init_perfect_foresight",
    "init_idiosyncratic_shocks",
    "init_kinked_R",
    "init_lifecycle",
    "init_cyclical",
]

utility = CRRAutility
utilityP = CRRAutilityP
utilityPP = CRRAutilityPP
utilityP_inv = CRRAutilityP_inv
utility_invP = CRRAutility_invP
utility_inv = CRRAutility_inv
utilityP_invP = CRRAutilityP_invP

# =====================================================================
# === Classes that help solve consumption-saving models ===
# =====================================================================


class ConsumerSolution(HARKobject):
    """
    A class representing the solution of a single period of a consumption-saving
    problem.  The solution must include a consumption function and marginal
    value function.

    Here and elsewhere in the code, Nrm indicates that variables are normalized
    by permanent income.
    """

    distance_criteria = ["vPfunc"]

    def __init__(
        self,
        cFunc=None,
        vFunc=None,
        vPfunc=None,
        vPPfunc=None,
        mNrmMin=None,
        hNrm=None,
        MPCmin=None,
        MPCmax=None,
    ):
        """
        The constructor for a new ConsumerSolution object.

        Parameters
        ----------
        cFunc : function
            The consumption function for this period, defined over market
            resources: c = cFunc(m).
        vFunc : function
            The beginning-of-period value function for this period, defined over
            market resources: v = vFunc(m).
        vPfunc : function
            The beginning-of-period marginal value function for this period,
            defined over market resources: vP = vPfunc(m).
        vPPfunc : function
            The beginning-of-period marginal marginal value function for this
            period, defined over market resources: vPP = vPPfunc(m).
        mNrmMin : float
            The minimum allowable market resources for this period; the consump-
            tion function (etc) are undefined for m < mNrmMin.
        hNrm : float
            Human wealth after receiving income this period: PDV of all future
            income, ignoring mortality.
        MPCmin : float
            Infimum of the marginal propensity to consume this period.
            MPC --> MPCmin as m --> infinity.
        MPCmax : float
            Supremum of the marginal propensity to consume this period.
            MPC --> MPCmax as m --> mNrmMin.

        Returns
        -------
        None
        """
        # Change any missing function inputs to NullFunc
        self.cFunc = cFunc if cFunc is not None else NullFunc()
        self.vFunc = vFunc if vFunc is not None else NullFunc()
        self.vPfunc = vPfunc if vPfunc is not None else NullFunc()
        # vPFunc = NullFunc() if vPfunc is None else vPfunc
        self.vPPfunc = vPPfunc if vPPfunc is not None else NullFunc()
        self.mNrmMin = mNrmMin
        self.hNrm = hNrm
        self.MPCmin = MPCmin
        self.MPCmax = MPCmax

    def appendSolution(self, new_solution):
        """
        Appends one solution to another to create a ConsumerSolution whose
        attributes are lists.  Used in ConsMarkovModel, where we append solutions
        *conditional* on a particular value of a Markov state to each other in
        order to get the entire solution.

        Parameters
        ----------
        new_solution : ConsumerSolution
            The solution to a consumption-saving problem; each attribute is a
            list representing state-conditional values or functions.

        Returns
        -------
        None
        """
        if type(self.cFunc) != list:
            # Then we assume that self is an empty initialized solution instance.
            # Begin by checking this is so.
            assert (
                NullFunc().distance(self.cFunc) == 0
            ), "appendSolution called incorrectly!"

            # We will need the attributes of the solution instance to be lists.  Do that here.
            self.cFunc = [new_solution.cFunc]
            self.vFunc = [new_solution.vFunc]
            self.vPfunc = [new_solution.vPfunc]
            self.vPPfunc = [new_solution.vPPfunc]
            self.mNrmMin = [new_solution.mNrmMin]
        else:
            self.cFunc.append(new_solution.cFunc)
            self.vFunc.append(new_solution.vFunc)
            self.vPfunc.append(new_solution.vPfunc)
            self.vPPfunc.append(new_solution.vPPfunc)
            self.mNrmMin.append(new_solution.mNrmMin)


class ValueFunc(HARKobject):
    """
    A class for representing a value function.  The underlying interpolation is
    in the space of (m,u_inv(v)); this class "re-curves" to the value function.
    """

    distance_criteria = ["func", "CRRA"]

    def __init__(self, vFuncNvrs, CRRA):
        """
        Constructor for a new value function object.

        Parameters
        ----------
        vFuncNvrs : function
            A real function representing the value function composed with the
            inverse utility function, defined on market resources: u_inv(vFunc(m))
        CRRA : float
            Coefficient of relative risk aversion.

        Returns
        -------
        None
        """
        self.func = deepcopy(vFuncNvrs)
        self.CRRA = CRRA

    def __call__(self, m):
        """
        Evaluate the value function at given levels of market resources m.

        Parameters
        ----------
        m : float or np.array
            Market resources (normalized by permanent income) whose value is to
            be found.

        Returns
        -------
        v : float or np.array
            Lifetime value of beginning this period with market resources m; has
            same size as input m.
        """
        return utility(self.func(m), gam=self.CRRA)


class MargValueFunc(HARKobject):
    """
    A class for representing a marginal value function in models where the
    standard envelope condition of v'(m) = u'(c(m)) holds (with CRRA utility).
    """

    distance_criteria = ["cFunc", "CRRA"]

    def __init__(self, cFunc, CRRA):
        """
        Constructor for a new marginal value function object.

        Parameters
        ----------
        cFunc : function
            A real function representing the marginal value function composed
            with the inverse marginal utility function, defined on market
            resources: uP_inv(vPfunc(m)).  Called cFunc because when standard
            envelope condition applies, uP_inv(vPfunc(m)) = cFunc(m).
        CRRA : float
            Coefficient of relative risk aversion.

        Returns
        -------
        None
        """
        self.cFunc = deepcopy(cFunc)
        self.CRRA = CRRA

    def __call__(self, m):
        """
        Evaluate the marginal value function at given levels of market resources m.

        Parameters
        ----------
        m : float or np.array
            Market resources (normalized by permanent income) whose marginal
            value is to be found.

        Returns
        -------
        vP : float or np.array
            Marginal lifetime value of beginning this period with market
            resources m; has same size as input m.
        """
        return utilityP(self.cFunc(m), gam=self.CRRA)

    def derivative(self, m):
        """
        Evaluate the derivative of the marginal value function at given levels
        of market resources m; this is the marginal marginal value function.

        Parameters
        ----------
        m : float or np.array
            Market resources (normalized by permanent income) whose marginal
            marginal value is to be found.

        Returns
        -------
        vPP : float or np.array
            Marginal marginal lifetime value of beginning this period with market
            resources m; has same size as input m.
        """
        c, MPC = self.cFunc.eval_with_derivative(m)
        return MPC * utilityPP(c, gam=self.CRRA)


class MargMargValueFunc(HARKobject):
    """
    A class for representing a marginal marginal value function in models where
    the standard envelope condition of v'(m) = u'(c(m)) holds (with CRRA utility).
    """

    distance_criteria = ["cFunc", "CRRA"]

    def __init__(self, cFunc, CRRA):
        """
        Constructor for a new marginal marginal value function object.

        Parameters
        ----------
        cFunc : function
            A real function representing the marginal value function composed
            with the inverse marginal utility function, defined on market
            resources: uP_inv(vPfunc(m)).  Called cFunc because when standard
            envelope condition applies, uP_inv(vPfunc(m)) = cFunc(m).
        CRRA : float
            Coefficient of relative risk aversion.

        Returns
        -------
        None
        """
        self.cFunc = deepcopy(cFunc)
        self.CRRA = CRRA

    def __call__(self, m):
        """
        Evaluate the marginal marginal value function at given levels of market
        resources m.

        Parameters
        ----------
        m : float or np.array
            Market resources (normalized by permanent income) whose marginal
            marginal value is to be found.

        Returns
        -------
        vPP : float or np.array
            Marginal marginal lifetime value of beginning this period with market
            resources m; has same size as input m.
        """
        c, MPC = self.cFunc.eval_with_derivative(m)
        return MPC * utilityPP(c, gam=self.CRRA)


# =====================================================================
# === Classes and functions that solve consumption-saving models ===
# =====================================================================

<<<<<<< HEAD

class ConsPerfForesightSolver(object):
    """
    A class for solving a one period perfect foresight consumption-saving problem.
    An instance of this class is created by the function solvePerfForesight in each period.
    """

    def __init__(
        self,
        solution_next,
        DiscFac,
        LivPrb,
        CRRA,
        Rfree,
        PermGroFac,
        BoroCnstArt,
        MaxKinks,
    ):
        """
=======
class ConsPerfForesightSolver(HARKobject):
    '''
    A class for solving a one period perfect foresight consumption-saving problem.
    An instance of this class is created by the function solvePerfForesight in each period.
    '''
    def __init__(self, solution_next, DiscFac, LivPrb, CRRA, Rfree, PermGroFac, BoroCnstArt, MaxKinks):
        '''
>>>>>>> 8ef76096
        Constructor for a new ConsPerfForesightSolver.

        Parameters
        ----------
        solution_next : ConsumerSolution
            The solution to next period's one-period problem.
        DiscFac : float
            Intertemporal discount factor for future utility.
        LivPrb : float
            Survival probability; likelihood of being alive at the beginning of
            the next period.
        CRRA : float
            Coefficient of relative risk aversion.
        Rfree : float
            Risk free interest factor on end-of-period assets.
        PermGroFac : float
            Expected permanent income growth factor at the end of this period.
        BoroCnstArt : float or None
            Artificial borrowing constraint, as a multiple of permanent income.
            Can be None, indicating no artificial constraint.
        MaxKinks : int
            Maximum number of kink points to allow in the consumption function;
            additional points will be thrown out.  Only relevant in infinite
            horizon model with artificial borrowing constraint.

        Returns:
        ----------
        None
        """
        # We ask that HARK users define single-letter variables they use in a dictionary
        # attribute called notation. Do that first.
<<<<<<< HEAD
        self.notation = {
            "a": "assets after all actions",
            "m": "market resources at decision time",
            "c": "consumption",
        }
        self.assignParameters(
            solution_next,
            DiscFac,
            LivPrb,
            CRRA,
            Rfree,
            PermGroFac,
            BoroCnstArt,
            MaxKinks,
        )

    def assignParameters(
        self,
        solution_next,
        DiscFac,
        LivPrb,
        CRRA,
        Rfree,
        PermGroFac,
        BoroCnstArt,
        MaxKinks,
    ):
        """
        Saves necessary parameters as attributes of self for use by other methods.

        Parameters
        ----------
        solution_next : ConsumerSolution
            The solution to next period's one period problem.
        DiscFac : float
            Intertemporal discount factor for future utility.
        LivPrb : float
            Survival probability; likelihood of being alive at the beginning of
            the succeeding period.
        CRRA : float
            Coefficient of relative risk aversion.
        Rfree : float
            Risk free interest factor on end-of-period assets.
        PermGroFac : float
            Expected permanent income growth factor at the end of this period.
        BoroCnstArt : float or None
            Artificial borrowing constraint, as a multiple of permanent income.
            Can be None, indicating no artificial constraint.
        MaxKinks : int
            Maximum number of kink points to allow in the consumption function;
            additional points will be thrown out.

        Returns
        -------
        None
        """
        self.solution_next = solution_next
        self.DiscFac = DiscFac
        self.LivPrb = LivPrb
        self.CRRA = CRRA
        self.Rfree = Rfree
        self.PermGroFac = PermGroFac
        self.MaxKinks = MaxKinks
        self.BoroCnstArt = BoroCnstArt
=======
        self.notation = {'a': 'assets after all actions',
                         'm': 'market resources at decision time',
                         'c': 'consumption'}
        self.assignParameters(solution_next=solution_next, DiscFac=DiscFac,
                               LivPrb=LivPrb, CRRA=CRRA, Rfree=Rfree,
                               PermGroFac=PermGroFac, BoroCnstArt=BoroCnstArt,
                               MaxKinks=MaxKinks)
>>>>>>> 8ef76096

    def defUtilityFuncs(self):
        """
        Defines CRRA utility function for this period (and its derivatives),
        saving them as attributes of self for other methods to use.

        Parameters
        ----------
        None

        Returns
        -------
        None
        """
        self.u = lambda c: utility(c, gam=self.CRRA)  # utility function
        self.uP = lambda c: utilityP(c, gam=self.CRRA)  # marginal utility function
        self.uPP = lambda c: utilityPP(
            c, gam=self.CRRA
        )  # marginal marginal utility function

    def defValueFuncs(self):
        """
        Defines the value and marginal value functions for this period.
        Uses the fact that for a perfect foresight CRRA utility problem,
        if the MPC in period t is :math:`\kappa_{t}`, and relative risk
        aversion :math:`\rho`, then the inverse value vFuncNvrs has a
        constant slope of :math:`\kappa_{t}^{-\rho/(1-\rho)}` and
        vFuncNvrs has value of zero at the lower bound of market resources
        mNrmMin.  See PerfForesightConsumerType.ipynb documentation notebook
        for a brief explanation and the links below for a fuller treatment.

        https://econ.jhu.edu/people/ccarroll/public/lecturenotes/consumption/PerfForesightCRRA/#vFuncAnalytical
        https://econ.jhu.edu/people/ccarroll/SolvingMicroDSOPs/#vFuncPF

        Parameters
        ----------
        None

        Returns
        -------
        None
        """

        # See the PerfForesightConsumerType.ipynb documentation notebook for the derivations
        vFuncNvrsSlope = self.MPCmin ** (-self.CRRA / (1.0 - self.CRRA))
        vFuncNvrs = LinearInterp(
            np.array([self.mNrmMinNow, self.mNrmMinNow + 1.0]),
            np.array([0.0, vFuncNvrsSlope]),
        )
        self.vFunc = ValueFunc(vFuncNvrs, self.CRRA)
        self.vPfunc = MargValueFunc(self.cFunc, self.CRRA)

    def makePFcFunc(self):
        """
        Makes the (linear) consumption function for this period.

        Parameters
        ----------
        None

        Returns
        -------
        None
        """
        # Use a local value of BoroCnstArt to prevent comparing None and float below.
        if self.BoroCnstArt is None:
            BoroCnstArt = -np.inf
        else:
            BoroCnstArt = self.BoroCnstArt

        # Calculate human wealth this period
        self.hNrmNow = (self.PermGroFac / self.Rfree) * (self.solution_next.hNrm + 1.0)

        # Calculate the lower bound of the marginal propensity to consume
        PatFac = ((self.Rfree * self.DiscFacEff) ** (1.0 / self.CRRA)) / self.Rfree
        self.MPCmin = 1.0 / (1.0 + PatFac / self.solution_next.MPCmin)

        # Extract the discrete kink points in next period's consumption function;
        # don't take the last one, as it only defines the extrapolation and is not a kink.
        mNrmNext = self.solution_next.cFunc.x_list[:-1]
        cNrmNext = self.solution_next.cFunc.y_list[:-1]

        # Calculate the end-of-period asset values that would reach those kink points
        # next period, then invert the first order condition to get consumption. Then
        # find the endogenous gridpoint (kink point) today that corresponds to each kink
        aNrmNow = (self.PermGroFac / self.Rfree) * (mNrmNext - 1.0)
        cNrmNow = (self.DiscFacEff * self.Rfree) ** (-1.0 / self.CRRA) * (
            self.PermGroFac * cNrmNext
        )
        mNrmNow = aNrmNow + cNrmNow

        # Add an additional point to the list of gridpoints for the extrapolation,
        # using the new value of the lower bound of the MPC.
        mNrmNow = np.append(mNrmNow, mNrmNow[-1] + 1.0)
        cNrmNow = np.append(cNrmNow, cNrmNow[-1] + self.MPCmin)

        # If the artificial borrowing constraint binds, combine the constrained and
        # unconstrained consumption functions.
        if BoroCnstArt > mNrmNow[0]:
            # Find the highest index where constraint binds
            cNrmCnst = mNrmNow - BoroCnstArt
            CnstBinds = cNrmCnst < cNrmNow
            idx = np.where(CnstBinds)[0][-1]

            if idx < (mNrmNow.size - 1):
                # If it is not the *very last* index, find the the critical level
                # of mNrm where the artificial borrowing contraint begins to bind.
                d0 = cNrmNow[idx] - cNrmCnst[idx]
                d1 = cNrmCnst[idx + 1] - cNrmNow[idx + 1]
                m0 = mNrmNow[idx]
                m1 = mNrmNow[idx + 1]
                alpha = d0 / (d0 + d1)
                mCrit = m0 + alpha * (m1 - m0)

                # Adjust the grids of mNrm and cNrm to account for the borrowing constraint.
                cCrit = mCrit - BoroCnstArt
                mNrmNow = np.concatenate(([BoroCnstArt, mCrit], mNrmNow[(idx + 1) :]))
                cNrmNow = np.concatenate(([0.0, cCrit], cNrmNow[(idx + 1) :]))

            else:
                # If it *is* the very last index, then there are only three points
                # that characterize the consumption function: the artificial borrowing
                # constraint, the constraint kink, and the extrapolation point.
                mXtra = (cNrmNow[-1] - cNrmCnst[-1]) / (1.0 - self.MPCmin)
                mCrit = mNrmNow[-1] + mXtra
                cCrit = mCrit - BoroCnstArt
                mNrmNow = np.array([BoroCnstArt, mCrit, mCrit + 1.0])
                cNrmNow = np.array([0.0, cCrit, cCrit + self.MPCmin])

        # If the mNrm and cNrm grids have become too large, throw out the last
        # kink point, being sure to adjust the extrapolation.
        if mNrmNow.size > self.MaxKinks:
            mNrmNow = np.concatenate((mNrmNow[:-2], [mNrmNow[-3] + 1.0]))
            cNrmNow = np.concatenate((cNrmNow[:-2], [cNrmNow[-3] + self.MPCmin]))

        # Construct the consumption function as a linear interpolation.
        self.cFunc = LinearInterp(mNrmNow, cNrmNow)

        # Calculate the upper bound of the MPC as the slope of the bottom segment.
        self.MPCmax = (cNrmNow[1] - cNrmNow[0]) / (mNrmNow[1] - mNrmNow[0])

        # Add two attributes to enable calculation of steady state market resources.
        self.ExIncNext = 1.0  # Perfect foresight income of 1
        self.mNrmMinNow = mNrmNow[0]  # Relabeling for compatibility with addSSmNrm

    def addSSmNrm(self, solution):
        """
        Finds steady state (normalized) market resources and adds it to the
        solution.  This is the level of market resources such that the expectation
        of market resources in the next period is unchanged.  This value doesn't
        necessarily exist.

        Parameters
        ----------
        solution : ConsumerSolution
            Solution to this period's problem, which must have attribute cFunc.
        Returns
        -------
        solution : ConsumerSolution
            Same solution that was passed, but now with the attribute mNrmSS.
        """
        # Make a linear function of all combinations of c and m that yield mNext = mNow
        mZeroChangeFunc = (
            lambda m: (1.0 - self.PermGroFac / self.Rfree) * m
            + (self.PermGroFac / self.Rfree) * self.ExIncNext
        )

        # Find the steady state level of market resources
        searchSSfunc = lambda m: solution.cFunc(m) - mZeroChangeFunc(
            m
        )  # A zero of this is SS market resources
        m_init_guess = (
            self.mNrmMinNow + self.ExIncNext
        )  # Minimum market resources plus next income is okay starting guess
        try:
            mNrmSS = newton(searchSSfunc, m_init_guess)
        except:
            mNrmSS = None

        # Add mNrmSS to the solution and return it
        solution.mNrmSS = mNrmSS
        return solution

    def solve(self):
        """
        Solves the one period perfect foresight consumption-saving problem.

        Parameters
        ----------
        None

        Returns
        -------
        solution : ConsumerSolution
            The solution to this period's problem.
        """
        self.defUtilityFuncs()
        self.DiscFacEff = self.DiscFac * self.LivPrb
        self.makePFcFunc()
        self.defValueFuncs()
        solution = ConsumerSolution(
            cFunc=self.cFunc,
            vFunc=self.vFunc,
            vPfunc=self.vPfunc,
            mNrmMin=self.mNrmMinNow,
            hNrm=self.hNrmNow,
            MPCmin=self.MPCmin,
            MPCmax=self.MPCmax,
        )
        solution = self.addSSmNrm(solution)
        return solution


###############################################################################
###############################################################################
class ConsIndShockSetup(ConsPerfForesightSolver):
    """
    A superclass for solvers of one period consumption-saving problems with
    constant relative risk aversion utility and permanent and transitory shocks
    to income.  Has methods to set up but not solve the one period problem.
    """

    def __init__(
        self,
        solution_next,
        IncomeDstn,
        LivPrb,
        DiscFac,
        CRRA,
        Rfree,
        PermGroFac,
        BoroCnstArt,
        aXtraGrid,
        vFuncBool,
        CubicBool,
    ):
        """
        Constructor for a new solver-setup for problems with income subject to
        permanent and transitory shocks.

        Parameters
        ----------
        solution_next : ConsumerSolution
            The solution to next period's one period problem.
        IncomeDstn : [np.array]
            A list containing three arrays of floats, representing a discrete
            approximation to the income process between the period being solved
            and the one immediately following (in solution_next). Order: event
            probabilities, permanent shocks, transitory shocks.
        LivPrb : float
            Survival probability; likelihood of being alive at the beginning of
            the succeeding period.
        DiscFac : float
            Intertemporal discount factor for future utility.
        CRRA : float
            Coefficient of relative risk aversion.
        Rfree : float
            Risk free interest factor on end-of-period assets.
        PermGroFac : float
            Expected permanent income growth factor at the end of this period.
        BoroCnstArt: float or None
            Borrowing constraint for the minimum allowable assets to end the
            period with.  If it is less than the natural borrowing constraint,
            then it is irrelevant; BoroCnstArt=None indicates no artificial bor-
            rowing constraint.
        aXtraGrid: np.array
            Array of "extra" end-of-period asset values-- assets above the
            absolute minimum acceptable level.
        vFuncBool: boolean
            An indicator for whether the value function should be computed and
            included in the reported solution.
        CubicBool: boolean
            An indicator for whether the solver should use cubic or linear inter-
            polation.

        Returns
        -------
        None
<<<<<<< HEAD
        """
        self.assignParameters(
            solution_next,
            IncomeDstn,
            LivPrb,
            DiscFac,
            CRRA,
            Rfree,
            PermGroFac,
            BoroCnstArt,
            aXtraGrid,
            vFuncBool,
            CubicBool,
        )
        self.defUtilityFuncs()

    def assignParameters(
        self,
        solution_next,
        IncomeDstn,
        LivPrb,
        DiscFac,
        CRRA,
        Rfree,
        PermGroFac,
        BoroCnstArt,
        aXtraGrid,
        vFuncBool,
        CubicBool,
    ):
        """
        Assigns period parameters as attributes of self for use by other methods

        Parameters
        ----------
        solution_next : ConsumerSolution
            The solution to next period's one period problem.
        IncomeDstn : [np.array]
            A list containing three arrays of floats, representing a discrete
            approximation to the income process between the period being solved
            and the one immediately following (in solution_next). Order: event
            probabilities, permanent shocks, transitory shocks.
        LivPrb : float
            Survival probability; likelihood of being alive at the beginning of
            the succeeding period.
        DiscFac : float
            Intertemporal discount factor for future utility.
        CRRA : float
            Coefficient of relative risk aversion.
        Rfree : float
            Risk free interest factor on end-of-period assets.
        PermGroFac : float
            Expected permanent income growth factor at the end of this period.
        BoroCnstArt: float or None
            Borrowing constraint for the minimum allowable assets to end the
            period with.  If it is less than the natural borrowing constraint,
            then it is irrelevant; BoroCnstArt=None indicates no artificial bor-
            rowing constraint.
        aXtraGrid: np.array
            Array of "extra" end-of-period asset values-- assets above the
            absolute minimum acceptable level.
        vFuncBool: boolean
            An indicator for whether the value function should be computed and
            included in the reported solution.
        CubicBool: boolean
            An indicator for whether the solver should use cubic or linear inter-
            polation.

        Returns
        -------
        none
        """
        ConsPerfForesightSolver.assignParameters(
            self,
            solution_next,
            DiscFac,
            LivPrb,
            CRRA,
            Rfree,
            PermGroFac,
            BoroCnstArt,
            None,
        )
        self.aXtraGrid = aXtraGrid
        self.IncomeDstn = IncomeDstn
        self.vFuncBool = vFuncBool
        self.CubicBool = CubicBool
=======
        '''
        self.assignParameters(solution_next=solution_next, IncomeDstn=IncomeDstn,
                               LivPrb=LivPrb, DiscFac=DiscFac, CRRA=CRRA, Rfree=Rfree,
                               PermGroFac=PermGroFac, BoroCnstArt=BoroCnstArt,
                               aXtraGrid=aXtraGrid, vFuncBool=vFuncBool, CubicBool=CubicBool)
        self.defUtilityFuncs()

>>>>>>> 8ef76096

    def defUtilityFuncs(self):
        """
        Defines CRRA utility function for this period (and its derivatives,
        and their inverses), saving them as attributes of self for other methods
        to use.

        Parameters
        ----------
        none

        Returns
        -------
        none
        """
        ConsPerfForesightSolver.defUtilityFuncs(self)
        self.uPinv = lambda u: utilityP_inv(u, gam=self.CRRA)
        self.uPinvP = lambda u: utilityP_invP(u, gam=self.CRRA)
        self.uinvP = lambda u: utility_invP(u, gam=self.CRRA)
        if self.vFuncBool:
            self.uinv = lambda u: utility_inv(u, gam=self.CRRA)

    def setAndUpdateValues(self, solution_next, IncomeDstn, LivPrb, DiscFac):
        """
        Unpacks some of the inputs (and calculates simple objects based on them),
        storing the results in self for use by other methods.  These include:
        income shocks and probabilities, next period's marginal value function
        (etc), the probability of getting the worst income shock next period,
        the patience factor, human wealth, and the bounding MPCs.

        Parameters
        ----------
        solution_next : ConsumerSolution
            The solution to next period's one period problem.
        IncomeDstn : distribution.DiscreteDistribution
            A DiscreteDistribution with a pmf
            and two point value arrays in X, order:
            permanent shocks, transitory shocks.
        LivPrb : float
            Survival probability; likelihood of being alive at the beginning of
            the succeeding period.
        DiscFac : float
            Intertemporal discount factor for future utility.

        Returns
        -------
        None
        """
        self.DiscFacEff = DiscFac * LivPrb  # "effective" discount factor
        self.ShkPrbsNext = IncomeDstn.pmf
        self.PermShkValsNext = IncomeDstn.X[0]
        self.TranShkValsNext = IncomeDstn.X[1]
        self.PermShkMinNext = np.min(self.PermShkValsNext)
        self.TranShkMinNext = np.min(self.TranShkValsNext)
        self.vPfuncNext = solution_next.vPfunc
        self.WorstIncPrb = np.sum(
            self.ShkPrbsNext[
                (self.PermShkValsNext * self.TranShkValsNext)
                == (self.PermShkMinNext * self.TranShkMinNext)
            ]
        )

        if self.CubicBool:
            self.vPPfuncNext = solution_next.vPPfunc

        if self.vFuncBool:
            self.vFuncNext = solution_next.vFunc

        # Update the bounding MPCs and PDV of human wealth:
        self.PatFac = ((self.Rfree * self.DiscFacEff) ** (1.0 / self.CRRA)) / self.Rfree
        self.MPCminNow = 1.0 / (1.0 + self.PatFac / solution_next.MPCmin)
        self.ExIncNext = np.dot(
            self.ShkPrbsNext, self.TranShkValsNext * self.PermShkValsNext
        )
        self.hNrmNow = (
            self.PermGroFac / self.Rfree * (self.ExIncNext + solution_next.hNrm)
        )
        self.MPCmaxNow = 1.0 / (
            1.0
            + (self.WorstIncPrb ** (1.0 / self.CRRA))
            * self.PatFac
            / solution_next.MPCmax
        )

        self.cFuncLimitIntercept = self.MPCminNow * self.hNrmNow
        self.cFuncLimitSlope = self.MPCminNow

    def defBoroCnst(self, BoroCnstArt):
        """
        Defines the constrained portion of the consumption function as cFuncNowCnst,
        an attribute of self.  Uses the artificial and natural borrowing constraints.

        Parameters
        ----------
        BoroCnstArt : float or None
            Borrowing constraint for the minimum allowable assets to end the
            period with.  If it is less than the natural borrowing constraint,
            then it is irrelevant; BoroCnstArt=None indicates no artificial bor-
            rowing constraint.

        Returns
        -------
        none
        """
        # Calculate the minimum allowable value of money resources in this period
        self.BoroCnstNat = (
            (self.solution_next.mNrmMin - self.TranShkMinNext)
            * (self.PermGroFac * self.PermShkMinNext)
            / self.Rfree
        )

        # Note: need to be sure to handle BoroCnstArt==None appropriately.
        # In Py2, this would evaluate to 5.0:  np.max([None, 5.0]).
        # However in Py3, this raises a TypeError. Thus here we need to directly
        # address the situation in which BoroCnstArt == None:
        if BoroCnstArt is None:
            self.mNrmMinNow = self.BoroCnstNat
        else:
            self.mNrmMinNow = np.max([self.BoroCnstNat, BoroCnstArt])
        if self.BoroCnstNat < self.mNrmMinNow:
            self.MPCmaxEff = 1.0  # If actually constrained, MPC near limit is 1
        else:
            self.MPCmaxEff = self.MPCmaxNow

        # Define the borrowing constraint (limiting consumption function)
        self.cFuncNowCnst = LinearInterp(
            np.array([self.mNrmMinNow, self.mNrmMinNow + 1]), np.array([0.0, 1.0])
        )

    def prepareToSolve(self):
        """
        Perform preparatory work before calculating the unconstrained consumption
        function.

        Parameters
        ----------
        none

        Returns
        -------
        none
        """
        self.setAndUpdateValues(
            self.solution_next, self.IncomeDstn, self.LivPrb, self.DiscFac
        )
        self.defBoroCnst(self.BoroCnstArt)


####################################################################################################
####################################################################################################


class ConsIndShockSolverBasic(ConsIndShockSetup):
    """
    This class solves a single period of a standard consumption-saving problem,
    using linear interpolation and without the ability to calculate the value
    function.  ConsIndShockSolver inherits from this class and adds the ability
    to perform cubic interpolation and to calculate the value function.

    Note that this class does not have its own initializing method.  It initial-
    izes the same problem in the same way as ConsIndShockSetup, from which it
    inherits.
    """

    def prepareToCalcEndOfPrdvP(self):
        """
        Prepare to calculate end-of-period marginal value by creating an array
        of market resources that the agent could have next period, considering
        the grid of end-of-period assets and the distribution of shocks he might
        experience next period.

        Parameters
        ----------
        none

        Returns
        -------
        aNrmNow : np.array
            A 1D array of end-of-period assets; also stored as attribute of self.
        """

        # We define aNrmNow all the way from BoroCnstNat up to max(self.aXtraGrid)
        # even if BoroCnstNat < BoroCnstArt, so we can construct the consumption
        # function as the lower envelope of the (by the artificial borrowing con-
        # straint) uconstrained consumption function, and the artificially con-
        # strained consumption function.
        aNrmNow = np.asarray(self.aXtraGrid) + self.BoroCnstNat
        ShkCount = self.TranShkValsNext.size
        aNrm_temp = np.tile(aNrmNow, (ShkCount, 1))

        # Tile arrays of the income shocks and put them into useful shapes
        aNrmCount = aNrmNow.shape[0]
        PermShkVals_temp = (np.tile(self.PermShkValsNext, (aNrmCount, 1))).transpose()
        TranShkVals_temp = (np.tile(self.TranShkValsNext, (aNrmCount, 1))).transpose()
        ShkPrbs_temp = (np.tile(self.ShkPrbsNext, (aNrmCount, 1))).transpose()

        # Get cash on hand next period
        mNrmNext = (
            self.Rfree / (self.PermGroFac * PermShkVals_temp) * aNrm_temp
            + TranShkVals_temp
        )  # CDC 20191205: This should be divided by LivPrb[0] for Blanchard insurance

        # Store and report the results
        self.PermShkVals_temp = PermShkVals_temp
        self.ShkPrbs_temp = ShkPrbs_temp
        self.mNrmNext = mNrmNext
        self.aNrmNow = aNrmNow
        return aNrmNow

    def calcEndOfPrdvP(self):
        """
        Calculate end-of-period marginal value of assets at each point in aNrmNow.
        Does so by taking a weighted sum of next period marginal values across
        income shocks (in a preconstructed grid self.mNrmNext).

        Parameters
        ----------
        none

        Returns
        -------
        EndOfPrdvP : np.array
            A 1D array of end-of-period marginal value of assets
        """

        EndOfPrdvP = (
            self.DiscFacEff
            * self.Rfree
            * self.PermGroFac ** (-self.CRRA)
            * np.sum(
                self.PermShkVals_temp ** (-self.CRRA)
                * self.vPfuncNext(self.mNrmNext)
                * self.ShkPrbs_temp,
                axis=0,
            )
        )
        return EndOfPrdvP

    def getPointsForInterpolation(self, EndOfPrdvP, aNrmNow):
        """
        Finds interpolation points (c,m) for the consumption function.

        Parameters
        ----------
        EndOfPrdvP : np.array
            Array of end-of-period marginal values.
        aNrmNow : np.array
            Array of end-of-period asset values that yield the marginal values
            in EndOfPrdvP.

        Returns
        -------
        c_for_interpolation : np.array
            Consumption points for interpolation.
        m_for_interpolation : np.array
            Corresponding market resource points for interpolation.
        """
        cNrmNow = self.uPinv(EndOfPrdvP)
        mNrmNow = cNrmNow + aNrmNow

        # Limiting consumption is zero as m approaches mNrmMin
        c_for_interpolation = np.insert(cNrmNow, 0, 0.0, axis=-1)
        m_for_interpolation = np.insert(mNrmNow, 0, self.BoroCnstNat, axis=-1)

        # Store these for calcvFunc
        self.cNrmNow = cNrmNow
        self.mNrmNow = mNrmNow

        return c_for_interpolation, m_for_interpolation

    def usePointsForInterpolation(self, cNrm, mNrm, interpolator):
        """
        Constructs a basic solution for this period, including the consumption
        function and marginal value function.

        Parameters
        ----------
        cNrm : np.array
            (Normalized) consumption points for interpolation.
        mNrm : np.array
            (Normalized) corresponding market resource points for interpolation.
        interpolator : function
            A function that constructs and returns a consumption function.

        Returns
        -------
        solution_now : ConsumerSolution
            The solution to this period's consumption-saving problem, with a
            consumption function, marginal value function, and minimum m.
        """
        # Construct the unconstrained consumption function
        cFuncNowUnc = interpolator(mNrm, cNrm)

        # Combine the constrained and unconstrained functions into the true consumption function
        cFuncNow = LowerEnvelope(cFuncNowUnc, self.cFuncNowCnst, nan_bool=False)

        # Make the marginal value function and the marginal marginal value function
        vPfuncNow = MargValueFunc(cFuncNow, self.CRRA)

        # Pack up the solution and return it
        solution_now = ConsumerSolution(
            cFunc=cFuncNow, vPfunc=vPfuncNow, mNrmMin=self.mNrmMinNow
        )
        return solution_now

    def makeBasicSolution(self, EndOfPrdvP, aNrm, interpolator):
        """
        Given end of period assets and end of period marginal value, construct
        the basic solution for this period.

        Parameters
        ----------
        EndOfPrdvP : np.array
            Array of end-of-period marginal values.
        aNrm : np.array
            Array of end-of-period asset values that yield the marginal values
            in EndOfPrdvP.

        interpolator : function
            A function that constructs and returns a consumption function.

        Returns
        -------
        solution_now : ConsumerSolution
            The solution to this period's consumption-saving problem, with a
            consumption function, marginal value function, and minimum m.
        """
        cNrm, mNrm = self.getPointsForInterpolation(EndOfPrdvP, aNrm)
        solution_now = self.usePointsForInterpolation(cNrm, mNrm, interpolator)
        return solution_now

    def addMPCandHumanWealth(self, solution):
        """
        Take a solution and add human wealth and the bounding MPCs to it.

        Parameters
        ----------
        solution : ConsumerSolution
            The solution to this period's consumption-saving problem.

        Returns:
        ----------
        solution : ConsumerSolution
            The solution to this period's consumption-saving problem, but now
            with human wealth and the bounding MPCs.
        """
        solution.hNrm = self.hNrmNow
        solution.MPCmin = self.MPCminNow
        solution.MPCmax = self.MPCmaxEff
        return solution

    def makeLinearcFunc(self, mNrm, cNrm):
        """
        Makes a linear interpolation to represent the (unconstrained) consumption function.

        Parameters
        ----------
        mNrm : np.array
            Corresponding market resource points for interpolation.
        cNrm : np.array
            Consumption points for interpolation.

        Returns
        -------
        cFuncUnc : LinearInterp
            The unconstrained consumption function for this period.
        """
        cFuncUnc = LinearInterp(
            mNrm, cNrm, self.cFuncLimitIntercept, self.cFuncLimitSlope
        )
        return cFuncUnc

    def solve(self):
        """
        Solves a one period consumption saving problem with risky income.

        Parameters
        ----------
        None

        Returns
        -------
        solution : ConsumerSolution
            The solution to the one period problem.
        """
        aNrm = self.prepareToCalcEndOfPrdvP()
        EndOfPrdvP = self.calcEndOfPrdvP()
        solution = self.makeBasicSolution(EndOfPrdvP, aNrm, self.makeLinearcFunc)
        solution = self.addMPCandHumanWealth(solution)
        return solution


###############################################################################
###############################################################################


class ConsIndShockSolver(ConsIndShockSolverBasic):
    """
    This class solves a single period of a standard consumption-saving problem.
    It inherits from ConsIndShockSolverBasic, adding the ability to perform cubic
    interpolation and to calculate the value function.
    """

    def makeCubiccFunc(self, mNrm, cNrm):
        """
        Makes a cubic spline interpolation of the unconstrained consumption
        function for this period.

        Parameters
        ----------
        mNrm : np.array
            Corresponding market resource points for interpolation.
        cNrm : np.array
            Consumption points for interpolation.

        Returns
        -------
        cFuncUnc : CubicInterp
            The unconstrained consumption function for this period.
        """
        EndOfPrdvPP = (
            self.DiscFacEff
            * self.Rfree
            * self.Rfree
            * self.PermGroFac ** (-self.CRRA - 1.0)
            * np.sum(
                self.PermShkVals_temp ** (-self.CRRA - 1.0)
                * self.vPPfuncNext(self.mNrmNext)
                * self.ShkPrbs_temp,
                axis=0,
            )
        )
        dcda = EndOfPrdvPP / self.uPP(np.array(cNrm[1:]))
        MPC = dcda / (dcda + 1.0)
        MPC = np.insert(MPC, 0, self.MPCmaxNow)

        cFuncNowUnc = CubicInterp(
            mNrm, cNrm, MPC, self.MPCminNow * self.hNrmNow, self.MPCminNow
        )
        return cFuncNowUnc

    def makeEndOfPrdvFunc(self, EndOfPrdvP):
        """
        Construct the end-of-period value function for this period, storing it
        as an attribute of self for use by other methods.

        Parameters
        ----------
        EndOfPrdvP : np.array
            Array of end-of-period marginal value of assets corresponding to the
            asset values in self.aNrmNow.

        Returns
        -------
        none
        """
        VLvlNext = (
            self.PermShkVals_temp ** (1.0 - self.CRRA)
            * self.PermGroFac ** (1.0 - self.CRRA)
        ) * self.vFuncNext(self.mNrmNext)
        EndOfPrdv = self.DiscFacEff * np.sum(VLvlNext * self.ShkPrbs_temp, axis=0)
        EndOfPrdvNvrs = self.uinv(
            EndOfPrdv
        )  # value transformed through inverse utility
        EndOfPrdvNvrsP = EndOfPrdvP * self.uinvP(EndOfPrdv)
        EndOfPrdvNvrs = np.insert(EndOfPrdvNvrs, 0, 0.0)
        EndOfPrdvNvrsP = np.insert(
            EndOfPrdvNvrsP, 0, EndOfPrdvNvrsP[0]
        )  # This is a very good approximation, vNvrsPP = 0 at the asset minimum
        aNrm_temp = np.insert(self.aNrmNow, 0, self.BoroCnstNat)
        EndOfPrdvNvrsFunc = CubicInterp(aNrm_temp, EndOfPrdvNvrs, EndOfPrdvNvrsP)
        self.EndOfPrdvFunc = ValueFunc(EndOfPrdvNvrsFunc, self.CRRA)

    def addvFunc(self, solution, EndOfPrdvP):
        """
        Creates the value function for this period and adds it to the solution.

        Parameters
        ----------
        solution : ConsumerSolution
            The solution to this single period problem, likely including the
            consumption function, marginal value function, etc.
        EndOfPrdvP : np.array
            Array of end-of-period marginal value of assets corresponding to the
            asset values in self.aNrmNow.

        Returns
        -------
        solution : ConsumerSolution
            The single period solution passed as an input, but now with the
            value function (defined over market resources m) as an attribute.
        """
        self.makeEndOfPrdvFunc(EndOfPrdvP)
        solution.vFunc = self.makevFunc(solution)
        return solution

    def makevFunc(self, solution):
        """
        Creates the value function for this period, defined over market resources m.
        self must have the attribute EndOfPrdvFunc in order to execute.

        Parameters
        ----------
        solution : ConsumerSolution
            The solution to this single period problem, which must include the
            consumption function.

        Returns
        -------
        vFuncNow : ValueFunc
            A representation of the value function for this period, defined over
            normalized market resources m: v = vFuncNow(m).
        """
        # Compute expected value and marginal value on a grid of market resources
        mNrm_temp = self.mNrmMinNow + self.aXtraGrid
        cNrmNow = solution.cFunc(mNrm_temp)
        aNrmNow = mNrm_temp - cNrmNow
        vNrmNow = self.u(cNrmNow) + self.EndOfPrdvFunc(aNrmNow)
        vPnow = self.uP(cNrmNow)

        # Construct the beginning-of-period value function
        vNvrs = self.uinv(vNrmNow)  # value transformed through inverse utility
        vNvrsP = vPnow * self.uinvP(vNrmNow)
        mNrm_temp = np.insert(mNrm_temp, 0, self.mNrmMinNow)
        vNvrs = np.insert(vNvrs, 0, 0.0)
        vNvrsP = np.insert(
            vNvrsP, 0, self.MPCmaxEff ** (-self.CRRA / (1.0 - self.CRRA))
        )
        MPCminNvrs = self.MPCminNow ** (-self.CRRA / (1.0 - self.CRRA))
        vNvrsFuncNow = CubicInterp(
            mNrm_temp, vNvrs, vNvrsP, MPCminNvrs * self.hNrmNow, MPCminNvrs
        )
        vFuncNow = ValueFunc(vNvrsFuncNow, self.CRRA)
        return vFuncNow

    def addvPPfunc(self, solution):
        """
        Adds the marginal marginal value function to an existing solution, so
        that the next solver can evaluate vPP and thus use cubic interpolation.

        Parameters
        ----------
        solution : ConsumerSolution
            The solution to this single period problem, which must include the
            consumption function.

        Returns
        -------
        solution : ConsumerSolution
            The same solution passed as input, but with the marginal marginal
            value function for this period added as the attribute vPPfunc.
        """
        vPPfuncNow = MargMargValueFunc(solution.cFunc, self.CRRA)
        solution.vPPfunc = vPPfuncNow
        return solution

    def solve(self):
        """
        Solves the single period consumption-saving problem using the method of
        endogenous gridpoints.  Solution includes a consumption function cFunc
        (using cubic or linear splines), a marginal value function vPfunc, a min-
        imum acceptable level of normalized market resources mNrmMin, normalized
        human wealth hNrm, and bounding MPCs MPCmin and MPCmax.  It might also
        have a value function vFunc and marginal marginal value function vPPfunc.

        Parameters
        ----------
        none

        Returns
        -------
        solution : ConsumerSolution
            The solution to the single period consumption-saving problem.
        """
        # Make arrays of end-of-period assets and end-of-period marginal value
        aNrm = self.prepareToCalcEndOfPrdvP()
        EndOfPrdvP = self.calcEndOfPrdvP()

        # Construct a basic solution for this period
        if self.CubicBool:
            solution = self.makeBasicSolution(
                EndOfPrdvP, aNrm, interpolator=self.makeCubiccFunc
            )
        else:
            solution = self.makeBasicSolution(
                EndOfPrdvP, aNrm, interpolator=self.makeLinearcFunc
            )
        solution = self.addMPCandHumanWealth(solution)  # add a few things
        solution = self.addSSmNrm(solution)  # find steady state m

        # Add the value function if requested, as well as the marginal marginal
        # value function if cubic splines were used (to prepare for next period)
        if self.vFuncBool:
            solution = self.addvFunc(solution, EndOfPrdvP)
        if self.CubicBool:
            solution = self.addvPPfunc(solution)
        return solution


####################################################################################################
####################################################################################################


class ConsKinkedRsolver(ConsIndShockSolver):
    """
    A class to solve a single period consumption-saving problem where the interest
    rate on debt differs from the interest rate on savings.  Inherits from
    ConsIndShockSolver, with nearly identical inputs and outputs.  The key diff-
    erence is that Rfree is replaced by Rsave (a>0) and Rboro (a<0).  The solver
    can handle Rboro == Rsave, which makes it identical to ConsIndShocksolver, but
    it terminates immediately if Rboro < Rsave, as this has a different solution.
    """

    def __init__(
        self,
        solution_next,
        IncomeDstn,
        LivPrb,
        DiscFac,
        CRRA,
        Rboro,
        Rsave,
        PermGroFac,
        BoroCnstArt,
        aXtraGrid,
        vFuncBool,
        CubicBool,
    ):
        """
        Constructor for a new solver for problems with risky income and a different
        interest rate on borrowing and saving.

        Parameters
        ----------
        solution_next : ConsumerSolution
            The solution to next period's one period problem.
        IncomeDstn : [np.array]
            A list containing three arrays of floats, representing a discrete
            approximation to the income process between the period being solved
            and the one immediately following (in solution_next). Order: event
            probabilities, permanent shocks, transitory shocks.
        LivPrb : float
            Survival probability; likelihood of being alive at the beginning of
            the succeeding period.
        DiscFac : float
            Intertemporal discount factor for future utility.
        CRRA : float
            Coefficient of relative risk aversion.
        Rboro: float
            Interest factor on assets between this period and the succeeding
            period when assets are negative.
        Rsave: float
            Interest factor on assets between this period and the succeeding
            period when assets are positive.
        PermGroFac : float
            Expected permanent income growth factor at the end of this period.
        BoroCnstArt: float or None
            Borrowing constraint for the minimum allowable assets to end the
            period with.  If it is less than the natural borrowing constraint,
            then it is irrelevant; BoroCnstArt=None indicates no artificial bor-
            rowing constraint.
        aXtraGrid: np.array
            Array of "extra" end-of-period asset values-- assets above the
            absolute minimum acceptable level.
        vFuncBool: boolean
            An indicator for whether the value function should be computed and
            included in the reported solution.
        CubicBool: boolean
            An indicator for whether the solver should use cubic or linear inter-
            polation.

        Returns
        -------
        None
        """
        assert (
            Rboro >= Rsave
        ), "Interest factor on debt less than interest factor on savings!"

        # Initialize the solver.  Most of the steps are exactly the same as in
        # the non-kinked-R basic case, so start with that.
        ConsIndShockSolver.__init__(
            self,
            solution_next,
            IncomeDstn,
            LivPrb,
            DiscFac,
            CRRA,
            Rboro,
            PermGroFac,
            BoroCnstArt,
            aXtraGrid,
            vFuncBool,
            CubicBool,
        )

        # Assign the interest rates as class attributes, to use them later.
        self.Rboro = Rboro
        self.Rsave = Rsave

    def makeCubiccFunc(self, mNrm, cNrm):
        """
        Makes a cubic spline interpolation that contains the kink of the unconstrained
        consumption function for this period.

        Parameters
        ----------
        mNrm : np.array
            Corresponding market resource points for interpolation.
        cNrm : np.array
            Consumption points for interpolation.

        Returns
        -------
        cFuncUnc : CubicInterp
            The unconstrained consumption function for this period.
        """
        # Call the makeCubiccFunc from ConsIndShockSolver.
        cFuncNowUncKink = super().makeCubiccFunc(mNrm, cNrm)

        # Change the coeffients at the kinked points.
        cFuncNowUncKink.coeffs[self.i_kink + 1] = [
            cNrm[self.i_kink],
            mNrm[self.i_kink + 1] - mNrm[self.i_kink],
            0,
            0,
        ]

        return cFuncNowUncKink

    def prepareToCalcEndOfPrdvP(self):
        """
        Prepare to calculate end-of-period marginal value by creating an array
        of market resources that the agent could have next period, considering
        the grid of end-of-period assets and the distribution of shocks he might
        experience next period.  This differs from the baseline case because
        different savings choices yield different interest rates.

        Parameters
        ----------
        none

        Returns
        -------
        aNrmNow : np.array
            A 1D array of end-of-period assets; also stored as attribute of self.
        """
        KinkBool = (
            self.Rboro > self.Rsave
        )  # Boolean indicating that there is actually a kink.
        # When Rboro == Rsave, this method acts just like it did in IndShock.
        # When Rboro < Rsave, the solver would have terminated when it was called.

        # Make a grid of end-of-period assets, including *two* copies of a=0
        if KinkBool:
            aNrmNow = np.sort(
                np.hstack(
                    (np.asarray(self.aXtraGrid) + self.mNrmMinNow, np.array([0.0, 0.0]))
                )
            )
        else:
            aNrmNow = np.asarray(self.aXtraGrid) + self.mNrmMinNow
        aXtraCount = aNrmNow.size

        # Make tiled versions of the assets grid and income shocks
        ShkCount = self.TranShkValsNext.size
        aNrm_temp = np.tile(aNrmNow, (ShkCount, 1))
        PermShkVals_temp = (np.tile(self.PermShkValsNext, (aXtraCount, 1))).transpose()
        TranShkVals_temp = (np.tile(self.TranShkValsNext, (aXtraCount, 1))).transpose()
        ShkPrbs_temp = (np.tile(self.ShkPrbsNext, (aXtraCount, 1))).transpose()

        # Make a 1D array of the interest factor at each asset gridpoint
        Rfree_vec = self.Rsave * np.ones(aXtraCount)
        if KinkBool:
            self.i_kink = (
                np.sum(aNrmNow <= 0) - 1
            )  # Save the index of the kink point as an attribute
            Rfree_vec[0 : self.i_kink] = self.Rboro
        self.Rfree = Rfree_vec
        Rfree_temp = np.tile(Rfree_vec, (ShkCount, 1))

        # Make an array of market resources that we could have next period,
        # considering the grid of assets and the income shocks that could occur
        mNrmNext = (
            Rfree_temp / (self.PermGroFac * PermShkVals_temp) * aNrm_temp
            + TranShkVals_temp
        )

        # Recalculate the minimum MPC and human wealth using the interest factor on saving.
        # This overwrites values from setAndUpdateValues, which were based on Rboro instead.
        if KinkBool:
            PatFacTop = (
                (self.Rsave * self.DiscFacEff) ** (1.0 / self.CRRA)
            ) / self.Rsave
            self.MPCminNow = 1.0 / (1.0 + PatFacTop / self.solution_next.MPCmin)
            self.hNrmNow = (
                self.PermGroFac
                / self.Rsave
                * (
                    np.dot(
                        self.ShkPrbsNext, self.TranShkValsNext * self.PermShkValsNext
                    )
                    + self.solution_next.hNrm
                )
            )

        # Store some of the constructed arrays for later use and return the assets grid
        self.PermShkVals_temp = PermShkVals_temp
        self.ShkPrbs_temp = ShkPrbs_temp
        self.mNrmNext = mNrmNext
        self.aNrmNow = aNrmNow
        return aNrmNow


# ============================================================================
# == Classes for representing types of consumer agents (and things they do) ==
# ============================================================================

# Make a dictionary to specify a perfect foresight consumer type
init_perfect_foresight = {
    "CRRA": 2.0,  # Coefficient of relative risk aversion,
    "Rfree": 1.03,  # Interest factor on assets
    "DiscFac": 0.96,  # Intertemporal discount factor
    "LivPrb": [0.98],  # Survival probability
    "PermGroFac": [1.01],  # Permanent income growth factor
    "BoroCnstArt": None,  # Artificial borrowing constraint
    "MaxKinks": 400,  # Maximum number of grid points to allow in cFunc (should be large)
    "AgentCount": 10000,  # Number of agents of this type (only matters for simulation)
    "aNrmInitMean": 0.0,  # Mean of log initial assets (only matters for simulation)
    "aNrmInitStd": 1.0,  # Standard deviation of log initial assets (only for simulation)
    "pLvlInitMean": 0.0,  # Mean of log initial permanent income (only matters for simulation)
    "pLvlInitStd": 0.0,  # Standard deviation of log initial permanent income (only matters for simulation)
    "PermGroFacAgg": 1.0,  # Aggregate permanent income growth factor (only matters for simulation)
    "T_age": None,  # Age after which simulated agents are automatically killed
    "T_cycle": 1,  # Number of periods in the cycle for this agent type
}


class PerfForesightConsumerType(AgentType):
    """
    A perfect foresight consumer type who has no uncertainty other than mortality.
    His problem is defined by a coefficient of relative risk aversion, intertemporal
    discount factor, interest factor, an artificial borrowing constraint (maybe)
    and time sequences of the permanent income growth rate and survival probability.
    """

    # Define some universal values for all consumer types
    cFunc_terminal_ = LinearInterp([0.0, 1.0], [0.0, 1.0])  # c=m in terminal period
    vFunc_terminal_ = LinearInterp([0.0, 1.0], [0.0, 0.0])  # This is overwritten
    solution_terminal_ = ConsumerSolution(
        cFunc=cFunc_terminal_,
        vFunc=vFunc_terminal_,
        mNrmMin=0.0,
        hNrm=0.0,
        MPCmin=1.0,
        MPCmax=1.0,
    )
    time_vary_ = ["LivPrb", "PermGroFac"]
    time_inv_ = ["CRRA", "Rfree", "DiscFac", "MaxKinks", "BoroCnstArt"]
    poststate_vars_ = ["aNrmNow", "pLvlNow"]
    shock_vars_ = []

    def __init__(self, cycles=1, verbose=1, quiet=False, **kwds):
        """
        Instantiate a new consumer type with given data.
        See init_perfect_foresight for a dictionary of
        the keywords that should be passed to the constructor.

        Parameters
        ----------
        cycles : int
            Number of times the sequence of periods should be solved.

        Returns
        -------
        None
        """

        params = init_perfect_foresight.copy()
        params.update(kwds)
        kwds = params

        # Initialize a basic AgentType
        AgentType.__init__(
            self,
            solution_terminal=deepcopy(self.solution_terminal_),
            cycles=cycles,
            pseudo_terminal=False,
            **kwds
        )

        # Add consumer-type specific objects, copying to create independent versions
        self.time_vary = deepcopy(self.time_vary_)
        self.time_inv = deepcopy(self.time_inv_)
        self.poststate_vars = deepcopy(self.poststate_vars_)
        self.shock_vars = deepcopy(self.shock_vars_)
        self.verbose = verbose
        self.quiet = quiet
        self.solveOnePeriod = makeOnePeriodOOSolver(ConsPerfForesightSolver)
        set_verbosity_level((4 - verbose) * 10)

    def preSolve(self):
        self.updateSolutionTerminal()  # Solve the terminal period problem

        # Fill in BoroCnstArt and MaxKinks if they're not specified or are irrelevant.
        if not hasattr(self, "BoroCnstArt"):  # If no borrowing constraint specified...
            self.BoroCnstArt = None  # ...assume the user wanted none
        if not hasattr(self, "MaxKinks"):
            if self.cycles > 0:  # If it's not an infinite horizon model...
                self.MaxKinks = np.inf  # ...there's no need to set MaxKinks
            elif self.BoroCnstArt is None:  # If there's no borrowing constraint...
                self.MaxKinks = np.inf  # ...there's no need to set MaxKinks
            else:
                raise (
                    AttributeError(
                        "PerfForesightConsumerType requires the attribute MaxKinks to be specified when BoroCnstArt is not None and cycles == 0."
                    )
                )

    def checkRestrictions(self):
        """
        A method to check that various restrictions are met for the model class.
        """
        if self.DiscFac < 0:
            raise Exception("DiscFac is below zero with value: " + str(self.DiscFac))

        return

    def updateSolutionTerminal(self):
        """
        Update the terminal period solution.  This method should be run when a
        new AgentType is created or when CRRA changes.

        Parameters
        ----------
        none

        Returns
        -------
        none
        """
        self.solution_terminal.vFunc = ValueFunc(self.cFunc_terminal_, self.CRRA)
        self.solution_terminal.vPfunc = MargValueFunc(self.cFunc_terminal_, self.CRRA)
        self.solution_terminal.vPPfunc = MargMargValueFunc(
            self.cFunc_terminal_, self.CRRA
        )

    def unpackcFunc(self):
        """ DEPRECATED: Use solution.unpack('cFunc') instead.
        "Unpacks" the consumption functions into their own field for easier access.
        After the model has been solved, the consumption functions reside in the
        attribute cFunc of each element of ConsumerType.solution.  This method
        creates a (time varying) attribute cFunc that contains a list of consumption
        functions.
        Parameters
        ----------
        none
        Returns
        -------
        none
        """
        _log.critical(
            "unpackcFunc is deprecated and it will soon be removed, "
            "please use unpack('cFunc') instead."
        )
        self.unpack("cFunc")

    def initializeSim(self):
        self.PlvlAggNow = 1.0
        self.PermShkAggNow = self.PermGroFacAgg  # This never changes during simulation
        AgentType.initializeSim(self)

    def simBirth(self, which_agents):
        """
        Makes new consumers for the given indices.  Initialized variables include aNrm and pLvl, as
        well as time variables t_age and t_cycle.  Normalized assets and permanent income levels
        are drawn from lognormal distributions given by aNrmInitMean and aNrmInitStd (etc).

        Parameters
        ----------
        which_agents : np.array(Bool)
            Boolean array of size self.AgentCount indicating which agents should be "born".

        Returns
        -------
        None
        """
        # Get and store states for newly born agents
        N = np.sum(which_agents)  # Number of new consumers to make
        self.aNrmNow[which_agents] = Lognormal(
            mu=self.aNrmInitMean,
            sigma=self.aNrmInitStd,
            seed=self.RNG.randint(0, 2 ** 31 - 1),
        ).draw(N)
        pLvlInitMeanNow = self.pLvlInitMean + np.log(
            self.PlvlAggNow
        )  # Account for newer cohorts having higher permanent income
        self.pLvlNow[which_agents] = Lognormal(
            pLvlInitMeanNow, self.pLvlInitStd, seed=self.RNG.randint(0, 2 ** 31 - 1)
        ).draw(N)
        self.t_age[which_agents] = 0  # How many periods since each agent was born
        self.t_cycle[
            which_agents
        ] = 0  # Which period of the cycle each agent is currently in
        return None

    def simDeath(self):
        """
        Determines which agents die this period and must be replaced.  Uses the sequence in LivPrb
        to determine survival probabilities for each agent.

        Parameters
        ----------
        None

        Returns
        -------
        which_agents : np.array(bool)
            Boolean array of size AgentCount indicating which agents die.
        """
        # Determine who dies
        DiePrb_by_t_cycle = 1.0 - np.asarray(self.LivPrb)
        DiePrb = DiePrb_by_t_cycle[
            self.t_cycle - 1
        ]  # Time has already advanced, so look back one
        DeathShks = Uniform(seed=self.RNG.randint(0, 2 ** 31 - 1)).draw(
            N=self.AgentCount
        )
        which_agents = DeathShks < DiePrb
        if self.T_age is not None:  # Kill agents that have lived for too many periods
            too_old = self.t_age >= self.T_age
            which_agents = np.logical_or(which_agents, too_old)
        return which_agents

    def getShocks(self):
        """
        Finds permanent and transitory income "shocks" for each agent this period.  As this is a
        perfect foresight model, there are no stochastic shocks: PermShkNow = PermGroFac for each
        agent (according to their t_cycle) and TranShkNow = 1.0 for all agents.

        Parameters
        ----------
        None

        Returns
        -------
        None
        """
        PermGroFac = np.array(self.PermGroFac)
        self.shocks['PermShkNow'] = PermGroFac[self.t_cycle-1] # cycle time has already been advanced
        self.shocks['TranShkNow'] = np.ones(self.AgentCount)

    def getRfree(self):
        """
        Returns an array of size self.AgentCount with self.Rfree in every entry.

        Parameters
        ----------
        None

        Returns
        -------
        RfreeNow : np.array
             Array of size self.AgentCount with risk free interest rate for each agent.
        """
        RfreeNow = self.Rfree * np.ones(self.AgentCount)
        return RfreeNow

    def getStates(self):
        """
        Calculates updated values of normalized market resources and permanent income level for each
        agent.  Uses pLvlNow, aNrmNow, PermShkNow, TranShkNow.

        Parameters
        ----------
        None

        Returns
        -------
        None
        """
        pLvlPrev = self.pLvlNow
        aNrmPrev = self.aNrmNow
        RfreeNow = self.getRfree()

        # Calculate new states: normalized market resources and permanent income level
        self.pLvlNow = pLvlPrev*self.shocks['PermShkNow'] # Updated permanent income level
        self.PlvlAggNow = self.PlvlAggNow*self.PermShkAggNow # Updated aggregate permanent productivity level
        ReffNow      = RfreeNow/self.shocks['PermShkNow'] # "Effective" interest factor on normalized assets
        self.bNrmNow = ReffNow*aNrmPrev         # Bank balances before labor income
        self.mNrmNow = self.bNrmNow + self.shocks['TranShkNow'] # Market resources after income

        return None

    def getControls(self):
        """
        Calculates consumption for each consumer of this type using the consumption functions.

        Parameters
        ----------
        None

        Returns
        -------
        None
        """
        cNrmNow = np.zeros(self.AgentCount) + np.nan
        MPCnow = np.zeros(self.AgentCount) + np.nan
        for t in range(self.T_cycle):
            these = t == self.t_cycle
            cNrmNow[these], MPCnow[these] = self.solution[t].cFunc.eval_with_derivative(
                self.mNrmNow[these]
            )
        self.cNrmNow = cNrmNow
        self.MPCnow = MPCnow
        return None

    def getPostStates(self):
        """
        Calculates end-of-period assets for each consumer of this type.

        Parameters
        ----------
        None

        Returns
        -------
        None
        """
        self.aNrmNow = self.mNrmNow - self.cNrmNow
        self.aLvlNow = (
            self.aNrmNow * self.pLvlNow
        )  # Useful in some cases to precalculate asset level
        return None

    def checkCondition(self, name, test, messages, verbose, verbose_messages=None):
        """
        Checks one condition.

        Parameters
        ----------
        name : string
             Name for the condition.

        test : function(self -> boolean)
             A function (of self) which tests the condition

        messages : dict{boolean : string}
            A dictiomary with boolean keys containing values
            for messages to print if the condition is
            true or false.

        verbose_messages : dict{boolean : string}
            (Optional) A dictiomary with boolean keys containing values
            for messages to print if the condition is
            true or false under verbose printing.
        """
        self.conditions[name] = test(self)
        set_verbosity_level((4 - verbose) * 10)
        _log.info(messages[self.conditions[name]].format(self))
        if verbose_messages:
            _log.debug(verbose_messages[self.conditions[name]].format(self))

    def checkAIC(self, verbose=None):
        """
        Evaluate and report on the Absolute Impatience Condition
        """
        name = "AIC"
        test = lambda agent: agent.thorn < 1

        messages = {
            True: "The value of the absolute impatience factor (APF) for the supplied parameter values satisfies the Absolute Impatience Condition.",
            False: "The given type violates the Absolute Impatience Condition with the supplied parameter values; the APF is {0.thorn}",
        }
        verbose_messages = {
            True: "  Because the APF < 1, the absolute amount of consumption is expected to fall over time.",
            False: "  Because the APF > 1, the absolute amount of consumption is expected to grow over time.",
        }
        verbose = self.verbose if verbose is None else verbose
        self.checkCondition(name, test, messages, verbose, verbose_messages)

    def checkGICPF(self, verbose=None):
        """
        Evaluate and report on the Growth Impatience Condition for the Perfect Foresight model
        """
        name = "GICPF"

        self.GPFPF = self.thorn / self.PermGroFac[0]

        test = lambda agent: agent.GPFPF < 1

        messages = {
            True: "The value of the Growth Patience Factor for the supplied parameter values satisfies the Perfect Foresight Growth Impatience Condition.",
            False: "The value of the Growth Patience Factor for the supplied parameter values fails the Perfect Foresight Growth Impatience Condition; the GPFPF is: {0.GPFPF}",
        }

        verbose_messages = {
            True: "  Therefore, for a perfect foresight consumer, the ratio of individual wealth to permanent income will fall indefinitely.",
            False: "  Therefore, for a perfect foresight consumer, the ratio of individual wealth to permanent income is expected to grow toward infinity.",
        }
        verbose = self.verbose if verbose is None else verbose
        self.checkCondition(name, test, messages, verbose, verbose_messages)

    def checkRIC(self, verbose=None):
        """
        Evaluate and report on the Return Impatience Condition
        """

        self.RPF = self.thorn / self.Rfree

        name = "RIC"
        test = lambda agent: self.RPF < 1

        messages = {
            True: "The value of the Return Patience Factor for the supplied parameter values satisfies the Return Impatience Condition.",
            False: "The value of the Return Patience Factor for the supplied parameter values fails the Return Impatience Condition; the factor is {0.RPF}",
        }

        verbose_messages = {
            True: "  Therefore, the limiting consumption function is not c(m)=0 for all m",
            False: "  Therefore, the limiting consumption function is c(m)=0 for all m",
        }
        verbose = self.verbose if verbose is None else verbose
        self.checkCondition(name, test, messages, verbose, verbose_messages)

    def checkFHWC(self, verbose=None):
        """
        Evaluate and report on the Finite Human Wealth Condition
        """

        self.FHWF = self.PermGroFac[0] / self.Rfree
        self.cNrmPDV = 1.0 / (1.0 - self.thorn / self.Rfree)

        name = "FHWC"
        test = lambda agent: self.FHWF < 1

        messages = {
            True: "The Finite Human wealth factor value for the supplied parameter values satisfies the Finite Human Wealth Condition.",
            False: "The given type violates the Finite Human Wealth Condition; the Finite Human wealth factor value {0.FHWF}",
        }

        verbose_messages = {
            True: "  Therefore, the limiting consumption function is not c(m)=Infinity\nand human wealth normalized by permanent income is {0.hNrm}\nand the PDV of future consumption growth is {0.cNrmPDV}",
            False: "  Therefore, the limiting consumption function is c(m)=Infinity for all m",
        }
        verbose = self.verbose if verbose is None else verbose
        self.checkCondition(name, test, messages, verbose)

    def checkConditions(self, verbose=None):
        """
        This method checks whether the instance's type satisfies the
        Absolute Impatience Condition (AIC),
        the Return Impatience Condition (RIC),
        the Finite Human Wealth Condition (FHWC) and the perfect foresight
        model's version of the Finite Value of the Growth Impatience Condition (GICPF) and
        Autarky Condition (FVACPF). Depending on the configuration of parameter values, some
        combination of these conditions must be satisfied in order for the problem to have
        a nondegenerate solution. To check which conditions are required, in the verbose mode
        a reference to the relevant theoretical literature is made.


        Parameters
        ----------
        verbose : boolean
            Specifies different levels of verbosity of feedback. When False, it only reports whether the
            instance's type fails to satisfy a particular condition. When True, it reports all results, i.e.
            the factor values for all conditions.

        Returns
        -------
        None
        """
        self.conditions = {}

        self.violated = False

        # This method only checks for the conditions for infinite horizon models
        # with a 1 period cycle. If these conditions are not met, we exit early.
        if self.cycles != 0 or self.T_cycle > 1:
            return

        self.thorn = (self.Rfree * self.DiscFac * self.LivPrb[0]) ** (1 / self.CRRA)

        verbose = self.verbose if verbose is None else verbose
        self.checkAIC(verbose)
        self.checkGICPF(verbose)
        self.checkRIC(verbose)
        self.checkFHWC(verbose)

        if hasattr(self, "BoroCnstArt") and self.BoroCnstArt is not None:
            self.violated = not self.conditions["RIC"]
        else:
            self.violated = not self.conditions["RIC"] or not self.conditions["FHWC"]


# Make a dictionary to specify an idiosyncratic income shocks consumer
init_idiosyncratic_shocks = dict(
    init_perfect_foresight,
    **{
        # assets above grid parameters
        "aXtraMin": 0.001,  # Minimum end-of-period "assets above minimum" value
        "aXtraMax": 20,  # Maximum end-of-period "assets above minimum" value
        "aXtraNestFac": 3,  # Exponential nesting factor when constructing "assets above minimum" grid
        "aXtraCount": 48,  # Number of points in the grid of "assets above minimum"
        "aXtraExtra": [
            None
        ],  # Some other value of "assets above minimum" to add to the grid, not used
        # Income process variables
        "PermShkStd": [0.1],  # Standard deviation of log permanent income shocks
        "PermShkCount": 7,  # Number of points in discrete approximation to permanent income shocks
        "TranShkStd": [0.1],  # Standard deviation of log transitory income shocks
        "TranShkCount": 7,  # Number of points in discrete approximation to transitory income shocks
        "UnempPrb": 0.05,  # Probability of unemployment while working
        "UnempPrbRet": 0.005,  # Probability of "unemployment" while retired
        "IncUnemp": 0.3,  # Unemployment benefits replacement rate
        "IncUnempRet": 0.0,  # "Unemployment" benefits when retired
        "BoroCnstArt": 0.0,  # Artificial borrowing constraint; imposed minimum level of end-of period assets
        "tax_rate": 0.0,  # Flat income tax rate
        "T_retire": 0,  # Period of retirement (0 --> no retirement)
        "vFuncBool": False,  # Whether to calculate the value function during solution
        "CubicBool": False,  # Use cubic spline interpolation when True, linear interpolation when False
    }
)


class IndShockConsumerType(PerfForesightConsumerType):
    """
    A consumer type with idiosyncratic shocks to permanent and transitory income.
    His problem is defined by a sequence of income distributions, survival prob-
    abilities, and permanent income growth rates, as well as time invariant values
    for risk aversion, discount factor, the interest rate, the grid of end-of-
    period assets, and an artificial borrowing constraint.
    """

    time_inv_ = PerfForesightConsumerType.time_inv_ + [
        "BoroCnstArt",
        "vFuncBool",
        "CubicBool",
    ]
    time_inv_.remove(
        "MaxKinks"
    )  # This is in the PerfForesight model but not ConsIndShock
    shock_vars_ = ["PermShkNow", "TranShkNow"]

    def __init__(self, cycles=1, verbose=1, quiet=False, **kwds):
        """
        Instantiate a new ConsumerType with given data.
        See ConsumerParameters.init_idiosyncratic_shocks for a dictionary of
        the keywords that should be passed to the constructor.

        Parameters
        ----------
        cycles : int
            Number of times the sequence of periods should be solved.

        Returns
        -------
        None
        """

        params = init_idiosyncratic_shocks.copy()
        params.update(kwds)

        # Initialize a basic AgentType
        PerfForesightConsumerType.__init__(
            self, cycles=cycles, verbose=verbose, quiet=quiet, **params
        )

        # Add consumer-type specific objects, copying to create independent versions
        if (not self.CubicBool) and (not self.vFuncBool):
            solver = ConsIndShockSolverBasic
        else:  # Use the "advanced" solver if either is requested
            solver = ConsIndShockSolver
        self.solveOnePeriod = makeOnePeriodOOSolver(solver)

        self.update()  # Make assets grid, income process, terminal solution

    def updateIncomeProcess(self):
        """
        Updates this agent's income process based on his own attributes.

        Parameters
        ----------
        none

        Returns:
        -----------
        none
        """
        (
            IncomeDstn,
            PermShkDstn,
            TranShkDstn,
        ) = self.constructLognormalIncomeProcessUnemployment()
        self.IncomeDstn = IncomeDstn
        self.PermShkDstn = PermShkDstn
        self.TranShkDstn = TranShkDstn
        self.addToTimeVary("IncomeDstn", "PermShkDstn", "TranShkDstn")

    def updateAssetsGrid(self):
        """
        Updates this agent's end-of-period assets grid by constructing a multi-
        exponentially spaced grid of aXtra values.

        Parameters
        ----------
        none

        Returns
        -------
        none
        """
        aXtraGrid = constructAssetsGrid(self)
        self.aXtraGrid = aXtraGrid
        self.addToTimeInv("aXtraGrid")

    def update(self):
        """
        Update the income process, the assets grid, and the terminal solution.

        Parameters
        ----------
        None

        Returns
        -------
        None
        """
        self.updateIncomeProcess()
        self.updateAssetsGrid()
        self.updateSolutionTerminal()

    def resetRNG(self):
        """
        Reset the RNG behavior of this type.  This method is called automatically
        by initializeSim(), ensuring that each simulation run uses the same sequence
        of random shocks; this is necessary for structural estimation to work.
        This method extends AgentType.resetRNG() to also reset elements of IncomeDstn.

        Parameters
        ----------
        None

        Returns
        -------
        None
        """
        PerfForesightConsumerType.resetRNG(self)

        # Reset IncomeDstn if it exists (it might not because resetRNG is called at init)
        if hasattr(self, "IncomeDstn"):
            for dstn in self.IncomeDstn:
                dstn.reset()

    def getShocks(self):
        """
        Gets permanent and transitory income shocks for this period.  Samples from IncomeDstn for
        each period in the cycle.

        Parameters
        ----------
        None

        Returns
        -------
        None
        """
        PermShkNow = np.zeros(self.AgentCount)  # Initialize shock arrays
        TranShkNow = np.zeros(self.AgentCount)
        newborn = self.t_age == 0
        for t in range(self.T_cycle):
            these = t == self.t_cycle
            N = np.sum(these)
            if N > 0:
                IncomeDstnNow = self.IncomeDstn[
                    t - 1
                ]  # set current income distribution
                PermGroFacNow = self.PermGroFac[t - 1]  # and permanent growth factor
                # Get random draws of income shocks from the discrete distribution
                IncShks = IncomeDstnNow.drawDiscrete(N)
                PermShkNow[these] = (
                    IncShks[0, :] * PermGroFacNow
                )  # permanent "shock" includes expected growth
                TranShkNow[these] = IncShks[1, :]

        # That procedure used the *last* period in the sequence for newborns, but that's not right
        # Redraw shocks for newborns, using the *first* period in the sequence.  Approximation.
        N = np.sum(newborn)
        if N > 0:
            these = newborn
            IncomeDstnNow = self.IncomeDstn[0]  # set current income distribution
            PermGroFacNow = self.PermGroFac[0]  # and permanent growth factor

            # Get random draws of income shocks from the discrete distribution
            EventDraws = IncomeDstnNow.draw_events(N)
            PermShkNow[these] = (
                IncomeDstnNow.X[0][EventDraws] * PermGroFacNow
            )  # permanent "shock" includes expected growth
            TranShkNow[these] = IncomeDstnNow.X[1][EventDraws]
        #        PermShkNow[newborn] = 1.0
        TranShkNow[newborn] = 1.0

        # Store the shocks in self
        self.EmpNow = np.ones(self.AgentCount, dtype=bool)
        self.EmpNow[TranShkNow == self.IncUnemp] = False
        self.shocks['PermShkNow'] = PermShkNow
        self.shocks['TranShkNow'] = TranShkNow

    def calcBoundingValues(self):
        """
        Calculate human wealth plus minimum and maximum MPC in an infinite
        horizon model with only one period repeated indefinitely.  Store results
        as attributes of self.  Human wealth is the present discounted value of
        expected future income after receiving income this period, ignoring mort-
        ality (because your income matters to you only if you are still alive).
        The maximum MPC is the limit of the MPC as m --> mNrmMin.  The
        minimum MPC is the limit of the MPC as m --> infty.

        Parameters
        ----------
        None

        Returns
        -------
        None
        """
        # Unpack the income distribution and get average and worst outcomes
        PermShkValsNext = self.IncomeDstn[0][1]
        TranShkValsNext = self.IncomeDstn[0][2]
        ShkPrbsNext = self.IncomeDstn[0][0]
        ExIncNext = np.dot(ShkPrbsNext, PermShkValsNext * TranShkValsNext)
        PermShkMinNext = np.min(PermShkValsNext)
        TranShkMinNext = np.min(TranShkValsNext)
        WorstIncNext = PermShkMinNext * TranShkMinNext
        WorstIncPrb = np.sum(
            ShkPrbsNext[(PermShkValsNext * TranShkValsNext) == WorstIncNext]
        )

        # Calculate human wealth and the infinite horizon natural borrowing constraint
        hNrm = (ExIncNext * self.PermGroFac[0] / self.Rfree) / (
            1.0 - self.PermGroFac[0] / self.Rfree
        )
        temp = self.PermGroFac[0] * PermShkMinNext / self.Rfree
        BoroCnstNat = -TranShkMinNext * temp / (1.0 - temp)

        PatFac = (self.DiscFac * self.LivPrb[0] * self.Rfree) ** (
            1.0 / self.CRRA
        ) / self.Rfree
        if BoroCnstNat < self.BoroCnstArt:
            MPCmax = 1.0  # if natural borrowing constraint is overridden by artificial one, MPCmax is 1
        else:
            MPCmax = 1.0 - WorstIncPrb ** (1.0 / self.CRRA) * PatFac
        MPCmin = 1.0 - PatFac

        # Store the results as attributes of self
        self.hNrm = hNrm
        self.MPCmin = MPCmin
        self.MPCmax = MPCmax

    def makeEulerErrorFunc(self, mMax=100, approx_inc_dstn=True):
        """
        Creates a "normalized Euler error" function for this instance, mapping
        from market resources to "consumption error per dollar of consumption."
        Stores result in attribute eulerErrorFunc as an interpolated function.
        Has option to use approximate income distribution stored in self.IncomeDstn
        or to use a (temporary) very dense approximation.

        Only works on (one period) infinite horizon models at this time, will
        be generalized later.

        Parameters
        ----------
        mMax : float
            Maximum normalized market resources for the Euler error function.
        approx_inc_dstn : Boolean
            Indicator for whether to use the approximate discrete income distri-
            bution stored in self.IncomeDstn[0], or to use a very accurate
            discrete approximation instead.  When True, uses approximation in
            IncomeDstn; when False, makes and uses a very dense approximation.

        Returns
        -------
        None
        """
        # Get the income distribution (or make a very dense one)
        if approx_inc_dstn:
            IncomeDstn = self.IncomeDstn[0]
        else:
            TranShkDstn = MeanOneLogNormal(sigma=self.TranShkStd[0]).approx(
                N=200, tail_N=50, tail_order=1.3, tail_bound=[0.05, 0.95]
            )
            TranShkDstn = addDiscreteOutcomeConstantMean(
                TranShkDstn, self.UnempPrb, self.IncUnemp
            )
            PermShkDstn = MeanOneLogNormal(sigma=self.PermShkStd[0]).approx(
                N=200, tail_N=50, tail_order=1.3, tail_bound=[0.05, 0.95]
            )
            IncomeDstn = combineIndepDstns(PermShkDstn, TranShkDstn)

        # Make a grid of market resources
        mNowMin = self.solution[0].mNrmMin + 10 ** (
            -15
        )  # add tiny bit to get around 0/0 problem
        mNowMax = mMax
        mNowGrid = np.linspace(mNowMin, mNowMax, 1000)

        # Get the consumption function this period and the marginal value function
        # for next period.  Note that this part assumes a one period cycle.
        cFuncNow = self.solution[0].cFunc
        vPfuncNext = self.solution[0].vPfunc

        # Calculate consumption this period at each gridpoint (and assets)
        cNowGrid = cFuncNow(mNowGrid)
        aNowGrid = mNowGrid - cNowGrid

        # Tile the grids for fast computation
        ShkCount = IncomeDstn[0].size
        aCount = aNowGrid.size
        aNowGrid_tiled = np.tile(aNowGrid, (ShkCount, 1))
        PermShkVals_tiled = (np.tile(IncomeDstn[1], (aCount, 1))).transpose()
        TranShkVals_tiled = (np.tile(IncomeDstn[2], (aCount, 1))).transpose()
        ShkPrbs_tiled = (np.tile(IncomeDstn[0], (aCount, 1))).transpose()

        # Calculate marginal value next period for each gridpoint and each shock
        mNextArray = (
            self.Rfree / (self.PermGroFac[0] * PermShkVals_tiled) * aNowGrid_tiled
            + TranShkVals_tiled
        )
        vPnextArray = vPfuncNext(mNextArray)

        # Calculate expected marginal value and implied optimal consumption
        ExvPnextGrid = (
            self.DiscFac
            * self.Rfree
            * self.LivPrb[0]
            * self.PermGroFac[0] ** (-self.CRRA)
            * np.sum(
                PermShkVals_tiled ** (-self.CRRA) * vPnextArray * ShkPrbs_tiled, axis=0
            )
        )
        cOptGrid = ExvPnextGrid ** (
            -1.0 / self.CRRA
        )  # This is the 'Endogenous Gridpoints' step

        # Calculate Euler error and store an interpolated function
        EulerErrorNrmGrid = (cNowGrid - cOptGrid) / cOptGrid
        eulerErrorFunc = LinearInterp(mNowGrid, EulerErrorNrmGrid)
        self.eulerErrorFunc = eulerErrorFunc

    def preSolve(self):
        #        AgentType.preSolve(self)
        # Update all income process variables to match any attributes that might
        # have been changed since `__init__` or `solve()` was last called.
        #        self.updateIncomeProcess()
        self.updateSolutionTerminal()
        if not self.quiet:
            self.checkConditions(verbose=self.verbose)

    def checkGICInd(self, verbose=None):
        """
        Check Individual Growth Impatience Factor.
        """
        self.GPFInd = self.thorn / (
            self.PermGroFac[0] * self.InvEPermShkInv
        )  # [url]/#GICI

        name = "GIC"
        test = lambda agent: agent.GPFInd <= 1

        messages = {
            True: "\nThe value of the Individual Growth Impatience Factor for the supplied parameter values satisfies the Individual Growth Impatience Condition; the value of the GPFInd is: {0.GPFInd}",
            False: "\nThe given parameter values violate the Individual Growth Impatience Condition; the GPFInd is: {0.GPFInd}",
        }

        verbose_messages = {
            True: " Therefore, a target level of the individual market resources ratio m exists (see {0.url}/#onetarget for more).\n",
            False: " Therefore, a target ratio of individual market resources to individual permanent income does not exist.  (see {0.url}/#onetarget for more).\n",
        }
        verbose = self.verbose if verbose is None else verbose
        self.checkCondition(name, test, messages, verbose, verbose_messages)

    def checkCIGAgg(self, verbose=None):
        name = "GICAgg"
        test = lambda agent: agent.GPFAgg <= 1

        messages = {
            True: "\nThe value of the Aggregate Growth Impatience Factor for the supplied parameter values satisfies the Aggregate Growth Impatience Condition; the value of the GPFAgg is: {0.GPFAgg}",
            False: "\nThe given parameter values violate the Aggregate Growth Impatience Condition; the GPFAgg is: {0.GPFAgg}",
        }

        verbose_messages = {
            True: "  Therefore, a target level of the ratio of aggregate market resources to aggregate permanent income exists.\n",  # (see {0.url}/#WRIC for more).',
            False: "  Therefore, a target ratio of aggregate resources to aggregate permanent income may not exist.\n",  # (see {0.url}/#WRIC for more).'
        }
        verbose = self.verbose if verbose is None else verbose
        self.checkCondition(name, test, messages, verbose, verbose_messages)

    def checkWRIC(self, verbose=None):
        """
        Evaluate and report on the Weak Return Impatience Condition
        [url]/#WRPF modified to incorporate LivPrb
        """
        self.WRPF = (
            (self.UnempPrb ** (1 / self.CRRA))
            * (self.Rfree * self.DiscFac * self.LivPrb[0]) ** (1 / self.CRRA)
            / self.Rfree
        )

        name = "WRIC"
        test = lambda agent: agent.WRPF <= 1

        messages = {
            True: "\nThe Weak Return Impatience Factor value for the supplied parameter values satisfies the Weak Return Impatience Condition; the WRPF is {0.WRPF}.",
            False: "\nThe Weak Return Impatience Factor value for the supplied parameter values fails     the Weak Return Impatience Condition; the WRPF is {0.WRPF} (see {0.url}/#WRIC for more).",
        }

        verbose_messages = {
            True: "  Therefore, a nondegenerate solution exists if the FVAC is also satisfied.  (see {0.url}/#WRIC for more) \n",
            False: "  Therefore, a nondegenerate solution is not available (see {0.url}/#WRIC for more). \n",
        }
        verbose = self.verbose if verbose is None else verbose
        self.checkCondition(name, test, messages, verbose, verbose_messages)

    def checkFVAC(self, verbose=None):
        """
        Evaluate and report on the Finite Value of Autarky Condition
        Hyperlink to paper: [url]/#Autarky-Value
        """
        EpShkuInv = np.dot(
            self.PermShkDstn[0].pmf, self.PermShkDstn[0].X ** (1 - self.CRRA)
        )
        if self.CRRA != 1.0:
            uInvEpShkuInv = EpShkuInv ** (
                1 / (1 - self.CRRA)
            )  # The term that gives a utility-consequence-adjusted utility growth
        else:
            uInvEpShkuInv = 1.0

        self.uInvEpShkuInv = uInvEpShkuInv

        self.FVAF = self.LivPrb[0] * self.DiscFac * self.uInvEpShkuInv

        name = "FVAC"
        test = lambda agent: agent.FVAF <= 1

        messages = {
            True: "\nThe Finite Value of Autarky Factor (FVAV) for the supplied parameter values satisfies the Finite Value of Autarky Condition; the FVAF is {0.FVAF}",
            False: "\nThe Finite Value of Autarky Factor (FVAV) for the supplied parameter values fails     the Finite Value of Autarky Condition; the FVAF is {0.FVAF}",
        }

        verbose_messages = {
            True: "  Therefore, a nondegenerate solution exists if the WRIC also holds; see {0.url}/#Conditions-Under-Which-the-Problem-Defines-a-Contraction-Mapping\n",
            False: "  Therefore, a nondegenerate solution is not available (see {0.url}/#Conditions-Under-Which-the-Problem-Defines-a-Contraction-Mapping\n",
        }
        verbose = self.verbose if verbose is None else verbose
        self.checkCondition(name, test, messages, verbose, verbose_messages)

    def checkConditions(self, verbose=None):
        """
        This method checks whether the instance's type satisfies the Absolute Impatience Condition (AIC), Weak Return
        Impatience Condition (WRIC), Finite Human Wealth Condition (FHWC) and Finite Value of
        Autarky Condition (FVAC).  When combinations of these conditions are satisfied, the
        solution to the problem exhibits different characteristics.  (For an exposition of the
        conditions, see http://econ.jhu.edu/people/ccarroll/papers/BufferStockTheory/)

        Parameters
        ----------
        verbose : boolean
            Specifies different levels of verbosity of feedback. When False, it only reports whether the
            instance's type fails to satisfy a particular condition. When True, it reports all results, i.e.
            the factor values for all conditions.

        Returns
        -------
        None
        """
        self.conditions = {}

        self.violated = False  # PerfForesightConsumerType.checkConditions(self, verbose=False, verbose_reference=False)

        if self.cycles != 0 or self.T_cycle > 1:
            return

        # For theory, see hyperlink targets to expressions in
        # url=http://econ.jhu.edu/people/ccarroll/papers/BufferStockTheory
        # For example, the hyperlink to the relevant section of the paper
        self.url = "https://llorracc.github.io/BufferStockTheory"
        # would be referenced below as:
        # [url]/#Uncertainty-Modified-Conditions

        self.InvPermShkDstn = deepcopy(self.PermShkDstn)

        self.InvPermShkDstn[0].X = 1 / self.PermShkDstn[0].X
        self.EPermShkInv = np.dot(
            self.InvPermShkDstn[0].pmf, 1 / self.PermShkDstn[0].X
        )  # $\Ex_{t}[\psi^{-1}_{t+1}]$ (in first eqn in sec)
        # [url]/#Pat, adjusted to include mortality

        self.InvEPermShkInv = (
            1 / self.EPermShkInv
        )  # $\underline{\psi}$ in the paper (\bar{\isp} in private version)
        self.PermGroFacAdj = self.PermGroFac[0] * self.InvEPermShkInv  # [url]/#PGroAdj

        self.thorn = ((self.Rfree * self.DiscFac)) ** (1 / self.CRRA)

        # self.Rnorm           = self.Rfree*EPermShkInv/(self.PermGroFac[0]*self.LivPrb[0])
        self.GPFPF = self.thorn / (self.PermGroFac[0])  # [url]/#GPF
        # Lower bound of aggregate wealth growth if all inheritances squandered

        self.GPFAgg = self.thorn * self.LivPrb[0] / self.PermGroFac[0]

        self.DiscFacGPFPFMax = ((self.PermGroFac[0]) ** (self.CRRA)) / (
            self.Rfree
        )  # DiscFac at growth impatience knife edge
        self.DiscFacGPFIndMax = (
            (self.PermGroFac[0] * self.InvEPermShkInv) ** (self.CRRA)
        ) / (
            self.Rfree
        )  # DiscFac at growth impatience knife edge
        self.DiscFacGPFAggMax = ((self.PermGroFac[0]) ** (self.CRRA)) / (
            self.Rfree * self.LivPrb[0]
        )  # DiscFac at growth impatience knife edge
        verbose = self.verbose if verbose is None else verbose

        #        self.checkGICPF(verbose)
        self.checkGICInd(verbose)
        self.checkCIGAgg(verbose)
        self.checkWRIC(verbose)
        self.checkFVAC(verbose)

        self.violated = not self.conditions["WRIC"] or not self.conditions["FVAC"]

        if self.violated:
            _log.warning(
                '\n[!] For more information on the conditions, see Tables 3 and 4 in "Theoretical Foundations of Buffer Stock Saving" at '
                + self.url
                + "/#Factors-Defined-And-Compared"
            )

        _log.warning("GPFPF            = %2.6f " % (self.GPFPF))
        _log.warning("GPFInd           = %2.6f " % (self.GPFInd))
        _log.warning("GPFAgg           = %2.6f " % (self.GPFAgg))
        _log.warning("Thorn = APF      = %2.6f " % (self.thorn))
        _log.warning("PermGroFacAdj    = %2.6f " % (self.PermGroFacAdj))
        _log.warning("uInvEpShkuInv    = %2.6f " % (self.uInvEpShkuInv))
        _log.warning("FVAF             = %2.6f " % (self.FVAF))
        _log.warning("WRPF             = %2.6f " % (self.WRPF))
        _log.warning("DiscFacGPFIndMax = %2.6f " % (self.DiscFacGPFIndMax))
        _log.warning("DiscFacGPFAggMax = %2.6f " % (self.DiscFacGPFAggMax))

    def Ex_Mtp1_over_Ex_Ptp1(self, mRat):
        cRat = self.solution[-1].cFunc(mRat)
        aRat = mRat - cRat
        Ex_Ptp1 = PermGroFac[0]
        Ex_bLev_tp1 = aRat * self.Rfree
        Ex_Mtp1 = Ex_bLev_tp1
        return Ex_Mtp1 / Ex_Ptp1

    def Ex_mtp1(self, mRat):
        cRat = self.solution[-1].cFunc(mRat)
        aRat = mRat - cRat
        Ex_bRat_tp1 = aRat * self.Rfree * self.EPermShkInv / self.PermGroFac[0]
        Ex_Mtp1 = (Ex_bRat_tp1 + 1) * Ex_Ptp1  # mean TranShk and PermShk are 1
        return Ex_Mtp1 / Ex_Ptp1

    def calcTargets(self):
        """
        If the problem is one that satisfies the conditions required for target ratios of different
        variables to permanent income to exist, and has been solved to within the self-defined
        tolerance, this method calculates the target values of market resources, consumption,
        and assets.

        Parameters
        ----------
        None

        Returns
        -------
        None
        """
        infinite_horizon = cycles_left == 0
        if not infinite_horizon:
            _log.warning(
                "The calcTargets method works only for infinite horizon models."
            )
            return

        # To be written.
        # Defining:
        ## Rnorm    = Rfree/(PermGroFac[0]*PermShk)
        ## EPermShkInv    = E[PermShk**(-1)]
        ## InvEPermShkInv = 1/EPermShkInv
        ## ExRnorm  = E[Rfree/(PermGroFac[0]*PermShk)] = Rfree EPermShkInv / PermGroFac[0]
        ## InvExRnorm = 1/ExRnorm
        ## The "sustainable consumption" locus is given by
        # cSust = InvExRnorm + m*(1-InvExRnorm)

        # The target level of m, mTarg, will be the value such that
        # cSust[m] = cFunc[m]

    # ========================================================
    # = Functions for generating discrete income processes and
    #   simulated income shocks =
    # ========================================================

    def constructLognormalIncomeProcessUnemployment(self):
        """
        Generates a list of discrete approximations to the income process for each
        life period, from end of life to beginning of life.  Permanent shocks are mean
        one lognormally distributed with standard deviation PermShkStd[t] during the
        working life, and degenerate at 1 in the retirement period.  Transitory shocks
        are mean one lognormally distributed with a point mass at IncUnemp with
        probability UnempPrb while working; they are mean one with a point mass at
        IncUnempRet with probability UnempPrbRet.  Retirement occurs
        after t=T_retire periods of working.

        Note 1: All time in this function runs forward, from t=0 to t=T

        Note 2: All parameters are passed as attributes of the input parameters.

        Parameters (passed as attributes of the input parameters)
        ----------
        PermShkStd : [float]
            List of standard deviations in log permanent income uncertainty during
            the agent's life.
        PermShkCount : int
            The number of approximation points to be used in the discrete approxima-
            tion to the permanent income shock distribution.
        TranShkStd : [float]
            List of standard deviations in log transitory income uncertainty during
            the agent's life.
        TranShkCount : int
            The number of approximation points to be used in the discrete approxima-
            tion to the permanent income shock distribution.
        UnempPrb : float
            The probability of becoming unemployed during the working period.
        UnempPrbRet : float
            The probability of not receiving typical retirement income when retired.
        T_retire : int
            The index value for the final working period in the agent's life.
            If T_retire <= 0 then there is no retirement.
        IncUnemp : float
            Transitory income received when unemployed.
        IncUnempRet : float
            Transitory income received while "unemployed" when retired.
        T_cycle :  int
            Total number of non-terminal periods in the consumer's sequence of periods.

        Returns
        -------
        IncomeDstn :  [[np.array]]
            A list with T_cycle elements, each of which is a list of three arrays
            representing a discrete approximation to the income process in a period.
            Order: probabilities, permanent shocks, transitory shocks.
        PermShkDstn : [[np.array]]
            A list with T_cycle elements, each of which is a list of two arrays
            representing a discrete approximation to the permanent income shocks.
        TranShkDstn : [[np.array]]
            A list with T_cycle elements, each of which is a list of two arrays
            representing a discrete approximation to the transitory income shocks.
        """
        # Unpack the parameters from the input
        PermShkStd = self.PermShkStd
        PermShkCount = self.PermShkCount
        TranShkStd = self.TranShkStd
        TranShkCount = self.TranShkCount
        T_cycle = self.T_cycle
        T_retire = self.T_retire
        UnempPrb = self.UnempPrb
        IncUnemp = self.IncUnemp
        UnempPrbRet = self.UnempPrbRet
        IncUnempRet = self.IncUnempRet

        IncomeDstn = []  # Discrete approximations to income process in each period
        PermShkDstn = []  # Discrete approximations to permanent income shocks
        TranShkDstn = []  # Discrete approximations to transitory income shocks

        # Fill out a simple discrete RV for retirement, with value 1.0 (mean of shocks)
        # in normal times; value 0.0 in "unemployment" times with small prob.
        if T_retire > 0:
            if UnempPrbRet > 0:
                PermShkValsRet = np.array(
                    [1.0, 1.0]
                )  # Permanent income is deterministic in retirement (2 states for temp income shocks)
                TranShkValsRet = np.array(
                    [
                        IncUnempRet,
                        (1.0 - UnempPrbRet * IncUnempRet) / (1.0 - UnempPrbRet),
                    ]
                )
                ShkPrbsRet = np.array([UnempPrbRet, 1.0 - UnempPrbRet])
            else:
                PermShkValsRet = np.array([1.0])
                TranShkValsRet = np.array([1.0])
                ShkPrbsRet = np.array([1.0])
            IncomeDstnRet = DiscreteDistribution(
                ShkPrbsRet,
                [PermShkValsRet, TranShkValsRet],
                seed=self.RNG.randint(0, 2 ** 31 - 1),
            )

        # Loop to fill in the list of IncomeDstn random variables.
        for t in range(T_cycle):  # Iterate over all periods, counting forward

            if T_retire > 0 and t >= T_retire:
                # Then we are in the "retirement period" and add a retirement income object.
                IncomeDstn.append(deepcopy(IncomeDstnRet))
                PermShkDstn.append([np.array([1.0]), np.array([1.0])])
                TranShkDstn.append([ShkPrbsRet, TranShkValsRet])
            else:
                # We are in the "working life" periods.
                TranShkDstn_t = MeanOneLogNormal(sigma=TranShkStd[t]).approx(
                    TranShkCount, tail_N=0
                )
                if UnempPrb > 0:
                    TranShkDstn_t = addDiscreteOutcomeConstantMean(
                        TranShkDstn_t, p=UnempPrb, x=IncUnemp
                    )
                PermShkDstn_t = MeanOneLogNormal(sigma=PermShkStd[t]).approx(
                    PermShkCount, tail_N=0
                )
                ### REPLACE
                ###REPLACE
                IncomeDstn.append(
                    combineIndepDstns(
                        PermShkDstn_t,
                        TranShkDstn_t,
                        seed=self.RNG.randint(0, 2 ** 31 - 1),
                    )
                )  # mix the independent distributions
                PermShkDstn.append(PermShkDstn_t)
                TranShkDstn.append(TranShkDstn_t)
        return IncomeDstn, PermShkDstn, TranShkDstn


# Make a dictionary to specify a "kinked R" idiosyncratic shock consumer
init_kinked_R = dict(
    init_idiosyncratic_shocks,
    **{
        "Rboro": 1.20,  # Interest factor on assets when borrowing, a < 0
        "Rsave": 1.02,  # Interest factor on assets when saving, a > 0
        "BoroCnstArt": None,  # kinked R is a bit silly if borrowing not allowed
        "CubicBool": True,  # kinked R is now compatible with linear cFunc and cubic cFunc
        "aXtraCount": 48,  # ...so need lots of extra gridpoints to make up for it
    }
)
del init_kinked_R["Rfree"]  # get rid of constant interest factor


class KinkedRconsumerType(IndShockConsumerType):
    """
    A consumer type that faces idiosyncratic shocks to income and has a different
    interest factor on saving vs borrowing.  Extends IndShockConsumerType, with
    very small changes.  Solver for this class is currently only compatible with
    linear spline interpolation.
    """

    time_inv_ = copy(IndShockConsumerType.time_inv_)
    time_inv_.remove("Rfree")
    time_inv_ += ["Rboro", "Rsave"]

    def __init__(self, cycles=1, **kwds):
        """
        Instantiate a new ConsumerType with given data.
        See ConsumerParameters.init_kinked_R for a dictionary of
        the keywords that should be passed to the constructor.

        Parameters
        ----------
        cycles : int
            Number of times the sequence of periods should be solved.

        Returns
        -------
        None
        """
        params = init_kinked_R.copy()
        params.update(kwds)

        # Initialize a basic AgentType
        PerfForesightConsumerType.__init__(self, cycles=cycles, **params)

        # Add consumer-type specific objects, copying to create independent versions
        self.solveOnePeriod = makeOnePeriodOOSolver(ConsKinkedRsolver)
        self.update()  # Make assets grid, income process, terminal solution

    def preSolve(self):
        #        AgentType.preSolve(self)
        self.updateSolutionTerminal()

    def calcBoundingValues(self):
        """
        Calculate human wealth plus minimum and maximum MPC in an infinite
        horizon model with only one period repeated indefinitely.  Store results
        as attributes of self.  Human wealth is the present discounted value of
        expected future income after receiving income this period, ignoring mort-
        ality.  The maximum MPC is the limit of the MPC as m --> mNrmMin.  The
        minimum MPC is the limit of the MPC as m --> infty.  This version deals
        with the different interest rates on borrowing vs saving.

        Parameters
        ----------
        None

        Returns
        -------
        None
        """
        # Unpack the income distribution and get average and worst outcomes
        PermShkValsNext = self.IncomeDstn[0][1]
        TranShkValsNext = self.IncomeDstn[0][2]
        ShkPrbsNext = self.IncomeDstn[0][0]
        ExIncNext = np.dot(ShkPrbsNext, PermShkValsNext * TranShkValsNext)
        PermShkMinNext = np.min(PermShkValsNext)
        TranShkMinNext = np.min(TranShkValsNext)
        WorstIncNext = PermShkMinNext * TranShkMinNext
        WorstIncPrb = np.sum(
            ShkPrbsNext[(PermShkValsNext * TranShkValsNext) == WorstIncNext]
        )

        # Calculate human wealth and the infinite horizon natural borrowing constraint
        hNrm = (ExIncNext * self.PermGroFac[0] / self.Rsave) / (
            1.0 - self.PermGroFac[0] / self.Rsave
        )
        temp = self.PermGroFac[0] * PermShkMinNext / self.Rboro
        BoroCnstNat = -TranShkMinNext * temp / (1.0 - temp)

        PatFacTop = (self.DiscFac * self.LivPrb[0] * self.Rsave) ** (
            1.0 / self.CRRA
        ) / self.Rsave
        PatFacBot = (self.DiscFac * self.LivPrb[0] * self.Rboro) ** (
            1.0 / self.CRRA
        ) / self.Rboro
        if BoroCnstNat < self.BoroCnstArt:
            MPCmax = 1.0  # if natural borrowing constraint is overridden by artificial one, MPCmax is 1
        else:
            MPCmax = 1.0 - WorstIncPrb ** (1.0 / self.CRRA) * PatFacBot
        MPCmin = 1.0 - PatFacTop

        # Store the results as attributes of self
        self.hNrm = hNrm
        self.MPCmin = MPCmin
        self.MPCmax = MPCmax

    def makeEulerErrorFunc(self, mMax=100, approx_inc_dstn=True):
        """
        Creates a "normalized Euler error" function for this instance, mapping
        from market resources to "consumption error per dollar of consumption."
        Stores result in attribute eulerErrorFunc as an interpolated function.
        Has option to use approximate income distribution stored in self.IncomeDstn
        or to use a (temporary) very dense approximation.

        SHOULD BE INHERITED FROM ConsIndShockModel

        Parameters
        ----------
        mMax : float
            Maximum normalized market resources for the Euler error function.
        approx_inc_dstn : Boolean
            Indicator for whether to use the approximate discrete income distri-
            bution stored in self.IncomeDstn[0], or to use a very accurate
            discrete approximation instead.  When True, uses approximation in
            IncomeDstn; when False, makes and uses a very dense approximation.

        Returns
        -------
        None
        """
        raise NotImplementedError()

    def getRfree(self):
        """
        Returns an array of size self.AgentCount with self.Rboro or self.Rsave in each entry, based
        on whether self.aNrmNow >< 0.

        Parameters
        ----------
        None

        Returns
        -------
        RfreeNow : np.array
             Array of size self.AgentCount with risk free interest rate for each agent.
        """
        RfreeNow = self.Rboro * np.ones(self.AgentCount)
        RfreeNow[self.aNrmNow > 0] = self.Rsave
        return RfreeNow

    def checkConditions(self):
        """
        This method checks whether the instance's type satisfies the Absolute Impatience Condition (AIC),
        the Return Impatience Condition (RIC), the Growth Impatience Condition (GIC), the Weak Return
        Impatience Condition (WRIC), the Finite Human Wealth Condition (FHWC) and the Finite Value of
        Autarky Condition (FVAC). To check which conditions are relevant to the model at hand, a
        reference to the relevant theoretical literature is made.

        Parameters
        ----------
        None

        Returns
        -------
        None
        """
        raise NotImplementedError()


def applyFlatIncomeTax(
    IncomeDstn, tax_rate, T_retire, unemployed_indices=None, transitory_index=2
):
    """
    Applies a flat income tax rate to all employed income states during the working
    period of life (those before T_retire).  Time runs forward in this function.

    Parameters
    ----------
    IncomeDstn : [income distributions]
        The discrete approximation to the income distribution in each time period.
    tax_rate : float
        A flat income tax rate to be applied to all employed income.
    T_retire : int
        The time index after which the agent retires.
    unemployed_indices : [int]
        Indices of transitory shocks that represent unemployment states (no tax).
    transitory_index : int
        The index of each element of IncomeDstn representing transitory shocks.

    Returns
    -------
    IncomeDstn_new : [income distributions]
        The updated income distributions, after applying the tax.
    """
    unemployed_indices = (
        unemployed_indices if unemployed_indices is not None else list()
    )
    IncomeDstn_new = deepcopy(IncomeDstn)
    i = transitory_index
    for t in range(len(IncomeDstn)):
        if t < T_retire:
            for j in range((IncomeDstn[t][i]).size):
                if j not in unemployed_indices:
                    IncomeDstn_new[t][i][j] = IncomeDstn[t][i][j] * (1 - tax_rate)
    return IncomeDstn_new


# =======================================================
# ================ Other useful functions ===============
# =======================================================


def constructAssetsGrid(parameters):
    """
    Constructs the base grid of post-decision states, representing end-of-period
    assets above the absolute minimum.

    All parameters are passed as attributes of the single input parameters.  The
    input can be an instance of a ConsumerType, or a custom Parameters class.

    Parameters
    ----------
    aXtraMin:                  float
        Minimum value for the a-grid
    aXtraMax:                  float
        Maximum value for the a-grid
    aXtraCount:                 int
        Size of the a-grid
    aXtraExtra:                [float]
        Extra values for the a-grid.
    exp_nest:               int
        Level of nesting for the exponentially spaced grid

    Returns
    -------
    aXtraGrid:     np.ndarray
        Base array of values for the post-decision-state grid.
    """
    # Unpack the parameters
    aXtraMin = parameters.aXtraMin
    aXtraMax = parameters.aXtraMax
    aXtraCount = parameters.aXtraCount
    aXtraExtra = parameters.aXtraExtra
    grid_type = "exp_mult"
    exp_nest = parameters.aXtraNestFac

    # Set up post decision state grid:
    aXtraGrid = None
    if grid_type == "linear":
        aXtraGrid = np.linspace(aXtraMin, aXtraMax, aXtraCount)
    elif grid_type == "exp_mult":
        aXtraGrid = makeGridExpMult(
            ming=aXtraMin, maxg=aXtraMax, ng=aXtraCount, timestonest=exp_nest
        )
    else:
        raise Exception(
            "grid_type not recognized in __init__."
            + "Please ensure grid_type is 'linear' or 'exp_mult'"
        )

    # Add in additional points for the grid:
    for a in aXtraExtra:
        if a is not None:
            if a not in aXtraGrid:
                j = aXtraGrid.searchsorted(a)
                aXtraGrid = np.insert(aXtraGrid, j, a)

    return aXtraGrid


# Make a dictionary to specify a lifecycle consumer with a finite horizon
init_lifecycle = copy(init_idiosyncratic_shocks)
init_lifecycle["PermGroFac"] = [
    1.01,
    1.01,
    1.01,
    1.01,
    1.01,
    1.02,
    1.02,
    1.02,
    1.02,
    1.02,
]
init_lifecycle["PermShkStd"] = [0.1, 0.2, 0.1, 0.2, 0.1, 0.2, 0.1, 0, 0, 0]
init_lifecycle["TranShkStd"] = [0.3, 0.2, 0.1, 0.3, 0.2, 0.1, 0.3, 0, 0, 0]
init_lifecycle["LivPrb"] = [0.99, 0.9, 0.8, 0.7, 0.6, 0.5, 0.4, 0.3, 0.2, 0.1]
init_lifecycle["T_cycle"] = 10
init_lifecycle["T_retire"] = 7
init_lifecycle[
    "T_age"
] = 11  # Make sure that old people die at terminal age and don't turn into newborns!

# Make a dictionary to specify an infinite consumer with a four period cycle
init_cyclical = copy(init_idiosyncratic_shocks)
init_cyclical["PermGroFac"] = [1.082251, 2.8, 0.3, 1.1]
init_cyclical["PermShkStd"] = [0.1, 0.1, 0.1, 0.1]
init_cyclical["TranShkStd"] = [0.1, 0.1, 0.1, 0.1]
init_cyclical["LivPrb"] = 4 * [0.98]
init_cyclical["T_cycle"] = 4<|MERGE_RESOLUTION|>--- conflicted
+++ resolved
@@ -11,14 +11,8 @@
 
 See NARK https://HARK.githhub.io/Documentation/NARK for information on variable naming conventions.
 See HARK documentation for mathematical descriptions of the models being solved.
-<<<<<<< HEAD
 """
-from __future__ import division
-from __future__ import print_function
-from __future__ import absolute_import
-=======
-'''
->>>>>>> 8ef76096
+
 from builtins import str
 from builtins import range
 from builtins import object
@@ -355,27 +349,6 @@
 # === Classes and functions that solve consumption-saving models ===
 # =====================================================================
 
-<<<<<<< HEAD
-
-class ConsPerfForesightSolver(object):
-    """
-    A class for solving a one period perfect foresight consumption-saving problem.
-    An instance of this class is created by the function solvePerfForesight in each period.
-    """
-
-    def __init__(
-        self,
-        solution_next,
-        DiscFac,
-        LivPrb,
-        CRRA,
-        Rfree,
-        PermGroFac,
-        BoroCnstArt,
-        MaxKinks,
-    ):
-        """
-=======
 class ConsPerfForesightSolver(HARKobject):
     '''
     A class for solving a one period perfect foresight consumption-saving problem.
@@ -383,7 +356,6 @@
     '''
     def __init__(self, solution_next, DiscFac, LivPrb, CRRA, Rfree, PermGroFac, BoroCnstArt, MaxKinks):
         '''
->>>>>>> 8ef76096
         Constructor for a new ConsPerfForesightSolver.
 
         Parameters
@@ -412,75 +384,10 @@
         Returns:
         ----------
         None
-        """
+        '''
         # We ask that HARK users define single-letter variables they use in a dictionary
         # attribute called notation. Do that first.
-<<<<<<< HEAD
-        self.notation = {
-            "a": "assets after all actions",
-            "m": "market resources at decision time",
-            "c": "consumption",
-        }
-        self.assignParameters(
-            solution_next,
-            DiscFac,
-            LivPrb,
-            CRRA,
-            Rfree,
-            PermGroFac,
-            BoroCnstArt,
-            MaxKinks,
-        )
-
-    def assignParameters(
-        self,
-        solution_next,
-        DiscFac,
-        LivPrb,
-        CRRA,
-        Rfree,
-        PermGroFac,
-        BoroCnstArt,
-        MaxKinks,
-    ):
-        """
-        Saves necessary parameters as attributes of self for use by other methods.
-
-        Parameters
-        ----------
-        solution_next : ConsumerSolution
-            The solution to next period's one period problem.
-        DiscFac : float
-            Intertemporal discount factor for future utility.
-        LivPrb : float
-            Survival probability; likelihood of being alive at the beginning of
-            the succeeding period.
-        CRRA : float
-            Coefficient of relative risk aversion.
-        Rfree : float
-            Risk free interest factor on end-of-period assets.
-        PermGroFac : float
-            Expected permanent income growth factor at the end of this period.
-        BoroCnstArt : float or None
-            Artificial borrowing constraint, as a multiple of permanent income.
-            Can be None, indicating no artificial constraint.
-        MaxKinks : int
-            Maximum number of kink points to allow in the consumption function;
-            additional points will be thrown out.
-
-        Returns
-        -------
-        None
-        """
-        self.solution_next = solution_next
-        self.DiscFac = DiscFac
-        self.LivPrb = LivPrb
-        self.CRRA = CRRA
-        self.Rfree = Rfree
-        self.PermGroFac = PermGroFac
-        self.MaxKinks = MaxKinks
-        self.BoroCnstArt = BoroCnstArt
-=======
+
         self.notation = {'a': 'assets after all actions',
                          'm': 'market resources at decision time',
                          'c': 'consumption'}
@@ -488,7 +395,6 @@
                                LivPrb=LivPrb, CRRA=CRRA, Rfree=Rfree,
                                PermGroFac=PermGroFac, BoroCnstArt=BoroCnstArt,
                                MaxKinks=MaxKinks)
->>>>>>> 8ef76096
 
     def defUtilityFuncs(self):
         """
@@ -725,7 +631,7 @@
         vFuncBool,
         CubicBool,
     ):
-        """
+        '''
         Constructor for a new solver-setup for problems with income subject to
         permanent and transitory shocks.
 
@@ -767,103 +673,12 @@
         Returns
         -------
         None
-<<<<<<< HEAD
-        """
-        self.assignParameters(
-            solution_next,
-            IncomeDstn,
-            LivPrb,
-            DiscFac,
-            CRRA,
-            Rfree,
-            PermGroFac,
-            BoroCnstArt,
-            aXtraGrid,
-            vFuncBool,
-            CubicBool,
-        )
-        self.defUtilityFuncs()
-
-    def assignParameters(
-        self,
-        solution_next,
-        IncomeDstn,
-        LivPrb,
-        DiscFac,
-        CRRA,
-        Rfree,
-        PermGroFac,
-        BoroCnstArt,
-        aXtraGrid,
-        vFuncBool,
-        CubicBool,
-    ):
-        """
-        Assigns period parameters as attributes of self for use by other methods
-
-        Parameters
-        ----------
-        solution_next : ConsumerSolution
-            The solution to next period's one period problem.
-        IncomeDstn : [np.array]
-            A list containing three arrays of floats, representing a discrete
-            approximation to the income process between the period being solved
-            and the one immediately following (in solution_next). Order: event
-            probabilities, permanent shocks, transitory shocks.
-        LivPrb : float
-            Survival probability; likelihood of being alive at the beginning of
-            the succeeding period.
-        DiscFac : float
-            Intertemporal discount factor for future utility.
-        CRRA : float
-            Coefficient of relative risk aversion.
-        Rfree : float
-            Risk free interest factor on end-of-period assets.
-        PermGroFac : float
-            Expected permanent income growth factor at the end of this period.
-        BoroCnstArt: float or None
-            Borrowing constraint for the minimum allowable assets to end the
-            period with.  If it is less than the natural borrowing constraint,
-            then it is irrelevant; BoroCnstArt=None indicates no artificial bor-
-            rowing constraint.
-        aXtraGrid: np.array
-            Array of "extra" end-of-period asset values-- assets above the
-            absolute minimum acceptable level.
-        vFuncBool: boolean
-            An indicator for whether the value function should be computed and
-            included in the reported solution.
-        CubicBool: boolean
-            An indicator for whether the solver should use cubic or linear inter-
-            polation.
-
-        Returns
-        -------
-        none
-        """
-        ConsPerfForesightSolver.assignParameters(
-            self,
-            solution_next,
-            DiscFac,
-            LivPrb,
-            CRRA,
-            Rfree,
-            PermGroFac,
-            BoroCnstArt,
-            None,
-        )
-        self.aXtraGrid = aXtraGrid
-        self.IncomeDstn = IncomeDstn
-        self.vFuncBool = vFuncBool
-        self.CubicBool = CubicBool
-=======
         '''
         self.assignParameters(solution_next=solution_next, IncomeDstn=IncomeDstn,
                                LivPrb=LivPrb, DiscFac=DiscFac, CRRA=CRRA, Rfree=Rfree,
                                PermGroFac=PermGroFac, BoroCnstArt=BoroCnstArt,
                                aXtraGrid=aXtraGrid, vFuncBool=vFuncBool, CubicBool=CubicBool)
         self.defUtilityFuncs()
-
->>>>>>> 8ef76096
 
     def defUtilityFuncs(self):
         """
