--- conflicted
+++ resolved
@@ -769,38 +769,20 @@
         -------
         None
         """
-<<<<<<< HEAD
-        mNrmNow = np.zeros(self.AgentCount) + np.nan
-        aNrmNow = np.zeros(self.AgentCount) + np.nan
-        LbrEff = self.controls["Lbr"] * self.shocks["TranShk"]
-        for t in range(self.T_cycle):
-            these = t == self.t_cycle
-            mNrmNow[these] = (
-                self.state_now["bNrm"][these] + LbrEff[these] * self.WageRte[t]
-            )  # mNrm = bNrm + yNrm
-            aNrmNow[these] = (
-                mNrmNow[these] - self.controls["cNrm"][these]
-            )  # aNrm = mNrm - cNrm
-        self.state_now["mNrm"] = mNrmNow
-        self.state_now["aNrm"] = aNrmNow
-        self.state_now["LbrEff"] = LbrEff
-
-        # moves now to prev
-=======
         # Make an array of wage rates by age
         Wage = np.zeros(self.AgentCount)
         for t in range(self.T_cycle):
             these = t == self.t_cycle
             Wage[these] = self.WageRte[t]
-
-        yNrmNow = self.controls["Lbr"] * self.shocks["TranShk"] * Wage
+        LbrEff = self.controls["Lbr"] * self.shocks["TranShk"]
+        yNrmNow = LbrEff * Wage
         mNrmNow = self.state_now["bNrm"] + yNrmNow
         aNrmNow = mNrmNow - self.controls["cNrm"]
-
+        
+        self.state_now["LbrEff"] = LbrEff
         self.state_now["mNrm"] = mNrmNow
         self.state_now["aNrm"] = aNrmNow
         self.state_now["yNrm"] = yNrmNow
->>>>>>> 1accf75c
         super().get_poststates()
 
     def plot_cFunc(self, t, bMin=None, bMax=None, ShkSet=None):
