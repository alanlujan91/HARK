--- conflicted
+++ resolved
@@ -121,15 +121,9 @@
 # Simulate some data
 if do_simulation:
     ExplicitExample.T_sim = 500
-<<<<<<< HEAD
     ExplicitExample.track_vars = ["mLvl", "cLvl", 'pLvl']
-    ExplicitExample.makeShockHistory()  # This is optional
-    ExplicitExample.initializeSim()
-=======
-    ExplicitExample.track_vars = ["mLvlNow", "cLvlNow", 'pLvl']
     ExplicitExample.make_shock_history()  # This is optional
     ExplicitExample.initialize_sim()
->>>>>>> 799943e4
     ExplicitExample.simulate()
     plt.plot(np.mean(ExplicitExample.mLvlNow_hist, axis=1))
     plt.xlabel("Simulated time period")
@@ -185,13 +179,8 @@
 # Simulate some data
 if do_simulation:
     PersistentExample.T_sim = 500
-<<<<<<< HEAD
     PersistentExample.track_vars = ["mLvl", "cLvl", 'pLvl']
-    PersistentExample.initializeSim()
-=======
-    PersistentExample.track_vars = ["mLvlNow", "cLvlNow", 'pLvl']
     PersistentExample.initialize_sim()
->>>>>>> 799943e4
     PersistentExample.simulate()
     plt.plot(np.mean(PersistentExample.mLvlNow_hist, axis=1))
     plt.xlabel("Simulated time period")
