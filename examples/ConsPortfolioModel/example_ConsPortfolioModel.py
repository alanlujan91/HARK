# ---
# jupyter:
#   jupytext:
#     cell_metadata_filter: title,-all
#     formats: ipynb,py:percent
#     text_representation:
#       extension: .py
#       format_name: percent
#       format_version: '1.3'
#       jupytext_version: 1.14.4
#   kernelspec:
#     display_name: Python 3 (ipykernel)
#     language: python
#     name: python3
# ---

# %% [markdown]
# # Portfolio Models in HARK
#
<<<<<<< HEAD
=======
# In this notebook, we consider the solution and simulation of a number of microeconomic problems in the context of optimal portfolio choice. 
#
# The agents in this model are first defined using the dictionary from the `PerfForesightConsumerType` class and additional attributes are added using the `IndShockConsumerType` class. 
#
# From there, the `ConsPortfolioDict` dictionary is introduced to create the `PortfolioConsumerType` and each of the subseqeunt agent types using it. 
>>>>>>> 389c34fc

# %%
from copy import copy, deepcopy
from time import time

import matplotlib.pyplot as plt
import numpy as np

from HARK.ConsumptionSaving.ConsIndShockModel import (
    init_lifecycle,
    time_params,
    dist_params,
    income_params,
    liv_prb,
)
from HARK.ConsumptionSaving.ConsPortfolioModel import (
    PortfolioConsumerType,
    init_portfolio,
)
from HARK.utilities import plot_funcs


<<<<<<< HEAD
=======
# %% [markdown]
# ## 1. The baseline model of optimal portfolio choice

>>>>>>> 389c34fc
# %%
# Initial attempt for defining a dictionary for the Portfolio consumer type -- needs to be tested!

ConsPortfolioDict = {
    # Parameters shared with the Perfect foresight consumer type
<<<<<<< HEAD
    "cycles": 1,  # Finite, non-cyclic model
=======
>>>>>>> 389c34fc
    "CRRA": 5.0,  # Coefficient of relative risk aversion,
    "Rfree": 1.03,  # Interest factor on assets
    "DiscFac": 0.90,  # Intertemporal discount factor
    "LivPrb": [0.98],  # Survival probability
    "PermGroFac": [1.01],  # Permanent income growth factor
    "BoroCnstArt": 0.0,  # Artificial borrowing constraint
    "MaxKinks": 400,  # Maximum number of grid points to allow in cFunc (should be large)
    "AgentCount": 10000,  # Number of agents of this type (only matters for simulation)
    "aNrmInitMean": 0.0,  # Mean of log initial assets (only matters for simulation)
    "aNrmInitStd": 1.0,  # Standard deviation of log initial assets (only for simulation)
    "pLvlInitMean": 0.0,  # Mean of log initial permanent income (only matters for simulation)
    "pLvlInitStd": 0.0,  # Standard deviation of log initial permanent income (only matters for simulation)
    "PermGroFacAgg": 1.0,  # Aggregate permanent income growth factor: portion of PermGroFac attributable to aggregate productivity growth (only matters for simulation)
    "T_age": None,  # Age after which simulated agents are automatically killed
    "T_cycle": 1,  # Number of periods in the cycle for this agent type
    "PerfMITShk": False,  # Do Perfect Foresight MIT Shock: Forces Newborns to follow solution path of the agent he/she replaced when True
    # assets above grid parameters
    "aXtraMin": 0.001,  # Minimum end-of-period "assets above minimum" value
    "aXtraMax": 100,  # Maximum end-of-period "assets above minimum" value
    "aXtraNestFac": 1,  # Exponential nesting factor when constructing "assets above minimum" grid
    "aXtraCount": 200,  # Number of points in the grid of "assets above minimum"
    "aXtraExtra": [
        None
    ],  # Some other value of "assets above minimum" to add to the grid, not used
    # Income process variables
    "PermShkStd": [0.1],  # Standard deviation of log permanent income shocks
    "PermShkCount": 7,  # Number of points in discrete approximation to permanent income shocks
    "TranShkStd": [0.1],  # Standard deviation of log transitory income shocks
    "TranShkCount": 7,  # Number of points in discrete approximation to transitory income shocks
    "UnempPrb": 0.05,  # Probability of unemployment while working
    "UnempPrbRet": 0.005,  # Probability of "unemployment" while retired
    "IncUnemp": 0.3,  # Unemployment benefits replacement rate
    "IncUnempRet": 0.0,  # "Unemployment" benefits when retired
    "tax_rate": 0.0,  # Flat income tax rate
    "T_retire": 0,  # Period of retirement (0 --> no retirement)
    "vFuncBool": False,  # Whether to calculate the value function during solution
    "CubicBool": False,  # Use cubic spline interpolation when True, linear interpolation when False
    "neutral_measure": False,  # Use permanent income neutral measure (see Harmenberg 2021) during simulations when True.
    "NewbornTransShk": False,  # Whether Newborns have transitory shock. The default is False.
    # Attributes specific to the Portfolio consumer
    "RiskyAvg": 1.08,  # Average return of the risky asset
    "RiskyStd": 0.20,  # Standard deviation of (log) risky returns
    "RiskyCount": 5,  # Number of integration nodes to use in approximation of risky returns
    "ShareCount": 25,  # Number of discrete points in the risky share approximation
    "AdjustPrb": 1.0,  # Probability that the agent can adjust their risky portfolio share each period
    "DiscreteShareBool": False,  # Flag for whether to optimize risky share on a discrete grid only
}

# %%
# Make and solve an example portfolio choice consumer type
print("Now solving an example portfolio choice problem; this might take a moment...")
MyType = PortfolioConsumerType(**ConsPortfolioDict)
MyType.cycles = 0
t0 = time()
MyType.solve()
t1 = time()
MyType.cFunc = [MyType.solution[t].cFuncAdj for t in range(MyType.T_cycle)]
MyType.ShareFunc = [MyType.solution[t].ShareFuncAdj for t in range(MyType.T_cycle)]
print(
    "Solving an infinite horizon portfolio choice problem took "
    + str(t1 - t0)
    + " seconds."
)

# %%
# Plot the consumption and risky-share functions
print("Consumption function over market resources:")
plot_funcs(MyType.cFunc[0], 0.0, 20.0)
print("Risky asset share as a function of market resources:")
print("Optimal (blue) versus Theoretical Limit (orange)")
plt.xlabel("Normalized Market Resources")
plt.ylabel("Portfolio Share")
plt.ylim(0.0, 1.0)
# Since we are using a discretization of the lognormal distribution,
# the limit is numerically computed and slightly different from
# the analytical limit obtained by Merton and Samuelson for infinite wealth
plot_funcs(
    [
        MyType.ShareFunc[0],
        lambda m: MyType.ShareLimit * np.ones_like(m),
    ],
    0.0,
    200.0,
)


# %%
# Now simulate this consumer type
MyType.track_vars = ["cNrm", "Share", "aNrm", "t_age"]
MyType.T_sim = 100
MyType.initialize_sim()
MyType.simulate()


# %%
print("\n\n\n")
print("For derivation of the numerical limiting portfolio share")
print("as market resources approach infinity, see")
print(
    "http://www.econ2.jhu.edu/people/ccarroll/public/lecturenotes/AssetPricing/Portfolio-CRRA/"
)


<<<<<<< HEAD
=======
# %% [markdown]
# ## 2. Discrete portfolio choice

>>>>>>> 389c34fc
# %%
# Make another example type, but this one optimizes risky portfolio share only
# on the discrete grid of values implicitly chosen by RiskyCount, using explicit
# value maximization.
DiscConsPortfolioDict = ConsPortfolioDict.copy()
DiscConsPortfolioDict["DiscreteShareBool"] = True
# Have to actually construct value function for this to work
DiscConsPortfolioDict["vFuncBool"] = True


# %%
# Create the discrete type using the dictionary, then change relevant attributes
DiscreteType = PortfolioConsumerType(**DiscConsPortfolioDict)
DiscreteType.cycles = 0

print("Now solving a discrete choice portfolio problem; this might take a minute...")

t0 = time()
DiscreteType.solve()
t1 = time()
DiscreteType.cFunc = [
    DiscreteType.solution[t].cFuncAdj for t in range(DiscreteType.T_cycle)
]
DiscreteType.ShareFunc = [
    DiscreteType.solution[t].ShareFuncAdj for t in range(DiscreteType.T_cycle)
]
print(
    "Solving an infinite horizon discrete portfolio choice problem took "
    + str(t1 - t0)
    + " seconds."
)


# %%
# Plot the consumption and risky-share functions
print("Consumption function over market resources:")
plot_funcs(DiscreteType.cFunc[0], 0.0, 50.0)
print("Risky asset share as a function of market resources:")
print("Optimal (blue) versus Theoretical Limit (orange)")
plt.xlabel("Normalized Market Resources")
plt.ylabel("Portfolio Share")
plt.ylim(0.0, 1.0)
# Since we are using a discretization of the lognormal distribution,
# the limit is numerically computed and slightly different from
# the analytical limit obtained by Merton and Samuelson for infinite wealth
plot_funcs(
    [DiscreteType.ShareFunc[0], lambda m: DiscreteType.ShareLimit * np.ones_like(m)],
    0.0,
    200.0,
)


# %%
print("\n\n\n")


<<<<<<< HEAD
=======
# %% [markdown]
# ## 3. A model of "sticky" portfolio choice 

>>>>>>> 389c34fc
# %%
# Make another example type, but this one can only update their risky portfolio
# share in any particular period with 15% probability.
StickyConsPortfolioDict = ConsPortfolioDict.copy()
StickyConsPortfolioDict["AdjustPrb"] = 0.15



# %%
# Make and solve a discrete portfolio choice consumer type
print(
    'Now solving a portfolio choice problem with "sticky" portfolio shares; this might take a moment...'
)
StickyType = PortfolioConsumerType(**StickyConsPortfolioDict)
StickyType.cycles = 0
t0 = time()
StickyType.solve()
t1 = time()
StickyType.cFuncAdj = [
    StickyType.solution[t].cFuncAdj for t in range(StickyType.T_cycle)
]
StickyType.cFuncFxd = [
    StickyType.solution[t].cFuncFxd for t in range(StickyType.T_cycle)
]
StickyType.ShareFunc = [
    StickyType.solution[t].ShareFuncAdj for t in range(StickyType.T_cycle)
]
print(
    "Solving an infinite horizon sticky portfolio choice problem took "
    + str(t1 - t0)
    + " seconds."
)


# %%
# Plot the consumption and risky-share functions
print(
    "Consumption function over market resources when the agent can adjust his portfolio:"
)
plot_funcs(StickyType.cFuncAdj[0], 0.0, 50.0)


# %%
print(
    "Consumption function over market resources when the agent CAN'T adjust, by current share:"
)
M = np.linspace(0.0, 50.0, 200)
for s in np.linspace(0.0, 1.0, 21):
    C = StickyType.cFuncFxd[0](M, s * np.ones_like(M))
    plt.plot(M, C)
plt.xlim(0.0, 50.0)
plt.ylim(0.0, None)
plt.show()


# %%
print("Risky asset share function over market resources (when possible to adjust):")
print("Optimal (blue) versus Theoretical Limit (orange)")
plt.xlabel("Normalized Market Resources")
plt.ylabel("Portfolio Share")
plt.ylim(0.0, 1.0)
plot_funcs(
    [StickyType.ShareFunc[0], lambda m: StickyType.ShareLimit * np.ones_like(m)],
    0.0,
    200.0,
)


# %% [markdown]
<<<<<<< HEAD
# Notice the wiggle in the blue line. This reflects the fact that the maximum grid point for which the solution is calculated is a=100 and the (incorrect) assumption built into the model that the portfolio share asymptotes to the frictionless analytical case. An alternative (not yet implemented) would be to calculate the implicit limit defined by the rate of geometric decay among the last grid points and assume that this is the limit.
=======
# Notice the wiggle in the blue line. This reflects the fact that the maximum grid point for which the solution is calculated is $a=100$ and the (incorrect) assumption built into the model that the portfolio share asymptotes to the frictionless analytical case. An alternative (not yet implemented) would be to calculate the implicit limit defined by the rate of geometric decay among the last grid points and assume that this is the limit.
>>>>>>> 389c34fc
#
# The difference between the two is likely due to the agent's inability to adjust their portfolio.
#

<<<<<<< HEAD
# %%
""
# Make another example type, but this one has *age-varying* perceptions of risky asset returns.
# Begin by making a lifecycle dictionary, but adjusted for the portfolio choice model.
init_age_varying_risk_perceptions = copy(init_lifecycle)
init_age_varying_risk_perceptions["RiskyCount"] = init_portfolio["RiskyCount"]
init_age_varying_risk_perceptions["ShareCount"] = init_portfolio["ShareCount"]
init_age_varying_risk_perceptions["aXtraMax"] = init_portfolio["aXtraMax"]
init_age_varying_risk_perceptions["aXtraCount"] = init_portfolio["aXtraCount"]
init_age_varying_risk_perceptions["aXtraNestFac"] = init_portfolio["aXtraNestFac"]
init_age_varying_risk_perceptions["BoroCnstArt"] = init_portfolio["BoroCnstArt"]
init_age_varying_risk_perceptions["CRRA"] = init_portfolio["CRRA"]
init_age_varying_risk_perceptions["DiscFac"] = init_portfolio["DiscFac"]
=======
# %% [markdown]
# ## 4. Life-cycle model of portfolio choice 
>>>>>>> 389c34fc


# %%
LC_ConsPortfolioDict = copy(ConsPortfolioDict)
LC_ConsPortfolioDict.update(time_params)
LC_ConsPortfolioDict.update(dist_params)
# Note the income specification overrides the pLvlInitMean from the SCF.
LC_ConsPortfolioDict.update(income_params)
LC_ConsPortfolioDict.update({"LivPrb": liv_prb})

LC_ConsPortfolioDict["RiskyAvg"] = [1.08] * init_lifecycle["T_cycle"]
LC_ConsPortfolioDict["RiskyStd"] = list(
    np.linspace(0.20, 0.30, init_lifecycle["T_cycle"])
)
LC_ConsPortfolioDict["RiskyAvgTrue"] = 1.08
LC_ConsPortfolioDict["RiskyStdTrue"] = 0.20
AgeVaryingRiskPercType = PortfolioConsumerType(**LC_ConsPortfolioDict)
AgeVaryingRiskPercType.cycles = 1


# %%
# Solve the agent type with age-varying risk perceptions
# print('Now solving a portfolio choice problem with age-varying risk perceptions...')
t0 = time()
AgeVaryingRiskPercType.solve()
AgeVaryingRiskPercType.cFunc = [
    AgeVaryingRiskPercType.solution[t].cFuncAdj
    for t in range(AgeVaryingRiskPercType.T_cycle)
]
AgeVaryingRiskPercType.ShareFunc = [
    AgeVaryingRiskPercType.solution[t].ShareFuncAdj
    for t in range(AgeVaryingRiskPercType.T_cycle)
]
t1 = time()
print(
    "Solving a "
    + str(AgeVaryingRiskPercType.T_cycle)
    + " period portfolio choice problem with age-varying risk perceptions took "
    + str(t1 - t0)
    + " seconds."
)


# %%
# Plot the consumption and risky-share functions
print("Consumption function over market resources in each lifecycle period:")
plot_funcs(AgeVaryingRiskPercType.cFunc, 0.0, 20.0)
print("Risky asset share function over market resources in each lifecycle period:")
plot_funcs(AgeVaryingRiskPercType.ShareFunc, 0.0, 200.0)


# %% [markdown]
<<<<<<< HEAD
# The code below tests the mathematical limits of the model.
#
=======
# ## 5. Portfolio choice with Merton-Samuelson limiting shares
#
# The code below tests the mathematical limits of the model and features the definition of a Merton-Samuelson type consumer.
>>>>>>> 389c34fc

# %%
# Create a grid of market resources for the plots
mMin = 0  # Minimum ratio of assets to income to plot
mMax = 5 * 1e2  # Maximum ratio of assets to income to plot
mPts = 1000  # Number of points to plot
plot_point_max = 1000
aXtraMax = plot_point_max * 10  # Maximum asset level

eevalgrid = np.linspace(0, mMax, mPts)  # range of values of assets for the plot

# Number of points that will be used to approximate the risky distribution
risky_count_grid = [5, 50, 200]
# Plot by ages (time periods) at which to plot. We will use the default life-cycle calibration.
ages = [2, 4, 6, 8]

<<<<<<< HEAD
# Create lifecycle dictionary with portfolio choice parameters
merton_dict = copy(init_lifecycle)
merton_dict["RiskyCount"] = init_portfolio["RiskyCount"]
merton_dict["ShareCount"] = init_portfolio["ShareCount"]
merton_dict["aXtraMax"] = aXtraMax
merton_dict["aXtraCount"] = init_portfolio["aXtraCount"]
merton_dict["aXtraNestFac"] = init_portfolio["aXtraNestFac"]
merton_dict["BoroCnstArt"] = init_portfolio["BoroCnstArt"]
merton_dict["CRRA"] = init_portfolio["CRRA"]
merton_dict["DiscFac"] = init_portfolio["DiscFac"]
merton_dict["RiskyAvgTrue"] = 1.08
merton_dict["RiskyStdTrue"] = 0.20
=======
# %%
# Creating the dictionary for the Merton-Samuelson consumer type
MertonPortfolioDict = copy(ConsPortfolioDict)
MertonPortfolioDict.update(time_params)
MertonPortfolioDict.update(dist_params)
# Note the income specification overrides the pLvlInitMean from the SCF.
MertonPortfolioDict.update(income_params)
MertonPortfolioDict.update({"LivPrb": liv_prb})

MertonPortfolioDict["RiskyAvgTrue"] = 1.08
MertonPortfolioDict["RiskyStdTrue"] = 0.20
>>>>>>> 389c34fc


# Create a function to compute the Merton-Samuelson limiting portfolio share.
def RiskyShareMertSamLogNormal(RiskPrem, CRRA, RiskyVar):
    return RiskPrem / (CRRA * RiskyVar)


# %% Calibration and solution
for rcount in risky_count_grid:
    # Create a new dictionary and replace the number of points that
    # approximate the risky return distribution

    # Create new dictionary copying the default.
    MertonPortfolioDict["RiskyCount"] = rcount

    # Create and solve agent
    agent = PortfolioConsumerType(**MertonPortfolioDict)
    agent.solve()

    # Compute the analytical Merton-Samuelson limiting portfolio share
    RiskyVar = agent.RiskyStd**2
<<<<<<< HEAD
    RiskPrem = agent.RiskyAvg - agent.Rfree
=======
    RiskPrem = agent.RiskyAvg - agent.Rfree[0]
>>>>>>> 389c34fc
    MS_limit = RiskyShareMertSamLogNormal(RiskPrem, agent.CRRA, RiskyVar)

    # Now compute the limiting share numerically, using the approximated
    # distribution
    agent.update_ShareLimit()
    NU_limit = agent.ShareLimit

    plt.figure()
    for a in ages:
        plt.plot(
            eevalgrid, agent.solution[a].ShareFuncAdj(eevalgrid), label="t = %i" % (a)
        )

    plt.axhline(
        NU_limit, c="k", ls="-.", label="Exact limit as $m\\rightarrow \\infty$."
    )
    plt.axhline(
        MS_limit, c="k", ls="--", label="M&S Limit without returns discretization."
    )

    plt.ylim(0, 1.05)
    plt.xlim(eevalgrid[0] + 1, eevalgrid[-1])
    plt.xscale("log")
    plt.legend()
    plt.title(
        "Risky Portfolio Share by Age\n Risky distribution with {points} equiprobable points".format(
            points=rcount
        )
    )
    plt.xlabel("Wealth (m)")

    plt.ioff()
    plt.draw()
<<<<<<< HEAD
=======


# %%
>>>>>>> 389c34fc
<|MERGE_RESOLUTION|>--- conflicted
+++ resolved
@@ -17,14 +17,11 @@
 # %% [markdown]
 # # Portfolio Models in HARK
 #
-<<<<<<< HEAD
-=======
 # In this notebook, we consider the solution and simulation of a number of microeconomic problems in the context of optimal portfolio choice. 
 #
 # The agents in this model are first defined using the dictionary from the `PerfForesightConsumerType` class and additional attributes are added using the `IndShockConsumerType` class. 
 #
 # From there, the `ConsPortfolioDict` dictionary is introduced to create the `PortfolioConsumerType` and each of the subseqeunt agent types using it. 
->>>>>>> 389c34fc
 
 # %%
 from copy import copy, deepcopy
@@ -47,21 +44,14 @@
 from HARK.utilities import plot_funcs
 
 
-<<<<<<< HEAD
-=======
 # %% [markdown]
 # ## 1. The baseline model of optimal portfolio choice
 
->>>>>>> 389c34fc
 # %%
 # Initial attempt for defining a dictionary for the Portfolio consumer type -- needs to be tested!
 
 ConsPortfolioDict = {
     # Parameters shared with the Perfect foresight consumer type
-<<<<<<< HEAD
-    "cycles": 1,  # Finite, non-cyclic model
-=======
->>>>>>> 389c34fc
     "CRRA": 5.0,  # Coefficient of relative risk aversion,
     "Rfree": 1.03,  # Interest factor on assets
     "DiscFac": 0.90,  # Intertemporal discount factor
@@ -165,12 +155,9 @@
 )
 
 
-<<<<<<< HEAD
-=======
 # %% [markdown]
 # ## 2. Discrete portfolio choice
 
->>>>>>> 389c34fc
 # %%
 # Make another example type, but this one optimizes risky portfolio share only
 # on the discrete grid of values implicitly chosen by RiskyCount, using explicit
@@ -179,7 +166,6 @@
 DiscConsPortfolioDict["DiscreteShareBool"] = True
 # Have to actually construct value function for this to work
 DiscConsPortfolioDict["vFuncBool"] = True
-
 
 # %%
 # Create the discrete type using the dictionary, then change relevant attributes
@@ -227,18 +213,14 @@
 print("\n\n\n")
 
 
-<<<<<<< HEAD
-=======
 # %% [markdown]
 # ## 3. A model of "sticky" portfolio choice 
 
->>>>>>> 389c34fc
 # %%
 # Make another example type, but this one can only update their risky portfolio
 # share in any particular period with 15% probability.
 StickyConsPortfolioDict = ConsPortfolioDict.copy()
 StickyConsPortfolioDict["AdjustPrb"] = 0.15
-
 
 
 # %%
@@ -302,34 +284,13 @@
 
 
 # %% [markdown]
-<<<<<<< HEAD
-# Notice the wiggle in the blue line. This reflects the fact that the maximum grid point for which the solution is calculated is a=100 and the (incorrect) assumption built into the model that the portfolio share asymptotes to the frictionless analytical case. An alternative (not yet implemented) would be to calculate the implicit limit defined by the rate of geometric decay among the last grid points and assume that this is the limit.
-=======
 # Notice the wiggle in the blue line. This reflects the fact that the maximum grid point for which the solution is calculated is $a=100$ and the (incorrect) assumption built into the model that the portfolio share asymptotes to the frictionless analytical case. An alternative (not yet implemented) would be to calculate the implicit limit defined by the rate of geometric decay among the last grid points and assume that this is the limit.
->>>>>>> 389c34fc
 #
 # The difference between the two is likely due to the agent's inability to adjust their portfolio.
 #
 
-<<<<<<< HEAD
-# %%
-""
-# Make another example type, but this one has *age-varying* perceptions of risky asset returns.
-# Begin by making a lifecycle dictionary, but adjusted for the portfolio choice model.
-init_age_varying_risk_perceptions = copy(init_lifecycle)
-init_age_varying_risk_perceptions["RiskyCount"] = init_portfolio["RiskyCount"]
-init_age_varying_risk_perceptions["ShareCount"] = init_portfolio["ShareCount"]
-init_age_varying_risk_perceptions["aXtraMax"] = init_portfolio["aXtraMax"]
-init_age_varying_risk_perceptions["aXtraCount"] = init_portfolio["aXtraCount"]
-init_age_varying_risk_perceptions["aXtraNestFac"] = init_portfolio["aXtraNestFac"]
-init_age_varying_risk_perceptions["BoroCnstArt"] = init_portfolio["BoroCnstArt"]
-init_age_varying_risk_perceptions["CRRA"] = init_portfolio["CRRA"]
-init_age_varying_risk_perceptions["DiscFac"] = init_portfolio["DiscFac"]
-=======
 # %% [markdown]
 # ## 4. Life-cycle model of portfolio choice 
->>>>>>> 389c34fc
-
 
 # %%
 LC_ConsPortfolioDict = copy(ConsPortfolioDict)
@@ -347,7 +308,6 @@
 LC_ConsPortfolioDict["RiskyStdTrue"] = 0.20
 AgeVaryingRiskPercType = PortfolioConsumerType(**LC_ConsPortfolioDict)
 AgeVaryingRiskPercType.cycles = 1
-
 
 # %%
 # Solve the agent type with age-varying risk perceptions
@@ -381,14 +341,9 @@
 
 
 # %% [markdown]
-<<<<<<< HEAD
-# The code below tests the mathematical limits of the model.
-#
-=======
 # ## 5. Portfolio choice with Merton-Samuelson limiting shares
 #
 # The code below tests the mathematical limits of the model and features the definition of a Merton-Samuelson type consumer.
->>>>>>> 389c34fc
 
 # %%
 # Create a grid of market resources for the plots
@@ -405,20 +360,6 @@
 # Plot by ages (time periods) at which to plot. We will use the default life-cycle calibration.
 ages = [2, 4, 6, 8]
 
-<<<<<<< HEAD
-# Create lifecycle dictionary with portfolio choice parameters
-merton_dict = copy(init_lifecycle)
-merton_dict["RiskyCount"] = init_portfolio["RiskyCount"]
-merton_dict["ShareCount"] = init_portfolio["ShareCount"]
-merton_dict["aXtraMax"] = aXtraMax
-merton_dict["aXtraCount"] = init_portfolio["aXtraCount"]
-merton_dict["aXtraNestFac"] = init_portfolio["aXtraNestFac"]
-merton_dict["BoroCnstArt"] = init_portfolio["BoroCnstArt"]
-merton_dict["CRRA"] = init_portfolio["CRRA"]
-merton_dict["DiscFac"] = init_portfolio["DiscFac"]
-merton_dict["RiskyAvgTrue"] = 1.08
-merton_dict["RiskyStdTrue"] = 0.20
-=======
 # %%
 # Creating the dictionary for the Merton-Samuelson consumer type
 MertonPortfolioDict = copy(ConsPortfolioDict)
@@ -430,7 +371,6 @@
 
 MertonPortfolioDict["RiskyAvgTrue"] = 1.08
 MertonPortfolioDict["RiskyStdTrue"] = 0.20
->>>>>>> 389c34fc
 
 
 # Create a function to compute the Merton-Samuelson limiting portfolio share.
@@ -452,11 +392,7 @@
 
     # Compute the analytical Merton-Samuelson limiting portfolio share
     RiskyVar = agent.RiskyStd**2
-<<<<<<< HEAD
-    RiskPrem = agent.RiskyAvg - agent.Rfree
-=======
     RiskPrem = agent.RiskyAvg - agent.Rfree[0]
->>>>>>> 389c34fc
     MS_limit = RiskyShareMertSamLogNormal(RiskPrem, agent.CRRA, RiskyVar)
 
     # Now compute the limiting share numerically, using the approximated
@@ -490,9 +426,6 @@
 
     plt.ioff()
     plt.draw()
-<<<<<<< HEAD
-=======
-
-
-# %%
->>>>>>> 389c34fc
+
+
+# %%